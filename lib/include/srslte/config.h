/**
 *
 * \section COPYRIGHT
 *
 * Copyright 2013-2015 Software Radio Systems Limited
 *
 * \section LICENSE
 *
 * This file is part of the srsLTE library.
 *
 * srsLTE is free software: you can redistribute it and/or modify
 * it under the terms of the GNU Affero General Public License as
 * published by the Free Software Foundation, either version 3 of
 * the License, or (at your option) any later version.
 *
 * srsLTE is distributed in the hope that it will be useful,
 * but WITHOUT ANY WARRANTY; without even the implied warranty of
 * MERCHANTABILITY or FITNESS FOR A PARTICULAR PURPOSE.  See the
 * GNU Affero General Public License for more details.
 *
 * A copy of the GNU Affero General Public License can be found in
 * the LICENSE file in the top-level directory of this distribution
 * and at http://www.gnu.org/licenses/.
 *
 */

#ifndef SRSLTE_CONFIG_H
#define SRSLTE_CONFIG_H

// Generic helper definitions for shared library support
#if defined _WIN32 || defined __CYGWIN__
  #define SRSLTE_IMPORT __declspec(dllimport)
  #define SRSLTE_EXPORT __declspec(dllexport)
  #define SRSLTE_LOCAL
#else
  #if __GNUC__ >= 4
    #define SRSLTE_IMPORT __attribute__ ((visibility ("default")))
    #define SRSLTE_EXPORT __attribute__ ((visibility ("default")))
  #else
    #define SRSLTE_IMPORT
    #define SRSLTE_EXPORT
    #define SRSLTE_LOCAL
  #endif
#endif

// Define SRSLTE_API
// SRSLTE_API is used for the public API symbols.
#ifdef SRSLTE_DLL_EXPORTS // defined if we are building the SRSLTE DLL (instead of using it)
  #define SRSLTE_API SRSLTE_EXPORT
#else
  #define SRSLTE_API SRSLTE_IMPORT
#endif


// Common error codes
#define SRSLTE_SUCCESS                0
#define SRSLTE_ERROR                  -1
#define SRSLTE_ERROR_INVALID_INPUTS   -2

// cf_t definition
typedef _Complex float cf_t;

#ifdef ENABLE_C16
typedef _Complex short int c16_t;
#endif /* ENABLE_C16 */

<<<<<<< HEAD
// slow down timing by this factor or set to 1 for normal operation
// set via cmake -DENABLE_EMURF=ON at build time
#define get_time_scaled(x) ((x) * SRSLTE_TIME_SCALE)
#define usleep_scaled(x)   usleep(get_time_scaled((x)))

#endif // CONFIG_H
=======
#endif // SRSLTE_CONFIG_H
>>>>>>> 77894ff7
<|MERGE_RESOLUTION|>--- conflicted
+++ resolved
@@ -64,13 +64,9 @@
 typedef _Complex short int c16_t;
 #endif /* ENABLE_C16 */
 
-<<<<<<< HEAD
 // slow down timing by this factor or set to 1 for normal operation
 // set via cmake -DENABLE_EMURF=ON at build time
 #define get_time_scaled(x) ((x) * SRSLTE_TIME_SCALE)
 #define usleep_scaled(x)   usleep(get_time_scaled((x)))
 
-#endif // CONFIG_H
-=======
-#endif // SRSLTE_CONFIG_H
->>>>>>> 77894ff7
+#endif // SRSLTE_CONFIG_H