/*
 * Copyright 2013-2019 Software Radio Systems Limited
 *
 * This file is part of srsLTE.
 *
 * srsLTE is free software: you can redistribute it and/or modify
 * it under the terms of the GNU Affero General Public License as
 * published by the Free Software Foundation, either version 3 of
 * the License, or (at your option) any later version.
 *
 * srsLTE is distributed in the hope that it will be useful,
 * but WITHOUT ANY WARRANTY; without even the implied warranty of
 * MERCHANTABILITY or FITNESS FOR A PARTICULAR PURPOSE.  See the
 * GNU Affero General Public License for more details.
 *
 * A copy of the GNU Affero General Public License can be found in
 * the LICENSE file in the top-level directory of this distribution
 * and at http://www.gnu.org/licenses/.
 *
 */

#ifndef SRSASN_COMMON_UTILS_H
#define SRSASN_COMMON_UTILS_H

#include "srslte/common/log.h"
#include <algorithm>
#include <array>
#include <cmath>
#include <cstring>
#include <limits>
#include <map>
#include <sstream>
#include <stdarg.h> /* va_list, va_start, va_arg, va_end */
#include <stdint.h>
#include <string>
#include <vector>

namespace asn1 {

#define ASN_16K 16384
#define ASN_64K 65536

template <class Integer>
constexpr Integer ceil_frac(Integer n, Integer d)
{
  return (n + (d - 1)) / d;
}

/************************
        logging
************************/

using srsasn_logger_level_t = srslte::LOG_LEVEL_ENUM;
using srslte::LOG_LEVEL_DEBUG;
using srslte::LOG_LEVEL_ERROR;
using srslte::LOG_LEVEL_INFO;
using srslte::LOG_LEVEL_WARNING;

void vlog_print(srslte::log* log_ptr, srsasn_logger_level_t log_level, const char* format, va_list args);
void srsasn_log_register_handler(srslte::log* ctx);
void srsasn_log_print(srsasn_logger_level_t log_level, const char* format, ...);

/************************
     error handling
************************/

enum SRSASN_CODE { SRSASN_SUCCESS, SRSASN_ERROR_ENCODE_FAIL, SRSASN_ERROR_DECODE_FAIL };

void log_error_code(SRSASN_CODE code, const char* filename, int line);

#define HANDLE_CODE(ret)                                                                                               \
  do {                                                                                                                 \
    SRSASN_CODE macrocode = ((ret));                                                                                   \
    if (macrocode != SRSASN_SUCCESS) {                                                                                 \
      log_error_code(macrocode, __FILE__, __LINE__);                                                                   \
      return macrocode;                                                                                                \
    }                                                                                                                  \
  } while (0)

/************************
        bit_ref
************************/

struct ValOrError {
  uint32_t    val;
  SRSASN_CODE code;
  ValOrError() : val(0), code(SRSASN_SUCCESS) {}
  ValOrError(uint32_t val_, SRSASN_CODE code_) : val(val_), code(code_) {}
};
ValOrError unpack_bits(uint8_t*& ptr, uint8_t& offset, uint8_t* max_ptr, uint32_t n_bits);

class bit_ref
{
public:
  bit_ref() = default;
  bit_ref(uint8_t* start_ptr_, uint32_t max_size_) :
    ptr(start_ptr_),
    start_ptr(start_ptr_),
    max_ptr(max_size_ + start_ptr_)
  {
  }

  int distance(const bit_ref& other) const;
  int distance(uint8_t* ref_ptr) const;
  int distance() const;
  int distance_bytes(uint8_t* ref_ptr) const;
  int distance_bytes() const;

  SRSASN_CODE pack(uint32_t val, uint32_t n_bits);
  SRSASN_CODE pack_bytes(const uint8_t* buf, uint32_t n_bytes);
  template <class T>
  SRSASN_CODE unpack(T& val, uint32_t n_bits)
  {
    ValOrError ret = unpack_bits(ptr, offset, max_ptr, n_bits);
    val            = ret.val;
    return ret.code;
  }
  SRSASN_CODE unpack_bytes(uint8_t* buf, uint32_t n_bytes);
  SRSASN_CODE align_bytes();
  SRSASN_CODE align_bytes_zero();
  SRSASN_CODE advance_bits(uint32_t n_bits);
  void        set(uint8_t* start_ptr_, uint32_t max_size_);

private:
  uint8_t* ptr       = nullptr;
  uint8_t  offset    = 0;
  uint8_t* start_ptr = nullptr;
  uint8_t* max_ptr   = nullptr;
};

/*********************
  function helpers
*********************/
template <class T>
class dyn_array
{
public:
  typedef T item_type;
  using iterator       = T*;
  using const_iterator = const T*;

  dyn_array() = default;
  explicit dyn_array(uint32_t new_size) : size_(new_size), cap_(new_size) { data_ = new T[size_]; }
  dyn_array(const dyn_array<T>& other)
  {
    size_ = other.size_;
    cap_  = other.cap_;
    data_ = new T[cap_];
    std::copy(&other[0], &other[size_], data_);
  }
  ~dyn_array()
  {
    if (data_ != NULL) {
      delete[] data_;
    }
  }
  uint32_t      size() const { return size_; }
  uint32_t      capacity() const { return cap_; }
  T&            operator[](uint32_t idx) { return data_[idx]; }
  const T&      operator[](uint32_t idx) const { return data_[idx]; }
  dyn_array<T>& operator=(const dyn_array<T>& other)
  {
    if (this == &other) {
      return *this;
    }
    resize(other.size());
    std::copy(&other[0], &other[size_], data_);
    return *this;
  }
  void resize(uint32_t new_size, uint32_t new_cap = 0)
  {
    if (new_size == size_) {
      return;
    }
    if (cap_ >= new_size) {
      size_ = new_size;
      return;
    }
    T* old_data = data_;
    cap_        = new_size > new_cap ? new_size : new_cap;
    if (cap_ > 0) {
      data_ = new T[cap_];
      if (old_data != NULL) {
        std::copy(&old_data[0], &old_data[size_], data_);
      }
    } else {
      data_ = NULL;
    }
    size_ = new_size;
    if (old_data != NULL) {
      delete[] old_data;
    }
  }
  bool operator==(const dyn_array<T>& other) const
  {
    return size() == other.size() and std::equal(data_, data_ + size(), other.data_);
  }
  void push_back(const T& elem)
  {
    resize(size() + 1, size() * 2);
    data_[size() - 1] = elem;
  }
  T&             back() { return data_[size() - 1]; }
  const T&       back() const { return data_[size() - 1]; }
  T*             data() { return &data_[0]; }
  const T*       data() const { return &data_[0]; }
  iterator       begin() { return &data_[0]; }
  iterator       end() { return &data_[size()]; }
  const_iterator begin() const { return &data_[0]; }
  const_iterator end() const { return &data_[size()]; }

private:
  T*       data_ = nullptr;
  uint32_t size_ = 0;
  uint32_t cap_  = 0;
};

template <class T, uint32_t MAX_N>
class bounded_array
{
public:
  typedef T item_type;
  using iterator       = T*;
  using const_iterator = const T*;

  bounded_array(uint32_t size_ = 0) : current_size(size_) {}
  static uint32_t capacity() { return MAX_N; }
  uint32_t        size() const { return current_size; }
  T&              operator[](uint32_t idx) { return data_[idx]; }
  const T&        operator[](uint32_t idx) const { return data_[idx]; }
  bool            operator==(const bounded_array<T, MAX_N>& other) const
  {
    return size() == other.size() and std::equal(data_, data_ + size(), other.data_);
  }
  void resize(uint32_t new_size) { current_size = new_size; }
  void push_back(const T& elem)
  {
    if (current_size >= MAX_N) {
      srsasn_log_print(srslte::LOG_LEVEL_ERROR, "Maximum size %d achieved for bounded_array.\n", MAX_N);
    }
    data_[current_size++] = elem;
  }
  T&             back() { return data_[current_size - 1]; }
  const T&       back() const { return data_[current_size - 1]; }
  T*             data() { return &data_[0]; }
  const T*       data() const { return &data_[0]; }
  iterator       begin() { return &data_[0]; }
  iterator       end() { return &data_[size()]; }
  const_iterator begin() const { return &data_[0]; }
  const_iterator end() const { return &data_[size()]; }

private:
  T        data_[MAX_N];
  uint32_t current_size;
};

/**
 * This array does small buffer optimization. The array has a small stack (Nthres elements) to store elements. Once
 * the number of elements exceeds this stack, the array allocs on the heap.
 * @tparam T
 * @tparam Nthres number of elements T that can be stored in the stack
 */
template <class T, uint32_t Nthres = ceil_frac(16lu, sizeof(T))>
class ext_array
{
public:
  static const uint32_t small_buffer_size = Nthres;
  ext_array() : size_(0), head(&small_buffer.data[0]) {}
  explicit ext_array(uint32_t new_size) : ext_array() { resize(new_size); }
  ext_array(const ext_array<T, Nthres>& other) : ext_array(other.size_)
  {
    std::copy(other.head, other.head + other.size_, head);
  }
  ext_array(ext_array<T, Nthres>&& other) noexcept
  {
    size_ = other.size();
    if (other.is_in_small_buffer()) {
      head = &small_buffer.data[0];
      std::copy(other.data(), other.data() + other.size(), head);
    } else {
      head              = other.head;
      small_buffer.cap_ = other.small_buffer.cap_;
      other.head        = &other.small_buffer.data[0];
      other.size_       = 0;
    }
  }
  ~ext_array()
  {
    if (not is_in_small_buffer()) {
      delete[] head;
    }
  }
  ext_array<T, Nthres>& operator=(const ext_array<T, Nthres>& other)
  {
    if (this != &other) {
      resize(other.size());
      std::copy(other.data(), other.data() + other.size(), head);
    }
    return *this;
  }

  uint32_t size() const { return size_; }
  uint32_t capacity() const { return is_in_small_buffer() ? Nthres : small_buffer.cap_; }
  T&       operator[](uint32_t index) { return head[index]; }
  const T& operator[](uint32_t index) const { return head[index]; }
  T*       data() { return &head[0]; }
  const T* data() const { return &head[0]; }
  T&       back() { return head[size() - 1]; }
  const T& back() const { return head[size() - 1]; }
  bool     operator==(const ext_array<T, Nthres>& other) const
  {
    return other.size() == size() and std::equal(other.data(), other.data() + other.size(), data());
  }
  void push_back(const T& elem)
  {
    resize(size() + 1);
    head[size() - 1] = elem;
  }
  void resize(uint32_t new_size)
  {
    if (new_size == size_) {
      return;
    }
    if (capacity() >= new_size) {
      size_ = new_size;
      return;
    }
    T*       old_data = head;
    uint32_t newcap   = new_size + 5;
    head              = new T[newcap];
    std::copy(&small_buffer.data[0], &small_buffer.data[size_], head);
    size_ = new_size;
    if (old_data != &small_buffer.data[0]) {
      delete[] old_data;
    }
    small_buffer.cap_ = newcap;
  }
  bool is_in_small_buffer() const { return head == &small_buffer.data[0]; }

private:
  union {
    T        data[Nthres];
    uint32_t cap_;
  } small_buffer;
  uint32_t size_;
  T*       head;
};

/*********************
     ext packing
*********************/

SRSASN_CODE pack_unsupported_ext_flag(bit_ref& bref, bool ext);
SRSASN_CODE unpack_unsupported_ext_flag(bool& ext, bit_ref& bref);

/************************
    asn1 null packing
************************/

struct asn1_null_t {
  SRSASN_CODE pack(bit_ref& bref) const { return SRSASN_SUCCESS; }
  SRSASN_CODE unpack(bit_ref& bref) const { return SRSASN_SUCCESS; }
};

/************************
     enum packing
************************/

SRSASN_CODE pack_enum(bit_ref& bref, uint32_t enum_val, uint32_t nbits);
SRSASN_CODE pack_enum(bit_ref& bref, uint32_t enum_val, uint32_t nbits, uint32_t nof_noext);
SRSASN_CODE pack_enum(bit_ref& bref, uint32_t e, uint32_t nof_types, uint32_t nof_exts, bool has_ext);
ValOrError  unpack_enum(uint32_t nof_types, uint32_t nof_exts, bool has_ext, bit_ref& bref);
template <typename EnumType>
SRSASN_CODE pack_enum(bit_ref& bref, EnumType e)
{
  return pack_enum(bref, e, EnumType::nof_types, EnumType::nof_exts, EnumType::has_ext);
}
template <typename EnumType>
SRSASN_CODE unpack_enum(EnumType& e, bit_ref& bref)
{
  ValOrError ret = unpack_enum(EnumType::nof_types, EnumType::nof_exts, EnumType::has_ext, bref);
  e              = (typename EnumType::options)ret.val;
  return ret.code;
}

struct EnumPacker {
  template <class EnumType>
  SRSASN_CODE pack(bit_ref& bref, EnumType e)
  {
    return pack_enum(bref, e);
  }
  template <class EnumType>
  SRSASN_CODE unpack(EnumType& e, bit_ref& bref)
  {
    return unpack_enum(e, bref);
  }
};
template <class EnumType>
bool string_to_enum(EnumType& e, const std::string& s)
{
  for (uint32_t i = 0; i < EnumType::nof_types; ++i) {
    e = (typename EnumType::options)i;
    if (e.to_string() == s) {
      return true;
    }
  }
  return false;
}
template <class EnumType, class NumberType>
bool number_to_enum(EnumType& e, NumberType val)
{
  for (uint32_t i = 0; i < e.nof_types; ++i) {
    e = (typename EnumType::options)i;
    if (e.to_number() == val) {
      return true;
    }
  }
  return false;
}
template <class EnumType>
bool number_string_to_enum(EnumType& e, const std::string& val)
{
  for (uint32_t i = 0; i < e.nof_types; ++i) {
    e = (typename EnumType::options)i;
    if (e.to_number_string() == val) {
      return true;
    }
  }
  return false;
}

template <class EnumType, bool E = false, uint32_t M = 0>
class enumerated : public EnumType
{
public:
  static const uint32_t nof_types = EnumType::nulltype, nof_exts = M;
  static const bool     has_ext = E;

  enumerated() { EnumType::value = EnumType::nulltype; }
  enumerated(typename EnumType::options o) { EnumType::value = o; }
  SRSASN_CODE pack(bit_ref& bref) const { return pack_enum(bref, *this); }
  SRSASN_CODE unpack(bit_ref& bref) { return unpack_enum(*this, bref); }
  EnumType&   operator=(EnumType v)
  {
    EnumType::value = v;
    return *this;
  }
  operator typename EnumType::options() const { return EnumType::value; }
};

/************************
     PER encoding
************************/

/* X.691 - Section 10.5 - Constrained Whole Number */
template <class IntType>
SRSASN_CODE pack_constrained_whole_number(bit_ref& bref, IntType n, IntType lb, IntType ub, bool aligned);
template <class IntType>
SRSASN_CODE unpack_constrained_whole_number(IntType& n, bit_ref& bref, IntType lb, IntType ub, bool aligned);

/* X.691 - Section 10.6 - Normally small non-negative whole Number */
template <typename UintType>
SRSASN_CODE pack_norm_small_non_neg_whole_number(bit_ref& bref, UintType n);
template <typename UintType>
SRSASN_CODE unpack_norm_small_non_neg_whole_number(UintType& n, bit_ref& bref);

/* X.691 - Section 10.8 - Unconstrained Whole Number */
template <typename IntType>
SRSASN_CODE pack_unconstrained_whole_number(bit_ref& bref, IntType n, bool aligned);
template <typename IntType>
SRSASN_CODE unpack_unconstrained_whole_number(IntType& n, bit_ref& bref, bool aligned);

/************************
   length determinant
************************/

// Pack as whole constrained number
template <typename IntType>
SRSASN_CODE pack_length(bit_ref& bref, IntType n, IntType lb, IntType ub, bool aligned = false);
template <typename IntType>
SRSASN_CODE unpack_length(IntType& n, bit_ref& bref, IntType lb, IntType ub, bool aligned = false);

// Pack as a small non-negative whole number
SRSASN_CODE pack_length(bit_ref& ref, uint32_t val, bool aligned = false);
SRSASN_CODE unpack_length(uint32_t& val, bit_ref& ref, bool aligned = false);

/************************
        Integer
************************/

template <typename IntType>
SRSASN_CODE pack_integer(bit_ref& bref,
                         IntType  n,
                         IntType  lb      = std::numeric_limits<IntType>::min(),
                         IntType  ub      = std::numeric_limits<IntType>::max(),
                         bool     has_ext = false,
                         bool     aligned = false);
template <typename IntType>
SRSASN_CODE unpack_integer(IntType& n,
                           bit_ref& bref,
                           IntType  lb      = std::numeric_limits<IntType>::min(),
                           IntType  ub      = std::numeric_limits<IntType>::max(),
                           bool     has_ext = false,
                           bool     aligned = false);
// unconstrained case
template <typename IntType>
SRSASN_CODE pack_unconstrained_integer(bit_ref& bref, IntType n, bool has_ext = false, bool aligned = false);
template <typename IntType>
SRSASN_CODE unpack_unconstrained_integer(IntType& n, bit_ref& bref, bool has_ext = false, bool aligned = false);

template <class IntType>
struct integer_packer {
  integer_packer(IntType lb_, IntType ub_, bool has_ext_ = false, bool aligned_ = false);
  SRSASN_CODE pack(bit_ref& bref, IntType n);
  SRSASN_CODE unpack(IntType& n, bit_ref& bref);
  IntType     lb;
  IntType     ub;
  bool        has_ext;
  bool        aligned;
};

template <class IntType,
          IntType LB  = std::numeric_limits<IntType>::min(),
          IntType UB  = std::numeric_limits<IntType>::max(),
          bool    Ext = false,
          bool    Al  = false>
class integer
{
public:
  static const IntType ub = UB, lb = LB;
  static const bool    has_ext = Ext, is_aligned = Al;
  IntType              value;
  integer() = default;
  integer(IntType value_) : value(value_) {}
              operator IntType() { return value; }
  SRSASN_CODE pack(bit_ref& bref) const { return pack_integer(bref, value, lb, ub, has_ext, is_aligned); }
  SRSASN_CODE unpack(bit_ref& bref) { return unpack_integer(value, bref, lb, ub, has_ext, is_aligned); }
};

/************************
  General Packer/Unpacker
************************/

struct BitPacker {
  BitPacker(uint32_t nof_bits_) : nof_bits(nof_bits_) {}
  template <typename T>
  SRSASN_CODE pack(bit_ref& bref, const T& topack)
  {
    bref.pack(topack, nof_bits);
    return SRSASN_SUCCESS;
  }
  template <typename T>
  SRSASN_CODE unpack(T& tounpack, bit_ref& bref)
  {
    return bref.unpack(tounpack, nof_bits);
  }
  uint32_t nof_bits;
};

struct Packer {
  template <typename T>
  SRSASN_CODE pack(bit_ref& bref, const T& topack)
  {
    return topack.pack(bref);
  }
  template <typename T>
  SRSASN_CODE unpack(T& tounpack, bit_ref& bref)
  {
    return tounpack.unpack(bref);
  }
};

/*********************
 common octstring
*********************/

// helper functions common to all octstring implementations
uint64_t    octstring_to_number(const uint8_t* ptr, uint32_t nbytes);
void        number_to_octstring(uint8_t* ptr, uint64_t number, uint32_t nbytes);
std::string octstring_to_string(const uint8_t* ptr, uint32_t N);
void        string_to_octstring(uint8_t* ptr, const std::string& str);

/************************
    fixed_octstring
************************/

template <uint32_t N, bool aligned = false>
class fixed_octstring
{
public:
  const uint8_t& operator[](uint32_t idx) const { return octets_[idx]; }
  uint8_t&       operator[](uint32_t idx) { return octets_[idx]; }
  bool           operator==(const fixed_octstring<N>& other) const { return octets_ == other.octets_; }
  uint8_t*       data() { return &octets_[0]; }
  const uint8_t* data() const { return &octets_[0]; }

  static uint32_t              size() { return N; }
  std::string                  to_string() const { return octstring_to_string(&octets_[0], N); }
  fixed_octstring<N, aligned>& from_string(const std::string& hexstr)
  {
    if (hexstr.size() != 2 * N) {
      srsasn_log_print(
          srslte::LOG_LEVEL_ERROR, "The provided hex string size is not valid (%d!=2*%d).\n", hexstr.size(), N);
    } else {
      string_to_octstring(&octets_[0], hexstr);
    }
    return *this;
  }
  uint64_t                     to_number() const { return octstring_to_number(&octets_[0], size()); }
  fixed_octstring<N, aligned>& from_number(uint64_t val)
  {
    number_to_octstring(&octets_[0], val, size());
    return *this;
  }

  SRSASN_CODE pack(bit_ref& bref) const;
  SRSASN_CODE unpack(bit_ref& bref);

private:
  std::array<uint8_t, N> octets_;
};

/**
 * X.691 Section 16 - Encoding the octetstring type
 * @tparam N - number of items
 * @tparam ext - aligned variant
 * @param bref
 * @return
 */
template <uint32_t N, bool aligned>
SRSASN_CODE fixed_octstring<N, aligned>::pack(bit_ref& bref) const
{
  if (aligned and N > 2) {
    bref.align_bytes_zero();
  }
  for (uint32_t i = 0; i < size(); ++i) {
    HANDLE_CODE(bref.pack(octets_[i], 8));
  }
  return SRSASN_SUCCESS;
}

template <uint32_t N, bool aligned>
SRSASN_CODE fixed_octstring<N, aligned>::unpack(bit_ref& bref)
{
  if (aligned and N > 2) {
    bref.align_bytes_zero();
  }
  for (uint32_t i = 0; i < size(); ++i) {
    HANDLE_CODE(bref.unpack(octets_[i], 8));
  }
  return SRSASN_SUCCESS;
}

/************************
     dyn_octstring
************************/

template <bool Al = false>
class unbounded_octstring
{
public:
  static const bool aligned = Al;

  unbounded_octstring() = default;
  explicit unbounded_octstring(uint32_t new_size) : octets_(new_size) {}

  const uint8_t& operator[](uint32_t idx) const { return octets_[idx]; }
  uint8_t&       operator[](uint32_t idx) { return octets_[idx]; }
  bool           operator==(const unbounded_octstring<Al>& other) const { return octets_ == other.octets_; }
  void           resize(uint32_t new_size) { octets_.resize(new_size); }
  uint32_t       size() const { return octets_.size(); }
  uint8_t*       data() { return &octets_[0]; }
  const uint8_t* data() const { return &octets_[0]; }

  SRSASN_CODE              pack(bit_ref& ie_ref) const;
  SRSASN_CODE              unpack(bit_ref& ie_ref);
  std::string              to_string() const;
  unbounded_octstring<Al>& from_string(const std::string& hexstr);
  uint64_t                 to_number() const { return octstring_to_number(&octets_[0], size()); }
  unbounded_octstring<Al>& from_number(uint64_t val)
  {
    number_to_octstring(&octets_[0], val, size());
    return *this;
  }

private:
  dyn_array<uint8_t> octets_;
};

using dyn_octstring = unbounded_octstring<false>;

/*********************
   common bitstring
*********************/

// helper functions common to all bitstring implementations
uint64_t    bitstring_to_number(const uint8_t* ptr, uint32_t nbits);
void        number_to_bitstring(uint8_t* ptr, uint64_t number, uint32_t nbits);
std::string bitstring_to_string(const uint8_t* ptr, uint32_t nbits);
inline bool bitstring_get(const uint8_t* ptr, uint32_t idx)
{
  uint32_t byte_idx = idx / 8;
  uint32_t offset   = idx % 8;
  return (ptr[byte_idx] & (1u << offset)) > 0;
}
inline void bitstring_set(uint8_t* ptr, uint32_t idx, bool value)
{
  uint32_t byte_idx = idx / 8;
  uint32_t offset   = idx % 8;
  if (value) {
    ptr[byte_idx] |= (1u << offset);
  } else {
    ptr[byte_idx] &= ((uint16_t)(1u << 8) - 1) - (1 << offset);
  }
}

/*********************
   fixed_bitstring
*********************/

// fixed bitstring pack/unpack helpers
SRSASN_CODE pack_fixed_bitstring(bit_ref& bref, const uint8_t* buf, uint32_t nbits);
SRSASN_CODE pack_fixed_bitstring(bit_ref& bref, const uint8_t* buf, uint32_t nbits, bool ext);
SRSASN_CODE unpack_fixed_bitstring(uint8_t* buf, bit_ref& bref, uint32_t nbits);
SRSASN_CODE unpack_fixed_bitstring(uint8_t* buf, bool& ext, bit_ref& bref, uint32_t nbits);

template <uint32_t N, bool Ext = false, bool Al = false>
class fixed_bitstring
{
public:
  using type_t              = fixed_bitstring<N, Ext, Al>;
  static const bool has_ext = Ext, is_aligned = Al;

  fixed_bitstring() { memset(&octets_[0], 0, nof_octets()); }
  fixed_bitstring(const std::string& s)
  {
    if (s.size() != N) {
      srsasn_log_print(
<<<<<<< HEAD
          LOG_LEVEL_ERROR, "The provided string size=%zd does not match the bit string size=%d\n", s.size(), N);
=======
          srslte::LOG_LEVEL_ERROR, "The provided string size=%d does not match the bit string size=%d\n", s.size(), N);
>>>>>>> 3a813ff0
    }
    memset(&octets_[0], 0, nof_octets());
    for (uint32_t i = 0; i < N; ++i)
      this->set(N - i - 1, s[i] == '1');
  }
  bool     get(uint32_t idx) const { return bitstring_get(&octets_[0], idx); }
  void     set(uint32_t idx, bool value) { bitstring_set(&octets_[0], idx, value); }
  bool     operator==(const type_t& other) const { return octets_ == other.octets_; }
  bool     operator==(const char* other_str) const { return strlen(other_str) == N and (*this) == type_t(other_str); }
  uint32_t nof_octets() const { return (uint32_t)ceilf(N / 8.0f); }
  uint32_t length() const { return N; }
  std::string to_string() const { return bitstring_to_string(&octets_[0], length()); }
  uint64_t    to_number() const { return bitstring_to_number(&octets_[0], length()); }
  type_t&     from_number(uint64_t val)
  {
    number_to_bitstring(&octets_[0], val, length());
    return *this;
  }
  uint8_t*       data() { return &octets_[0]; }
  const uint8_t* data() const { return &octets_[0]; }

  SRSASN_CODE pack(bit_ref& bref) const { return pack_fixed_bitstring(bref, data(), N); }
  SRSASN_CODE unpack(bit_ref& bref) { return unpack_fixed_bitstring(data(), bref, N); }

private:
  std::array<uint8_t, (uint32_t)((N + 7) / 8)> octets_; // ceil(N/8.0)
};

/*********************
  bounded_bitstring
*********************/

namespace bitstring_utils {
SRSASN_CODE
pack(bit_ref& bref, const uint8_t* data, uint32_t size, uint32_t lb, uint32_t ub, bool has_ext, bool is_aligned);
SRSASN_CODE unpack_length_prefix(uint32_t& len, bit_ref& bref, uint32_t lb, uint32_t ub, bool has_ext, bool is_aligned);
SRSASN_CODE unpack_bitfield(uint8_t* buf, bit_ref& bref, uint32_t n, uint32_t lb, uint32_t ub, bool is_aligned);
SRSASN_CODE
unpack_fixed_bitstring(uint8_t* buf, bit_ref& bref, uint32_t nof_bits, bool has_ext = false, bool is_aligned = false);
} // namespace bitstring_utils

template <typename BitStringType>
class base_bitstring
{
protected:
  using derived_t = BitStringType;

public:
  bool     get(uint32_t idx) const { return bitstring_get(derived()->data(), idx); }
  void     set(uint32_t idx, bool value) { bitstring_set(derived()->data(), idx, value); }
  uint32_t nof_octets() const { return ceil_frac(derived()->length(), 8u); }

  std::string to_string() const { return bitstring_to_string(derived()->data(), derived()->length()); }
  derived_t&  from_string(const std::string& s)
  {
    if (s.size() < derived_t::lb or s.size() > derived_t::ub) {
      srsasn_log_print(srslte::LOG_LEVEL_ERROR,
                       "The provided string size=%d is not withing the bounds [%d, %d]\n",
                       s.size(),
                       derived_t::lb,
                       derived_t::ub);
    } else {
      derived()->resize(s.size());
      for (uint32_t i = 0; i < s.size(); ++i) {
        set(s.size() - i - 1, s[i] == '1');
      }
    }
    return *derived();
  }
  uint64_t   to_number() const { return bitstring_to_number(derived()->data(), derived()->length()); }
  derived_t& from_number(uint64_t val)
  {
    uint32_t nof_bits = (uint32_t)ceilf(log2(val));
    if (nof_bits > derived()->length()) {
      derived()->resize(nof_bits);
    }
    number_to_bitstring(derived()->data(), val, derived()->length());
    return *derived();
  }

  bool operator==(const base_bitstring<BitStringType>& other) const
  {
    return derived()->length() == other.derived()->length() and
           std::equal(derived()->data(), derived()->data() + derived()->nof_octets(), other.derived()->data());
  }
  bool operator==(const char* other_str) const
  {
    return strlen(other_str) == derived()->length() and (*this) == derived_t{}.from_string(other_str);
  }

  SRSASN_CODE pack(bit_ref& bref) const
  {
    return bitstring_utils::pack(bref,
                                 derived()->data(),
                                 derived()->length(),
                                 derived_t::lb,
                                 derived_t::ub,
                                 derived_t::has_ext,
                                 derived_t::is_aligned);
  }
  SRSASN_CODE unpack(bit_ref& bref)
  {
    // X.691, subclause 15.11
    uint32_t nbits;
    HANDLE_CODE(bitstring_utils::unpack_length_prefix(
        nbits, bref, derived_t::lb, derived_t::ub, derived_t::has_ext, derived_t::is_aligned));
    derived()->resize(nbits);
    return bitstring_utils::unpack_bitfield(
        derived()->data(), bref, nbits, derived_t::lb, derived_t::ub, derived_t::is_aligned);
  }

private:
  derived_t*       derived() { return static_cast<derived_t*>(this); }
  const derived_t* derived() const { return static_cast<const derived_t*>(this); }
};

template <uint32_t LB, uint32_t UB, bool ext = false, bool aligned = false>
class bounded_bitstring : public base_bitstring<bounded_bitstring<LB, UB, ext, aligned> >
{
  using base_t = base_bitstring<bounded_bitstring<LB, UB> >;

public:
  static const uint32_t lb = LB, ub = UB;
  static const bool     has_ext = ext, is_aligned = aligned;

  explicit bounded_bitstring(uint32_t siz_ = 0) { resize(siz_); }

  const uint8_t* data() const { return &octets_[0]; }
  uint8_t*       data() { return &octets_[0]; }
  uint32_t       length() const { return nof_bits; }
  void           resize(uint32_t new_size)
  {
    nof_bits = new_size;
    octets_.resize(this->nof_octets());
    memset(data(), 0, this->nof_octets());
  }

private:
  bounded_array<uint8_t, ceil_frac(ub, 8u)> octets_;
  uint32_t                                  nof_bits = 0;
};

/*********************
    dyn_bitstring
*********************/

template <bool Ext = false, bool Al = false>
class unbounded_bitstring : public base_bitstring<unbounded_bitstring<Ext, Al> >
{
  using base_t = base_bitstring<unbounded_bitstring<Ext, Al> >;

public:
  static const uint32_t lb = 0, ub = std::numeric_limits<uint32_t>::max();
  static const bool     has_ext = Ext, is_aligned = Al;

  explicit unbounded_bitstring(uint32_t siz_ = 0) { resize(siz_); }

  const uint8_t* data() const { return &octets_[0]; }
  uint8_t*       data() { return &octets_[0]; }
  uint32_t       length() const { return n_bits; }
  void           resize(uint32_t new_size)
  {
    n_bits = new_size;
    octets_.resize(this->nof_octets());
    memset(data(), 0, this->nof_octets()); // resize always resets content
  }

private:
  dyn_array<uint8_t> octets_;
  uint32_t           n_bits;
};

using dyn_bitstring = unbounded_bitstring<false, false>;

/*********************
  fixed sequence of
*********************/

// packers/unpackers for fixed_length sequence-of
template <class T, class ItemPacker>
SRSASN_CODE pack_fixed_seq_of(bit_ref& bref, const T* item_array, uint32_t nof_items, ItemPacker packer)
{
  for (uint32_t i = 0; i < nof_items; ++i) {
    HANDLE_CODE(packer.pack(bref, item_array[i]));
  }
  return SRSASN_SUCCESS;
}
template <class T>
SRSASN_CODE pack_fixed_seq_of(bit_ref& bref, const T* item_array, uint32_t nof_items)
{
  for (uint32_t i = 0; i < nof_items; ++i) {
    HANDLE_CODE(item_array[i].pack(bref));
  }
  return SRSASN_SUCCESS;
}
template <class T, class ItemUnpacker>
SRSASN_CODE unpack_fixed_seq_of(T* item_array, bit_ref& bref, uint32_t nof_items, ItemUnpacker unpacker)
{
  for (uint32_t i = 0; i < nof_items; ++i) {
    HANDLE_CODE(unpacker.unpack(item_array[i], bref));
  }
  return SRSASN_SUCCESS;
}
template <class T>
SRSASN_CODE unpack_fixed_seq_of(T* item_array, bit_ref& bref, uint32_t nof_items)
{
  for (uint32_t i = 0; i < nof_items; ++i) {
    HANDLE_CODE(item_array[i].unpack(bref));
  }
  return SRSASN_SUCCESS;
}

template <class ItemPacker>
struct FixedSeqOfPacker {
  FixedSeqOfPacker(uint32_t nof_items_, ItemPacker packer_) : nof_items(nof_items_), packer(packer_) {}
  FixedSeqOfPacker(uint32_t nof_items_) : nof_items(nof_items_), packer(Packer()) {}
  template <typename T>
  SRSASN_CODE pack(bit_ref& bref, const T* topack)
  {
    return pack_fixed_seq_of(bref, topack, nof_items, packer);
  }
  template <typename T>
  SRSASN_CODE unpack(T* tounpack, bit_ref& bref)
  {
    return unpack_fixed_seq_of(tounpack, bref, nof_items, packer);
  }
  uint32_t   nof_items;
  ItemPacker packer;
};

/*********************
   dyn sequence of
*********************/

template <class ArrayType, class ItemPacker>
SRSASN_CODE pack_dyn_seq_of(bit_ref&         bref,
                            const ArrayType& seqof,
                            uint32_t         lb,
                            uint32_t         ub,
                            ItemPacker       packer,
                            bool             aligned = false)
{
  HANDLE_CODE(pack_length(bref, seqof.size(), lb, ub, aligned));
  for (uint32_t i = 0; i < seqof.size(); ++i) {
    HANDLE_CODE(packer.pack(bref, seqof[i]));
  }
  return SRSASN_SUCCESS;
}

template <class ArrayType>
SRSASN_CODE pack_dyn_seq_of(bit_ref& bref, const ArrayType& seqof, uint32_t lb, uint32_t ub, bool aligned = false)
{
  HANDLE_CODE(pack_length(bref, seqof.size(), lb, ub, aligned));
  for (uint32_t i = 0; i < seqof.size(); ++i) {
    HANDLE_CODE(seqof[i].pack(bref));
  }
  return SRSASN_SUCCESS;
}

template <class ArrayType, class ItemUnpacker>
SRSASN_CODE unpack_dyn_seq_of(ArrayType&   seqof,
                              bit_ref&     bref,
                              uint32_t     lb,
                              uint32_t     ub,
                              ItemUnpacker unpacker,
                              bool         aligned = false)
{
  uint32_t nof_items;
  HANDLE_CODE(unpack_length(nof_items, bref, lb, ub, aligned));
  seqof.resize(nof_items);
  for (uint32_t i = 0; i < nof_items; ++i) {
    HANDLE_CODE(unpacker.unpack(seqof[i], bref));
  }
  return SRSASN_SUCCESS;
}

template <class ArrayType>
SRSASN_CODE unpack_dyn_seq_of(ArrayType& seqof, bit_ref& bref, uint32_t lb, uint32_t ub, bool aligned = false)
{
  uint32_t nof_items;
  HANDLE_CODE(unpack_length(nof_items, bref, lb, ub, aligned));
  seqof.resize(nof_items);
  for (uint32_t i = 0; i < nof_items; ++i) {
    HANDLE_CODE(seqof[i].unpack(bref));
  }
  return SRSASN_SUCCESS;
}

template <class InnerPacker>
struct SeqOfPacker {
  SeqOfPacker(uint32_t lb_, uint32_t ub_, InnerPacker packer_) : lb(lb_), ub(ub_), packer(packer_) {}
  template <typename T>
  SRSASN_CODE pack(bit_ref& bref, const T& topack) const
  {
    return pack_dyn_seq_of(bref, topack, lb, ub, packer);
  }
  template <typename T>
  SRSASN_CODE unpack(T& tounpack, bit_ref& bref)
  {
    return unpack_dyn_seq_of(tounpack, bref, lb, ub, packer);
  }
  InnerPacker packer;
  uint32_t    lb;
  uint32_t    ub;
};

template <class ItemType, uint32_t lb, uint32_t ub, bool aligned = false>
struct dyn_seq_of : public dyn_array<ItemType> {
  dyn_seq_of() = default;
  dyn_seq_of(const dyn_array<ItemType>& other) : dyn_array<ItemType>(other) {}
  SRSASN_CODE pack(bit_ref& bref) const { return pack_dyn_seq_of(bref, *this, lb, ub, aligned); }
  SRSASN_CODE unpack(bit_ref& bref) { return unpack_dyn_seq_of(*this, bref, lb, ub, aligned); }
};

/*********************
   printable string
*********************/

/* X.691 - Section 27 - Character Restricted String */
namespace asn_string_utils {
SRSASN_CODE
pack(bit_ref& bref, const std::string& s, size_t lb, size_t ub, size_t alb, size_t aub, bool ext, bool aligned);
SRSASN_CODE unpack(std::string& s, bit_ref& bref, size_t lb, size_t ub, size_t alb, size_t aub, bool ext, bool aligned);
} // namespace asn_string_utils

template <uint32_t LB,
          uint32_t UB,
          uint32_t ALB     = 0,
          uint32_t AUB     = std::numeric_limits<uint32_t>::max(),
          bool     ext     = false,
          bool     aligned = false>
class asn_string
{
public:
  SRSASN_CODE pack(bit_ref& bref) const { return asn_string_utils::pack(bref, str, LB, UB, ALB, AUB, ext, aligned); }
  SRSASN_CODE unpack(bit_ref& bref) { return asn_string_utils::unpack(str, bref, LB, UB, ALB, AUB, ext, aligned); }
  char&       operator[](std::size_t idx) { return str[idx]; }
  const char& operator[](std::size_t idx) const { return str[idx]; }
  void        resize(std::size_t newsize) { str.resize(newsize); }
  std::size_t size() const { return str.size(); }
  std::string to_string() const { return str; }
  void        from_string(std::string s) { str = std::move(s); }

private:
  std::string str;
};

template <uint32_t ALB = 0, uint32_t AUB = std::numeric_limits<uint32_t>::max(), bool ext = false, bool aligned = false>
using printable_string = asn_string<32, 122, ALB, AUB, ext, aligned>;

/*********************
      copy_ptr
*********************/

template <class T>
class copy_ptr
{
public:
  explicit copy_ptr(T* ptr_ = nullptr) :
    ptr(ptr_) {} // it takes hold of the pointer (including destruction). You should use make_copy_ptr() in most cases
  // instead of this ctor
  copy_ptr(const copy_ptr<T>& other) { ptr = (other.ptr == nullptr) ? nullptr : new T(*other.ptr); }
  ~copy_ptr() { destroy_(); }
  copy_ptr<T>& operator=(const copy_ptr<T>& other)
  {
    if (this != &other) {
      reset((other.ptr == nullptr) ? nullptr : new T(*other.ptr));
    }
    return *this;
  }
  bool     operator==(const copy_ptr<T>& other) const { return *ptr == *other; }
  T*       operator->() { return ptr; }
  const T* operator->() const { return ptr; }
  T&       operator*() { return *ptr; }       // like pointers, don't call this if ptr==NULL
  const T& operator*() const { return *ptr; } // like pointers, don't call this if ptr==NULL
  T*       get() { return ptr; }
  const T* get() const { return ptr; }
  T*       release()
  {
    T* ret = ptr;
    ptr    = nullptr;
    return ret;
  }
  void reset(T* ptr_ = nullptr)
  {
    destroy_();
    ptr = ptr_;
  }
  void set_present(bool flag = true)
  {
    if (flag) {
      reset(new T());
    } else {
      reset();
    }
  }
  bool is_present() const { return get() != nullptr; }

private:
  void destroy_()
  {
    if (ptr != NULL) {
      delete ptr;
    }
  }
  T* ptr;
};

template <class T>
copy_ptr<T> make_copy_ptr(const T& t)
{
  return copy_ptr<T>(new T(t));
}

/*********************
     choice utils
*********************/

union alignment_t {
  char        c;
  float       f;
  uint32_t    i;
  uint64_t    i2;
  double      d;
  long double d2;
  uint32_t*   ptr;
};

template <std::size_t arg1, std::size_t... others>
struct static_max;

template <std::size_t arg>
struct static_max<arg> {
  static const std::size_t value = arg;
};

template <std::size_t arg1, std::size_t arg2, std::size_t... others>
struct static_max<arg1, arg2, others...> {
  static const std::size_t value =
      arg1 >= arg2 ? static_max<arg1, others...>::value : static_max<arg2, others...>::value;
};

template <std::size_t Size, std::size_t Align>
struct choice_buffer_base_t {
  static const std::size_t data_size  = Size;
  static const std::size_t data_align = Align;
  using buffer_t                      = typename std::aligned_storage<data_size, data_align>::type;
  buffer_t buffer;

  template <typename T>
  T& get()
  {
    return *(reinterpret_cast<T*>(&buffer));
  }
  template <typename T>
  const T& get() const
  {
    return *(reinterpret_cast<const T*>(&buffer));
  }
  template <typename T>
  void destroy()
  {
    get<T>().~T();
  }
  template <typename T>
  void init()
  {
    new (&buffer) T();
  }
  template <typename T>
  void init(const T& other)
  {
    new (&buffer) T(other);
  }
  template <typename T>
  void set(const T& other)
  {
    get<T>() = other;
  }
};

template <typename... Ts>
struct choice_buffer_t : public choice_buffer_base_t<static_max<sizeof(alignment_t), sizeof(Ts)...>::value,
                                                     static_max<alignof(alignment_t), alignof(Ts)...>::value> {
};

using pod_choice_buffer_t = choice_buffer_t<>;

/*********************
      ext group
*********************/

class ext_groups_packer_guard
{
public:
  bool&       operator[](uint32_t idx);
  SRSASN_CODE pack(bit_ref& bref) const;

private:
  ext_array<bool> groups;
};

class ext_groups_unpacker_guard
{
public:
  explicit ext_groups_unpacker_guard(uint32_t nof_supported_groups_);
  ~ext_groups_unpacker_guard();

  void        resize(uint32_t new_size);
  bool&       operator[](uint32_t idx);
  SRSASN_CODE unpack(bit_ref& bref);

private:
  ext_array<bool> groups;
  const uint32_t  nof_supported_groups;
  uint32_t        nof_unpacked_groups = 0;
  bit_ref*        bref_tracker        = nullptr;
};

/*********************
   Var Length Field
*********************/

class varlength_field_pack_guard
{
public:
  explicit varlength_field_pack_guard(bit_ref& bref, bool align_ = false);
  ~varlength_field_pack_guard();

private:
  bit_ref brefstart;
  //  bit_ref  bref0;
  bit_ref* bref_tracker;
  uint8_t  buffer[1024];
  bool     align;
};

class varlength_field_unpack_guard
{
public:
  explicit varlength_field_unpack_guard(bit_ref& bref, bool align = false);
  ~varlength_field_unpack_guard();

private:
  bit_ref  bref0;
  bit_ref* bref_tracker = nullptr;
  uint32_t len          = 0;
};

/*******************
    JsonWriter
*******************/

class json_writer
{
public:
  json_writer();
  void        write_fieldname(const std::string& fieldname);
  void        write_str(const std::string& fieldname, const std::string& value);
  void        write_str(const std::string& value);
  void        write_int(const std::string& fieldname, int64_t value);
  void        write_int(int64_t value);
  void        write_bool(const std::string& fieldname, bool value);
  void        write_bool(bool value);
  void        write_null(const std::string& fieldname);
  void        write_null();
  void        start_obj(const std::string& fieldname = "");
  void        end_obj();
  void        start_array(const std::string& fieldname = "");
  void        end_array();
  std::string to_string() const;

private:
  std::stringstream ss;
  std::string       ident;
  enum separator_t { COMMA, NEWLINE, NONE };
  separator_t sep;
};

/*******************
  Test pack/unpack
*******************/

template <class Msg>
int test_pack_unpack_consistency(const Msg& msg)
{
  uint8_t buf[2048], buf2[2048];
  bzero(buf, sizeof(buf));
  bzero(buf2, sizeof(buf2));
  Msg           msg2;
  asn1::bit_ref bref(&buf[0], sizeof(buf)), bref2(&buf[0], sizeof(buf)), bref3(&buf2[0], sizeof(buf2));

  if (msg.pack(bref) != asn1::SRSASN_SUCCESS) {
    log_error_code(SRSASN_ERROR_ENCODE_FAIL, __FILE__, __LINE__);
    return -1;
  }
  if (msg2.unpack(bref2) != asn1::SRSASN_SUCCESS) {
    log_error_code(SRSASN_ERROR_DECODE_FAIL, __FILE__, __LINE__);
    return -1;
  }
  if (msg2.pack(bref3) != asn1::SRSASN_SUCCESS) {
    log_error_code(SRSASN_ERROR_ENCODE_FAIL, __FILE__, __LINE__);
    return -1;
  }

  // unpack and last pack done for the same number of bits
  if (bref3.distance() != bref2.distance()) {
    srsasn_log_print(LOG_LEVEL_ERROR, "[%s][%d] .\n", __FILE__, __LINE__);
    return -1;
  }

  // ensure packed messages are the same
  if (bref3.distance() != bref.distance()) {
    srsasn_log_print(LOG_LEVEL_ERROR, "[%s][%d] .\n", __FILE__, __LINE__);
    return -1;
  }
  if (memcmp(buf, buf2, bref.distance_bytes()) != 0) {
    srsasn_log_print(LOG_LEVEL_ERROR, "[%s][%d] .\n", __FILE__, __LINE__);
    return -1;
  }
  return SRSASN_SUCCESS;
}

} // namespace asn1

#endif // SRSASN_COMMON_UTILS_H<|MERGE_RESOLUTION|>--- conflicted
+++ resolved
@@ -736,11 +736,7 @@
   {
     if (s.size() != N) {
       srsasn_log_print(
-<<<<<<< HEAD
-          LOG_LEVEL_ERROR, "The provided string size=%zd does not match the bit string size=%d\n", s.size(), N);
-=======
           srslte::LOG_LEVEL_ERROR, "The provided string size=%d does not match the bit string size=%d\n", s.size(), N);
->>>>>>> 3a813ff0
     }
     memset(&octets_[0], 0, nof_octets());
     for (uint32_t i = 0; i < N; ++i)
