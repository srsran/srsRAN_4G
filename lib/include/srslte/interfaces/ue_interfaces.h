/*
 * Copyright 2013-2019 Software Radio Systems Limited
 *
 * This file is part of srsLTE.
 *
 * srsLTE is free software: you can redistribute it and/or modify
 * it under the terms of the GNU Affero General Public License as
 * published by the Free Software Foundation, either version 3 of
 * the License, or (at your option) any later version.
 *
 * srsLTE is distributed in the hope that it will be useful,
 * but WITHOUT ANY WARRANTY; without even the implied warranty of
 * MERCHANTABILITY or FITNESS FOR A PARTICULAR PURPOSE.  See the
 * GNU Affero General Public License for more details.
 *
 * A copy of the GNU Affero General Public License can be found in
 * the LICENSE file in the top-level directory of this distribution
 * and at http://www.gnu.org/licenses/.
 *
 */

/******************************************************************************
 * File:        interfaces.h
 * Description: Abstract base class interfaces provided by layers
 *              to other layers.
 *****************************************************************************/

#ifndef SRSLTE_UE_INTERFACES_H
#define SRSLTE_UE_INTERFACES_H

#include <string>

#include "rrc_interface_types.h"
#include "srslte/asn1/liblte_mme.h"
#include "srslte/common/common.h"
#include "srslte/common/interfaces_common.h"
#include "srslte/common/security.h"
#include "srslte/common/stack_procedure.h"
#include "srslte/interfaces/rrc_interface_types.h"
#include "srslte/phy/channel/channel.h"
#include "srslte/phy/rf/rf.h"

namespace srsue {

typedef enum { AUTH_OK, AUTH_FAILED, AUTH_SYNCH_FAILURE } auth_result_t;

// USIM interface for NAS
class usim_interface_nas
{
public:
  virtual std::string   get_imsi_str()                                                    = 0;
  virtual std::string   get_imei_str()                                                    = 0;
  virtual bool          get_imsi_vec(uint8_t* imsi_, uint32_t n)                          = 0;
  virtual bool          get_imei_vec(uint8_t* imei_, uint32_t n)                          = 0;
  virtual bool          get_home_plmn_id(srslte::plmn_id_t* home_plmn_id)                 = 0;
  virtual auth_result_t generate_authentication_response(uint8_t* rand,
                                                         uint8_t* autn_enb,
                                                         uint16_t mcc,
                                                         uint16_t mnc,
                                                         uint8_t* res,
                                                         int*     res_len,
                                                         uint8_t* k_asme)                 = 0;
  virtual void          generate_nas_keys(uint8_t*                            k_asme,
                                          uint8_t*                            k_nas_enc,
                                          uint8_t*                            k_nas_int,
                                          srslte::CIPHERING_ALGORITHM_ID_ENUM cipher_algo,
                                          srslte::INTEGRITY_ALGORITHM_ID_ENUM integ_algo) = 0;
};

// USIM interface for RRC
class usim_interface_rrc
{
public:
  virtual void generate_as_keys(uint8_t*                            k_asme,
                                uint32_t                            count_ul,
                                uint8_t*                            k_rrc_enc,
                                uint8_t*                            k_rrc_int,
                                uint8_t*                            k_up_enc,
                                uint8_t*                            k_up_int,
                                srslte::CIPHERING_ALGORITHM_ID_ENUM cipher_algo,
                                srslte::INTEGRITY_ALGORITHM_ID_ENUM integ_algo)    = 0;
  virtual void generate_as_keys_ho(uint32_t                            pci,
                                   uint32_t                            earfcn,
                                   int                                 ncc,
                                   uint8_t*                            k_rrc_enc,
                                   uint8_t*                            k_rrc_int,
                                   uint8_t*                            k_up_enc,
                                   uint8_t*                            k_up_int,
                                   srslte::CIPHERING_ALGORITHM_ID_ENUM cipher_algo,
                                   srslte::INTEGRITY_ALGORITHM_ID_ENUM integ_algo) = 0;
};

// GW interface for NAS
class gw_interface_nas
{
public:
  virtual int setup_if_addr(uint32_t lcid, uint8_t pdn_type, uint32_t ip_addr, uint8_t* ipv6_if_id, char* err_str) = 0;
  virtual int apply_traffic_flow_template(const uint8_t&                                 eps_bearer_id,
                                          const uint8_t&                                 lcid,
                                          const LIBLTE_MME_TRAFFIC_FLOW_TEMPLATE_STRUCT* tft)                      = 0;
};

// GW interface for RRC
class gw_interface_rrc
{
public:
  virtual void add_mch_port(uint32_t lcid, uint32_t port) = 0;
};

// GW interface for PDCP
class gw_interface_pdcp
{
public:
  virtual void write_pdu(uint32_t lcid, srslte::unique_byte_buffer_t pdu)     = 0;
  virtual void write_pdu_mch(uint32_t lcid, srslte::unique_byte_buffer_t pdu) = 0;
};

// RRC interface for MAC
class rrc_interface_mac_common
{
public:
  virtual void ra_problem() = 0;
};

class rrc_interface_mac : public rrc_interface_mac_common
{
public:
  virtual void ho_ra_completed(bool ra_successful) = 0;
  virtual void release_pucch_srs()                 = 0;
};

// RRC interface for PHY
class rrc_interface_phy_lte
{
public:
  virtual void in_sync()                                                                         = 0;
  virtual void out_of_sync()                                                                     = 0;
  virtual void new_phy_meas(float rsrp, float rsrq, uint32_t tti, int earfcn = -1, int pci = -1) = 0;
};

// RRC interface for NAS
class rrc_interface_nas
{
public:
  typedef struct {
    srslte::plmn_id_t plmn_id;
    uint16_t          tac;
  } found_plmn_t;

  const static int MAX_FOUND_PLMNS = 16;

  virtual void        write_sdu(srslte::unique_byte_buffer_t sdu)                       = 0;
  virtual uint16_t    get_mcc()                                                         = 0;
  virtual uint16_t    get_mnc()                                                         = 0;
  virtual void        enable_capabilities()                                             = 0;
  virtual bool        plmn_search()                                                     = 0;
  virtual void        plmn_select(srslte::plmn_id_t plmn_id)                            = 0;
  virtual bool        connection_request(srslte::establishment_cause_t cause,
                                         srslte::unique_byte_buffer_t  dedicatedInfoNAS) = 0;
  virtual void        set_ue_identity(srslte::s_tmsi_t s_tmsi)                          = 0;
  virtual bool        is_connected()                                                    = 0;
  virtual void        paging_completed(bool outcome)                                    = 0;
  virtual std::string get_rb_name(uint32_t lcid)                                        = 0;
  virtual uint32_t    get_lcid_for_eps_bearer(const uint32_t& eps_bearer_id)            = 0;
};

// RRC interface for PDCP
class rrc_interface_pdcp
{
public:
  virtual void        write_pdu(uint32_t lcid, srslte::unique_byte_buffer_t pdu)     = 0;
  virtual void        write_pdu_bcch_bch(srslte::unique_byte_buffer_t pdu)           = 0;
  virtual void        write_pdu_bcch_dlsch(srslte::unique_byte_buffer_t pdu)         = 0;
  virtual void        write_pdu_pcch(srslte::unique_byte_buffer_t pdu)               = 0;
  virtual void        write_pdu_mch(uint32_t lcid, srslte::unique_byte_buffer_t pdu) = 0;
  virtual std::string get_rb_name(uint32_t lcid)                                     = 0;
};

// RRC interface for RLC
class rrc_interface_rlc
{
public:
  virtual void        max_retx_attempted()                                       = 0;
  virtual std::string get_rb_name(uint32_t lcid)                                 = 0;
  virtual void        write_pdu(uint32_t lcid, srslte::unique_byte_buffer_t pdu) = 0;
};

// NAS interface for RRC
class nas_interface_rrc
{
public:
  typedef enum { BARRING_NONE = 0, BARRING_MO_DATA, BARRING_MO_SIGNALLING, BARRING_MT, BARRING_ALL } barring_t;
  virtual void     left_rrc_connected()                                       = 0;
  virtual void     set_barring(barring_t barring)                             = 0;
  virtual bool     paging(srslte::s_tmsi_t* ue_identity)                      = 0;
  virtual bool     is_attached()                                              = 0;
  virtual void     write_pdu(uint32_t lcid, srslte::unique_byte_buffer_t pdu) = 0;
  virtual uint32_t get_k_enb_count()                                          = 0;
  virtual bool     get_k_asme(uint8_t* k_asme_, uint32_t n)                   = 0;
  virtual uint32_t get_ipv4_addr()                                            = 0;
  virtual bool     get_ipv6_addr(uint8_t* ipv6_addr)                          = 0;
<<<<<<< HEAD
  virtual void plmn_search_completed(rrc_interface_nas::found_plmn_t found_plmns[rrc_interface_nas::MAX_FOUND_PLMNS],
                                     int                             nof_plmns)                           = 0;
  virtual bool connection_request_completed(bool outcome)                     = 0;
  virtual void run_tti(uint32_t tti)                                          = 0;
=======
  virtual void
               plmn_search_completed(const rrc_interface_nas::found_plmn_t found_plmns[rrc_interface_nas::MAX_FOUND_PLMNS],
                                     int                                   nof_plmns)       = 0;
  virtual bool connection_request_completed(bool outcome) = 0;
  virtual void run_tti(uint32_t tti)                      = 0;
>>>>>>> 3a813ff0
};

// NAS interface for UE
class nas_interface_ue
{
public:
  virtual void start_attach_request(srslte::proc_state_t* proc_result, srslte::establishment_cause_t cause_) = 0;
  virtual bool detach_request(const bool switch_off)                                                         = 0;
};

// PDCP interface for RRC
class pdcp_interface_rrc
{
public:
  virtual void reestablish()                                                                    = 0;
  virtual void reestablish(uint32_t lcid)                                                       = 0;
  virtual void reset()                                                                          = 0;
  virtual void write_sdu(uint32_t lcid, srslte::unique_byte_buffer_t sdu, bool blocking = false) = 0;
  virtual void add_bearer(uint32_t lcid, srslte::pdcp_config_t cnfg)                            = 0;
  virtual void change_lcid(uint32_t old_lcid, uint32_t new_lcid)                                = 0;
  virtual void config_security(uint32_t                            lcid,
                               uint8_t*                            k_rrc_enc_,
                               uint8_t*                            k_rrc_int_,
                               uint8_t*                            k_up_enc_,
                               srslte::CIPHERING_ALGORITHM_ID_ENUM cipher_algo_,
                               srslte::INTEGRITY_ALGORITHM_ID_ENUM integ_algo_)                 = 0;
  virtual void config_security_all(uint8_t*                            k_rrc_enc_,
                                   uint8_t*                            k_rrc_int_,
                                   uint8_t*                            k_up_enc_,
                                   srslte::CIPHERING_ALGORITHM_ID_ENUM cipher_algo_,
                                   srslte::INTEGRITY_ALGORITHM_ID_ENUM integ_algo_)             = 0;
  virtual void enable_integrity(uint32_t lcid)                                                  = 0;
  virtual void enable_encryption(uint32_t lcid)                                                 = 0;
};

// PDCP interface for RLC
class pdcp_interface_rlc
{
public:
  /* RLC calls PDCP to push a PDCP PDU. */
  virtual void write_pdu(uint32_t lcid, srslte::unique_byte_buffer_t sdu)     = 0;
  virtual void write_pdu_bcch_bch(srslte::unique_byte_buffer_t sdu)           = 0;
  virtual void write_pdu_bcch_dlsch(srslte::unique_byte_buffer_t sdu)         = 0;
  virtual void write_pdu_pcch(srslte::unique_byte_buffer_t sdu)               = 0;
  virtual void write_pdu_mch(uint32_t lcid, srslte::unique_byte_buffer_t sdu) = 0;
};

class pdcp_interface_gw
{
public:
  virtual void write_sdu(uint32_t lcid, srslte::unique_byte_buffer_t sdu, bool blocking) = 0;
  virtual bool is_lcid_enabled(uint32_t lcid)                                            = 0;
};

// RLC interface for RRC
class rlc_interface_rrc
{
public:
  virtual void reset()                                                                          = 0;
  virtual void reestablish()                                                                    = 0;
  virtual void reestablish(uint32_t lcid)                                                       = 0;
  virtual void add_bearer(uint32_t lcid, srslte::rlc_config_t cnfg)                             = 0;
  virtual void add_bearer_mrb(uint32_t lcid)                                                    = 0;
  virtual void del_bearer(uint32_t lcid)                                                        = 0;
  virtual void suspend_bearer(uint32_t lcid)                                                    = 0;
  virtual void resume_bearer(uint32_t lcid)                                                     = 0;
  virtual void change_lcid(uint32_t old_lcid, uint32_t new_lcid)                                = 0;
  virtual bool has_bearer(uint32_t lcid)                                                        = 0;
  virtual bool has_data(const uint32_t lcid)                                                    = 0;
  virtual void write_sdu(uint32_t lcid, srslte::unique_byte_buffer_t sdu, bool blocking = true) = 0;
};

// RLC interface for PDCP
class rlc_interface_pdcp
{
public:
  /* PDCP calls RLC to push an RLC SDU. SDU gets placed into the RLC buffer and MAC pulls
   * RLC PDUs according to TB size. */
  virtual void write_sdu(uint32_t lcid, srslte::unique_byte_buffer_t sdu, bool blocking = true) = 0;
  virtual void discard_sdu(uint32_t lcid, uint32_t discard_sn)                                  = 0;
  virtual bool rb_is_um(uint32_t lcid)                                                          = 0;
};

// RLC interface for MAC
class rlc_interface_mac : public srslte::read_pdu_interface
{
public:
  /* MAC calls has_data() to query whether a logical channel has data to transmit (without
   * knowing how much. This function should return quickly. */
  virtual bool has_data(const uint32_t lcid) = 0;

  /* MAC calls RLC to get the buffer state for a logical channel. */
  virtual uint32_t get_buffer_state(const uint32_t lcid) = 0;

  const static int MAX_PDU_SEGMENTS = 20;

  /* MAC calls RLC to get RLC segment of nof_bytes length.
   * Segmentation happens in this function. RLC PDU is stored in payload. */
  virtual int read_pdu(uint32_t lcid, uint8_t* payload, uint32_t nof_bytes) = 0;

  /* MAC calls RLC to push an RLC PDU. This function is called from an independent MAC thread.
   * PDU gets placed into the buffer and higher layer thread gets notified. */
  virtual void write_pdu(uint32_t lcid, uint8_t* payload, uint32_t nof_bytes)     = 0;
  virtual void write_pdu_bcch_bch(uint8_t* payload, uint32_t nof_bytes)           = 0;
  virtual void write_pdu_bcch_dlsch(uint8_t* payload, uint32_t nof_bytes)         = 0;
  virtual void write_pdu_pcch(uint8_t* payload, uint32_t nof_bytes)               = 0;
  virtual void write_pdu_mch(uint32_t lcid, uint8_t* payload, uint32_t nof_bytes) = 0;
};

/** MAC interface
 *
 */
/* Interface PHY -> MAC */
class mac_interface_phy_lte
{
public:
  typedef struct {
    uint32_t nof_mbsfn_services;
  } mac_phy_cfg_mbsfn_t;

  typedef struct {
    uint32_t tbs;
    bool     ndi;
    bool     ndi_present;
    int      rv;
  } mac_tb_t;

  typedef struct {
    mac_tb_t tb[SRSLTE_MAX_TB];
    uint32_t pid;
    uint16_t rnti;
    bool     is_sps_release;
    uint32_t tti;
  } mac_grant_dl_t;

  typedef struct {
    mac_tb_t tb;
    uint32_t pid;
    uint16_t rnti;
    bool     phich_available;
    bool     hi_value;
    uint32_t tti_tx;
  } mac_grant_ul_t;

  typedef struct {
    bool     enabled;
    uint32_t rv;
    uint8_t* payload;
    union {
      srslte_softbuffer_rx_t* rx;
      srslte_softbuffer_tx_t* tx;
    } softbuffer;
  } tb_action_t;

  typedef struct {
    tb_action_t tb[SRSLTE_MAX_TB];

    bool generate_ack;
  } tb_action_dl_t;

  typedef struct {
    tb_action_t tb;
    uint32_t    current_tx_nb;
    bool        expect_ack;
  } tb_action_ul_t;

  /* Query the MAC for the current RNTI to look for
   */
  virtual uint16_t get_dl_sched_rnti(uint32_t tti) = 0;
  virtual uint16_t get_ul_sched_rnti(uint32_t tti) = 0;

  /* Indicate reception of UL dci.
   * payload_ptr points to memory where MAC PDU must be written by MAC layer */
  virtual void new_grant_ul(uint32_t cc_idx, mac_grant_ul_t grant, tb_action_ul_t* action) = 0;

  /* Indicate reception of DL dci. */
  virtual void new_grant_dl(uint32_t cc_idx, mac_grant_dl_t grant, tb_action_dl_t* action) = 0;

  /* Indicate successful decoding of PDSCH AND PCH TB. */
  virtual void tb_decoded(uint32_t cc_idx, mac_grant_dl_t grant, bool ack[SRSLTE_MAX_CODEWORDS]) = 0;

  /* Indicate successful decoding of BCH TB through PBCH */
  virtual void bch_decoded_ok(uint8_t* payload, uint32_t len) = 0;

  /* Indicate successful decoding of MCH TB through PMCH */
  virtual void mch_decoded(uint32_t len, bool crc) = 0;

  /* Obtain action for a new MCH subframe. */
  virtual void new_mch_dl(srslte_pdsch_grant_t phy_grant, tb_action_dl_t* action) = 0;

  /* Communicate the number of mbsfn services available  */
  virtual void set_mbsfn_config(uint32_t nof_mbsfn_services) = 0;

  /* Indicate new TTI */
  virtual void run_tti(const uint32_t tti) = 0;
};

/* Interface RRC -> MAC shared between different RATs */
class mac_interface_rrc_common
{
public:
  // Class to handle UE specific RNTIs between RRC and MAC
  typedef struct {
    uint16_t crnti;
    uint16_t rar_rnti;
    uint16_t temp_rnti;
    uint16_t tpc_rnti;
    uint16_t sps_rnti;
    uint64_t contention_id;
  } ue_rnti_t;
};

/* Interface RRC -> MAC */
class mac_interface_rrc : public mac_interface_rrc_common
{
public:
  virtual void clear_rntis() = 0;

  /* Instructs the MAC to start receiving BCCH */
  virtual void bcch_start_rx(int si_window_start, int si_window_length) = 0;
  virtual void bcch_stop_rx()                                           = 0;

  /* Instructs the MAC to start receiving PCCH */
  virtual void pcch_start_rx() = 0;

  /* RRC configures a logical channel */
  virtual void setup_lcid(uint32_t lcid, uint32_t lcg, uint32_t priority, int PBR_x_tti, uint32_t BSD) = 0;

  /* Instructs the MAC to start receiving an MCH */
  virtual void mch_start_rx(uint32_t lcid) = 0;

  virtual uint32_t get_current_tti() = 0;

  virtual void set_config(srslte::mac_cfg_t& mac_cfg) = 0;

  virtual void get_rntis(ue_rnti_t* rntis)                      = 0;
  virtual void set_contention_id(uint64_t uecri)                = 0;
  virtual void set_ho_rnti(uint16_t crnti, uint16_t target_pci) = 0;

  virtual void start_noncont_ho(uint32_t preamble_index, uint32_t prach_mask) = 0;
  virtual void start_cont_ho()                                                = 0;

  virtual void reconfiguration(const uint32_t& cc_idx, const bool& enable) = 0;
  virtual void reset()                                                     = 0;
  virtual void wait_uplink()                                               = 0;
  virtual void set_enable_ra_proc(bool en)                                 = 0;
};

/** PHY interface
 *
 */

typedef struct {
  uint32_t radio_idx;
  uint32_t channel_idx;
} carrier_map_t;

typedef struct {
  std::string            type;
  srslte::phy_log_args_t log;

  std::string           dl_earfcn;   // comma-separated list of EARFCNs
  std::vector<uint32_t> earfcn_list; // vectorized version of dl_earfcn that gets populated during init

  float dl_freq;
  float ul_freq;

  bool  ul_pwr_ctrl_en;
  float prach_gain;
  int   pdsch_max_its;
  bool  attach_enable_64qam;
  int   nof_phy_threads;

  int worker_cpu_mask;
  int sync_cpu_affinity;

  uint32_t      nof_carriers;
  uint32_t      nof_radios;
  uint32_t      nof_rx_ant;
  uint32_t      nof_rf_channels;
  carrier_map_t carrier_map[SRSLTE_MAX_CARRIERS];
  std::string   equalizer_mode;
  int           cqi_max;
  int           cqi_fixed;
  float         snr_ema_coeff;
  std::string   snr_estim_alg;
  bool          agc_enable;
  bool          cfo_is_doppler;
  bool          cfo_integer_enabled;
  float         cfo_correct_tol_hz;
  float         cfo_pss_ema;
  float         cfo_ref_ema;
  float         cfo_loop_bw_pss;
  float         cfo_loop_bw_ref;
  float         cfo_loop_ref_min;
  float         cfo_loop_pss_tol;
  float         sfo_ema;
  uint32_t      sfo_correct_period;
  uint32_t      cfo_loop_pss_conv;
  uint32_t      cfo_ref_mask;
  bool          interpolate_subframe_enabled;
  bool          estimator_fil_auto;
  float         estimator_fil_stddev;
  uint32_t      estimator_fil_order;
  float         snr_to_cqi_offset;
  std::string   sss_algorithm;
  bool          sic_pss_enabled;
  float         rx_gain_offset;
  bool          pdsch_csi_enabled;
  bool          pdsch_8bit_decoder;
  uint32_t      intra_freq_meas_len_ms;
  uint32_t      intra_freq_meas_period_ms;
  bool          pregenerate_signals;
  float         force_ul_amplitude;

  srslte::channel::args_t dl_channel_args;
  srslte::channel::args_t ul_channel_args;
} phy_args_t;

/* RAT agnostic Interface MAC -> PHY */
class phy_interface_mac_common
{
public:
  /* Sets a C-RNTI allowing the PHY to pregenerate signals if necessary */
  virtual void set_crnti(uint16_t rnti) = 0;

  /* Time advance commands */
  virtual void set_timeadv_rar(uint32_t ta_cmd) = 0;
  virtual void set_timeadv(uint32_t ta_cmd)     = 0;

  /* Activate / Disactivate SCell*/
  virtual void set_activation_deactivation_scell(uint32_t cmd) = 0;

  /* Sets RAR dci payload */
  virtual void set_rar_grant(uint8_t grant_payload[SRSLTE_RAR_GRANT_LEN], uint16_t rnti) = 0;

  virtual uint32_t get_current_tti() = 0;

  virtual float get_phr()         = 0;
  virtual float get_pathloss_db() = 0;
};

/* Interface MAC -> PHY */
class phy_interface_mac_lte : public phy_interface_mac_common
{
public:
  typedef struct {
    bool     is_transmitted;
    uint32_t tti_ra;
    uint32_t f_id;
    uint32_t preamble_format;
  } prach_info_t;

  /* Configure PRACH using parameters written by RRC */
  virtual void configure_prach_params() = 0;

  virtual void         prach_send(uint32_t preamble_idx, int allowed_subframe, float target_power_dbm) = 0;
  virtual prach_info_t prach_get_info()                                                                = 0;

  /* Indicates the transmission of a SR signal in the next opportunity */
  virtual void sr_send()        = 0;
  virtual int  sr_last_tx_tti() = 0;

  virtual void set_mch_period_stop(uint32_t stop) = 0;
};

class phy_interface_rrc_lte
{
public:
  virtual void     get_current_cell(srslte_cell_t* cell, uint32_t* current_earfcn = NULL) = 0;
  virtual uint32_t get_current_earfcn()                                                   = 0;
  virtual uint32_t get_current_pci()                                                      = 0;

  virtual void set_config(srslte::phy_cfg_t& config,
                          uint32_t           cc_idx    = 0,
                          uint32_t           earfcn    = 0,
                          srslte_cell_t*     cell_info = nullptr)                             = 0;
  virtual void set_config_tdd(srslte_tdd_config_t& tdd_config)                            = 0;
  virtual void set_config_mbsfn_sib2(srslte::mbsfn_sf_cfg_t* cfg_list, uint32_t nof_cfgs) = 0;
  virtual void set_config_mbsfn_sib13(const srslte::sib13_t& sib13)                       = 0;
  virtual void set_config_mbsfn_mcch(const srslte::mcch_msg_t& mcch)                      = 0;

  /* Measurements interface */
  virtual void meas_reset()                              = 0;
  virtual int  meas_start(uint32_t earfcn, int pci = -1) = 0;
  virtual int  meas_stop(uint32_t earfcn, int pci = -1)  = 0;

  typedef struct {
    enum { CELL_FOUND = 0, CELL_NOT_FOUND, ERROR } found;
    enum { MORE_FREQS = 0, NO_MORE_FREQS } last_freq;
  } cell_search_ret_t;

  typedef struct {
    srslte_cell_t cell;
    uint32_t      earfcn;
  } phy_cell_t;

  /* Cell search and selection procedures */
  virtual cell_search_ret_t cell_search(phy_cell_t* cell)        = 0;
  virtual bool              cell_select(phy_cell_t* cell = NULL) = 0;
  virtual bool              cell_is_camping()                    = 0;

  virtual void reset() = 0;

  virtual void enable_pregen_signals(bool enable) = 0;
};

// STACK interface for GW
class stack_interface_gw : public pdcp_interface_gw
{
public:
  virtual bool switch_on() = 0;
};

class gw_interface_stack : public gw_interface_nas, public gw_interface_rrc, public gw_interface_pdcp
{
};

// STACK interface for MAC
class stack_interface_mac
{
public:
  virtual void process_pdus()                    = 0;
  virtual void wait_ra_completion(uint16_t rnti) = 0;
};

// STACK interface for RRC
class stack_interface_rrc
{
public:
  virtual void start_cell_search() = 0;
};

// Combined interface for PHY to access stack (MAC and RRC)
class stack_interface_phy_lte : public mac_interface_phy_lte, public rrc_interface_phy_lte
{
};

// Combined interface for stack (MAC and RRC) to access PHY
class phy_interface_stack_lte : public phy_interface_mac_lte, public phy_interface_rrc_lte
{
};

} // namespace srsue

#endif // SRSLTE_UE_INTERFACES_H<|MERGE_RESOLUTION|>--- conflicted
+++ resolved
@@ -199,18 +199,11 @@
   virtual bool     get_k_asme(uint8_t* k_asme_, uint32_t n)                   = 0;
   virtual uint32_t get_ipv4_addr()                                            = 0;
   virtual bool     get_ipv6_addr(uint8_t* ipv6_addr)                          = 0;
-<<<<<<< HEAD
-  virtual void plmn_search_completed(rrc_interface_nas::found_plmn_t found_plmns[rrc_interface_nas::MAX_FOUND_PLMNS],
-                                     int                             nof_plmns)                           = 0;
-  virtual bool connection_request_completed(bool outcome)                     = 0;
-  virtual void run_tti(uint32_t tti)                                          = 0;
-=======
   virtual void
                plmn_search_completed(const rrc_interface_nas::found_plmn_t found_plmns[rrc_interface_nas::MAX_FOUND_PLMNS],
                                      int                                   nof_plmns)       = 0;
   virtual bool connection_request_completed(bool outcome) = 0;
   virtual void run_tti(uint32_t tti)                      = 0;
->>>>>>> 3a813ff0
 };
 
 // NAS interface for UE
