--- conflicted
+++ resolved
@@ -31,12 +31,9 @@
 #include <srslte/asn1/rrc_asn1.h>
 #include <stdint.h>
 #include <string>
-<<<<<<< HEAD
 #include <srslte/asn1/liblte_rrc.h>
 #include <stdexcept>
 #include <stdio.h>
-=======
->>>>>>> 5c088d75
 
 namespace srslte {
 
