--- conflicted
+++ resolved
@@ -218,14 +218,7 @@
 class proc_base_t
 {
 public:
-<<<<<<< HEAD
-  proc_impl_t() : proc_state(proc_state_t::inactive) {}
-  virtual ~proc_impl_t()        = default;
-  virtual proc_outcome_t step() = 0;
-  virtual void           stop() {} // may be overloaded
-=======
   virtual ~proc_base_t() = default;
->>>>>>> 3a813ff0
 
   //! common proc::run() interface. Returns true if procedure is still running
   bool run()
