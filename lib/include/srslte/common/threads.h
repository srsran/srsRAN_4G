--- conflicted
+++ resolved
@@ -182,11 +182,7 @@
       wakeups_missed += (missed - 1);
     }
   }
-<<<<<<< HEAD
-}; 
-=======
 };
->>>>>>> 705cd3c2
 
 #endif // __cplusplus
 
