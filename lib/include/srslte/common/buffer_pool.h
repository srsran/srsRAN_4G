--- conflicted
+++ resolved
@@ -85,13 +85,6 @@
   bool is_almost_empty() {
     return available.size() < capacity/20;
   }
-<<<<<<< HEAD
-
-  bool is_almost_empty() {
-    return available.size() < capacity/20;
-  }
-=======
->>>>>>> dfe430a5
 
   buffer_t* allocate(const char *debug_name = NULL)
   {
