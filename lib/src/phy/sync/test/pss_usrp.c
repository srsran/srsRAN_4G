--- conflicted
+++ resolved
@@ -285,13 +285,8 @@
           sss_error1++;
         }
 
-<<<<<<< HEAD
-        // Estimate CP 
-        if (peak_idx > 2*(fft_size + SRSLTE_CP_LEN_EXT(fft_size))) {
-=======
         // Estimate CP
         if (peak_idx > 2 * (fft_size + SRSLTE_CP_LEN_EXT(fft_size))) {
->>>>>>> 705cd3c2
           srslte_cp_t cp = srslte_sync_detect_cp(&ssync, buffer, peak_idx);
           if (SRSLTE_CP_ISNORM(cp)) {
             cp_is_norm++;
