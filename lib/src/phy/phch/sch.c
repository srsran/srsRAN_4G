/*
 * Copyright 2013-2019 Software Radio Systems Limited
 *
 * This file is part of srsLTE.
 *
 * srsLTE is free software: you can redistribute it and/or modify
 * it under the terms of the GNU Affero General Public License as
 * published by the Free Software Foundation, either version 3 of
 * the License, or (at your option) any later version.
 *
 * srsLTE is distributed in the hope that it will be useful,
 * but WITHOUT ANY WARRANTY; without even the implied warranty of
 * MERCHANTABILITY or FITNESS FOR A PARTICULAR PURPOSE.  See the
 * GNU Affero General Public License for more details.
 *
 * A copy of the GNU Affero General Public License can be found in
 * the LICENSE file in the top-level directory of this distribution
 * and at http://www.gnu.org/licenses/.
 *
 */

#include "srslte/phy/utils/bit.h"
#include "srslte/phy/utils/debug.h"
#include "srslte/phy/utils/vector.h"
#include "srslte/srslte.h"
#include <assert.h>
#include <math.h>
#include <stdbool.h>
#include <stdint.h>
#include <stdio.h>
#include <stdlib.h>
#include <string.h>
#include <strings.h>

#define SRSLTE_PDSCH_MAX_TDEC_ITERS 10

#ifdef LV_HAVE_SSE
#include <immintrin.h>
#endif /* LV_HAVE_SSE */

/* 36.213 Table 8.6.3-1: Mapping of HARQ-ACK offset values and the index signalled by higher layers */
float beta_harq_offset[16] =
    {2.0, 2.5, 3.125, 4.0, 5.0, 6.250, 8.0, 10.0, 12.625, 15.875, 20.0, 31.0, 50.0, 80.0, 126.0, -1.0};

/* 36.213 Table 8.6.3-2: Mapping of RI offset values and the index signalled by higher layers */
float beta_ri_offset[16] =
    {1.25, 1.625, 2.0, 2.5, 3.125, 4.0, 5.0, 6.25, 8.0, 10.0, 12.625, 15.875, 20.0, -1.0, -1.0, -1.0};

/* 36.213 Table 8.6.3-3: Mapping of CQI offset values and the index signalled by higher layers */
float beta_cqi_offset[16] =
    {-1.0, -1.0, 1.125, 1.25, 1.375, 1.625, 1.750, 2.0, 2.25, 2.5, 2.875, 3.125, 3.5, 4.0, 5.0, 6.25};

float srslte_sch_beta_cqi(uint32_t I_cqi)
{
  if (I_cqi < 16) {
    return beta_cqi_offset[I_cqi];
  } else {
    return 0;
  }
}

uint32_t srslte_sch_find_Ioffset_ack(float beta)
{
  for (int i = 0; i < 16; i++) {
    if (beta_harq_offset[i] >= beta) {
      return i;
    }
  }
  return 0;
}

uint32_t srslte_sch_find_Ioffset_ri(float beta)
{
  for (int i = 0; i < 16; i++) {
    if (beta_ri_offset[i] >= beta) {
      return i;
    }
  }
  return 0;
}

uint32_t srslte_sch_find_Ioffset_cqi(float beta)
{
  for (int i = 0; i < 16; i++) {
    if (beta_cqi_offset[i] >= beta) {
      return i;
    }
  }
  return 0;
}

int srslte_sch_init(srslte_sch_t* q)
{
  int ret = SRSLTE_ERROR_INVALID_INPUTS;
  if (q) {
    ret = SRSLTE_ERROR;
    bzero(q, sizeof(srslte_sch_t));

    if (srslte_crc_init(&q->crc_tb, SRSLTE_LTE_CRC24A, 24)) {
      ERROR("Error initiating CRC\n");
      goto clean;
    }
    if (srslte_crc_init(&q->crc_cb, SRSLTE_LTE_CRC24B, 24)) {
      ERROR("Error initiating CRC\n");
      goto clean;
    }

    if (srslte_tcod_init(&q->encoder, SRSLTE_TCOD_MAX_LEN_CB)) {
      ERROR("Error initiating Turbo Coder\n");
      goto clean;
    }
    if (srslte_tdec_init(&q->decoder, SRSLTE_TCOD_MAX_LEN_CB)) {
      ERROR("Error initiating Turbo Decoder\n");
      goto clean;
    }

    q->max_iterations = SRSLTE_PDSCH_MAX_TDEC_ITERS;

    srslte_rm_turbo_gentables();

    // Allocate int16 for reception (LLRs)
    q->cb_in = srslte_vec_malloc(sizeof(uint8_t) * (SRSLTE_TCOD_MAX_LEN_CB + 8) / 8);
    if (!q->cb_in) {
      goto clean;
    }

    q->parity_bits = srslte_vec_malloc(sizeof(uint8_t) * (3 * SRSLTE_TCOD_MAX_LEN_CB + 16) / 8);
    if (!q->parity_bits) {
      goto clean;
    }
    q->temp_g_bits = srslte_vec_malloc(sizeof(uint8_t) * SRSLTE_MAX_PRB * 12 * 12 * 12);
    if (!q->temp_g_bits) {
      goto clean;
    }
    bzero(q->temp_g_bits, SRSLTE_MAX_PRB * 12 * 12 * 12);
    q->ul_interleaver = srslte_vec_malloc(sizeof(uint32_t) * SRSLTE_MAX_PRB * 12 * 12 * 12);
    if (!q->ul_interleaver) {
      goto clean;
    }
    if (srslte_uci_cqi_init(&q->uci_cqi)) {
      goto clean;
    }

    ret = SRSLTE_SUCCESS;
  }
clean:
  if (ret == SRSLTE_ERROR) {
    srslte_sch_free(q);
  }
  return ret;
}

void srslte_sch_free(srslte_sch_t* q)
{
  srslte_rm_turbo_free_tables();

  if (q->cb_in) {
    free(q->cb_in);
  }
  if (q->parity_bits) {
    free(q->parity_bits);
  }
  if (q->temp_g_bits) {
    free(q->temp_g_bits);
  }
  if (q->ul_interleaver) {
    free(q->ul_interleaver);
  }
  srslte_tdec_free(&q->decoder);
  srslte_tcod_free(&q->encoder);
  srslte_uci_cqi_free(&q->uci_cqi);
  bzero(q, sizeof(srslte_sch_t));
}

void srslte_sch_set_max_noi(srslte_sch_t* q, uint32_t max_iterations)
{
  q->max_iterations = max_iterations;
}

float srslte_sch_last_noi(srslte_sch_t* q)
{
  return q->avg_iterations;
}

/* Encode a transport block according to 36.212 5.3.2
 *
 */
static int encode_tb_off(srslte_sch_t*           q,
                         srslte_softbuffer_tx_t* softbuffer,
                         srslte_cbsegm_t*        cb_segm,
                         uint32_t                Qm,
                         uint32_t                rv,
                         uint32_t                nof_e_bits,
                         uint8_t*                data,
                         uint8_t*                e_bits,
                         uint32_t                w_offset)
{
  uint32_t i;
  uint32_t cb_len = 0, rp = 0, wp = 0, rlen = 0, n_e = 0;
  int      ret = SRSLTE_ERROR_INVALID_INPUTS;

  if (q != NULL && e_bits != NULL && cb_segm != NULL && softbuffer != NULL) {

    if (cb_segm->F) {
      ERROR("Error filler bits are not supported. Use standard TBS\n");
      return SRSLTE_ERROR;
    }

    if (cb_segm->C > softbuffer->max_cb) {
      ERROR("Error number of CB to encode (%d) exceeds soft buffer size (%d CBs)\n", cb_segm->C, softbuffer->max_cb);
      return -1;
    }

    uint32_t Gp = nof_e_bits / Qm;

    uint32_t gamma = Gp;
    if (cb_segm->C > 0) {
      gamma = Gp % cb_segm->C;
    }

    /* Reset TB CRC */
    srslte_crc_set_init(&q->crc_tb, 0);

    wp = 0;
    rp = 0;
    for (i = 0; i < cb_segm->C; i++) {

      uint32_t cblen_idx;
      /* Get read lengths */
      if (i < cb_segm->C2) {
        cb_len    = cb_segm->K2;
        cblen_idx = cb_segm->K2_idx;
      } else {
        cb_len    = cb_segm->K1;
        cblen_idx = cb_segm->K1_idx;
      }
      if (cb_segm->C > 1) {
        rlen = cb_len - 24;
      } else {
        rlen = cb_len;
      }
      if (i <= cb_segm->C - gamma - 1) {
        n_e = Qm * (Gp / cb_segm->C);
      } else {
        n_e = Qm * ((uint32_t)ceilf((float)Gp / cb_segm->C));
      }

      INFO("CB#%d: cb_len: %d, rlen: %d, wp: %d, rp: %d, E: %d\n", i, cb_len, rlen, wp, rp, n_e);

      if (data) {
        bool last_cb = false;

        /* Copy data to another buffer, making space for the Codeblock CRC */
        if (i < cb_segm->C - 1) {
          // Copy data
          memcpy(q->cb_in, &data[rp / 8], rlen * sizeof(uint8_t) / 8);
        } else {
          INFO("Last CB, appending parity: %d from %d and 24 to %d\n", rlen - 24, rp, rlen - 24);

          /* Append Transport Block parity bits to the last CB */
          memcpy(q->cb_in, &data[rp / 8], (rlen - 24) * sizeof(uint8_t) / 8);
          last_cb = true;
        }

        /* Turbo Encoding
         * If Codeblock CRC is required it is given the CRC instance pointer, otherwise CRC pointer shall be NULL
         */
        srslte_tcod_encode_lut(&q->encoder,
                               &q->crc_tb,
                               (cb_segm->C > 1) ? &q->crc_cb : NULL,
                               q->cb_in,
                               q->parity_bits,
                               cblen_idx,
                               last_cb);
      }
      DEBUG("RM cblen_idx=%d, n_e=%d, wp=%d, nof_e_bits=%d\n", cblen_idx, n_e, wp, nof_e_bits);

      /* Rate matching */
      if (srslte_rm_turbo_tx_lut(softbuffer->buffer_b[i],
                                 q->cb_in,
                                 q->parity_bits,
                                 &e_bits[(wp + w_offset) / 8],
                                 cblen_idx,
                                 n_e,
                                 (wp + w_offset) % 8,
                                 rv)) {
        ERROR("Error in rate matching\n");
        return SRSLTE_ERROR;
      }

      /* Set read/write pointers */
      rp += rlen;
      wp += n_e;
    }

    INFO("END CB#%d: wp: %d, rp: %d\n", i, wp, rp);
    ret = SRSLTE_SUCCESS;
  } else {
    ERROR("Invalid parameters: e_bits=%d, cb_segm=%d, softbuffer=%d\n", e_bits != 0, cb_segm != 0, softbuffer != 0);
  }
  return ret;
}

static int encode_tb(srslte_sch_t*           q,
                     srslte_softbuffer_tx_t* soft_buffer,
                     srslte_cbsegm_t*        cb_segm,
                     uint32_t                Qm,
                     uint32_t                rv,
                     uint32_t                nof_e_bits,
                     uint8_t*                data,
                     uint8_t*                e_bits)
{
  return encode_tb_off(q, soft_buffer, cb_segm, Qm, rv, nof_e_bits, data, e_bits, 0);
}

bool decode_tb_cb(srslte_sch_t*           q,
                  srslte_softbuffer_rx_t* softbuffer,
                  srslte_cbsegm_t*        cb_segm,
                  uint32_t                Qm,
                  uint32_t                rv,
                  uint32_t                nof_e_bits,
                  void*                   e_bits,
                  uint8_t*                data)
{

  int8_t*  e_bits_b = e_bits;
  int16_t* e_bits_s = e_bits;

  if (cb_segm->C > SRSLTE_MAX_CODEBLOCKS) {
    ERROR("Error SRSLTE_MAX_CODEBLOCKS=%d\n", SRSLTE_MAX_CODEBLOCKS);
    return false;
  }

  q->avg_iterations = 0;

  for (int cb_idx = 0; cb_idx < cb_segm->C; cb_idx++) {
    /* Do not process blocks with CRC Ok */
    if (softbuffer->cb_crc[cb_idx] == false) {

      uint32_t cb_len     = cb_idx < cb_segm->C1 ? cb_segm->K1 : cb_segm->K2;
      uint32_t cb_len_idx = cb_idx < cb_segm->C1 ? cb_segm->K1_idx : cb_segm->K2_idx;

      uint32_t rlen  = cb_segm->C == 1 ? cb_len : (cb_len - 24);
      uint32_t Gp    = nof_e_bits / Qm;
      uint32_t gamma = cb_segm->C > 0 ? Gp % cb_segm->C : Gp;
      uint32_t n_e   = Qm * (Gp / cb_segm->C);

      uint32_t rp   = cb_idx * n_e;
      uint32_t n_e2 = n_e;

      if (cb_idx > cb_segm->C - gamma) {
        n_e2 = n_e + Qm;
        rp   = (cb_segm->C - gamma) * n_e + (cb_idx - (cb_segm->C - gamma)) * n_e2;
      }

      if (q->llr_is_8bit) {
        if (srslte_rm_turbo_rx_lut_8bit(&e_bits_b[rp], (int8_t*)softbuffer->buffer_f[cb_idx], n_e2, cb_len_idx, rv)) {
          ERROR("Error in rate matching\n");
          return SRSLTE_ERROR;
        }
      } else {
        if (srslte_rm_turbo_rx_lut(&e_bits_s[rp], softbuffer->buffer_f[cb_idx], n_e2, cb_len_idx, rv)) {
          ERROR("Error in rate matching\n");
          return SRSLTE_ERROR;
        }
      }

      srslte_tdec_new_cb(&q->decoder, cb_len);

      // Run iterations and use CRC for early stopping
      bool     early_stop = false;
      uint32_t cb_noi     = 0;
      do {
        if (q->llr_is_8bit) {
          srslte_tdec_iteration_8bit(&q->decoder, (int8_t*)softbuffer->buffer_f[cb_idx], &data[cb_idx * rlen / 8]);
        } else {
          srslte_tdec_iteration(&q->decoder, softbuffer->buffer_f[cb_idx], &data[cb_idx * rlen / 8]);
        }
        q->avg_iterations++;
        cb_noi++;

        uint32_t      len_crc;
        srslte_crc_t* crc_ptr;

        if (cb_segm->C > 1) {
          len_crc = cb_len;
          crc_ptr = &q->crc_cb;
        } else {
          len_crc = cb_segm->tbs + 24;
          crc_ptr = &q->crc_tb;
        }

        // CRC is OK
        if (!srslte_crc_checksum_byte(crc_ptr, &data[cb_idx * rlen / 8], len_crc)) {

          softbuffer->cb_crc[cb_idx] = true;
          early_stop                 = true;

          // CRC is error and exceeded maximum iterations for this CB.
          // Early stop the whole transport block.
        }

      } while (cb_noi < q->max_iterations && !early_stop);

      INFO("CB %d: rp=%d, n_e=%d, cb_len=%d, CRC=%s, rlen=%d, iterations=%d/%d\n",
           cb_idx,
           rp,
           n_e2,
           cb_len,
           early_stop ? "OK" : "KO",
           rlen,
           cb_noi,
           q->max_iterations);

    } else {
      // Copy decoded data from previous transmissions
      uint32_t cb_len = cb_idx < cb_segm->C1 ? cb_segm->K1 : cb_segm->K2;
      uint32_t rlen   = cb_segm->C == 1 ? cb_len : (cb_len - 24);
      memcpy(&data[cb_idx * rlen / 8], softbuffer->data[cb_idx], rlen / 8 * sizeof(uint8_t));
    }
  }

  softbuffer->tb_crc = true;
  for (int i = 0; i < cb_segm->C && softbuffer->tb_crc; i++) {
    /* If one CB failed return false */
    softbuffer->tb_crc = softbuffer->cb_crc[i];
  }
  // If TB CRC failed, save correct CB for next retransmission
  if (!softbuffer->tb_crc) {
    for (int i = 0; i < cb_segm->C; i++) {
      if (softbuffer->cb_crc[i]) {
        uint32_t cb_len = i < cb_segm->C1 ? cb_segm->K1 : cb_segm->K2;
        uint32_t rlen   = cb_segm->C == 1 ? cb_len : (cb_len - 24);
        memcpy(softbuffer->data[i], &data[i * rlen / 8], rlen / 8 * sizeof(uint8_t));
      }
    }
  }

  q->avg_iterations /= (float)cb_segm->C;
  return softbuffer->tb_crc;
}

/**
 * Decode a transport block according to 36.212 5.3.2
 *
 * @param[in] q
 * @param[inout] softbuffer Initialized softbuffer
 * @param[in] cb_segm Code block segmentation parameters
 * @param[in] e_bits Input transport block
 * @param[in] Qm Modulation type
 * @param[in] rv Redundancy Version. Indicates which part of FEC bits is in input buffer
 * @param[out] softbuffer Initialized output softbuffer
 * @param[out] data Decoded transport block
 * @return negative if error in parameters or CRC error in decoding
 */
static int decode_tb(srslte_sch_t*           q,
                     srslte_softbuffer_rx_t* softbuffer,
                     srslte_cbsegm_t*        cb_segm,
                     uint32_t                Qm,
                     uint32_t                rv,
                     uint32_t                nof_e_bits,
                     int16_t*                e_bits,
                     uint8_t*                data)
{

  if (q != NULL && data != NULL && softbuffer != NULL && e_bits != NULL && cb_segm != NULL) {

    if (cb_segm->tbs == 0 || cb_segm->C == 0) {
      return SRSLTE_SUCCESS;
    }

    if (cb_segm->F) {
      fprintf(stderr, "Error filler bits are not supported. Use standard TBS\n");
      return SRSLTE_ERROR_INVALID_INPUTS;
    }

    if (cb_segm->C > softbuffer->max_cb) {
      fprintf(stderr,
              "Error number of CB to decode (%d) exceeds soft buffer size (%d CBs)\n",
              cb_segm->C,
              softbuffer->max_cb);
      return SRSLTE_ERROR_INVALID_INPUTS;
    }

    bool crc_ok = true;

    data[cb_segm->tbs / 8 + 0] = 0;
    data[cb_segm->tbs / 8 + 1] = 0;
    data[cb_segm->tbs / 8 + 2] = 0;

    // Process Codeblocks
    crc_ok = decode_tb_cb(q, softbuffer, cb_segm, Qm, rv, nof_e_bits, e_bits, data);

    if (crc_ok) {

      uint32_t par_rx = 0, par_tx = 0;

      // Compute transport block CRC
      par_rx = srslte_crc_checksum_byte(&q->crc_tb, data, cb_segm->tbs);

      // check parity bits
      par_tx = ((uint32_t)data[cb_segm->tbs / 8 + 0]) << 16 | ((uint32_t)data[cb_segm->tbs / 8 + 1]) << 8 |
               ((uint32_t)data[cb_segm->tbs / 8 + 2]);

      if (par_rx == par_tx && par_rx) {
        INFO("TB decoded OK\n");
        return SRSLTE_SUCCESS;
      } else {
        INFO("Error in TB parity: par_tx=0x%x, par_rx=0x%x\n", par_tx, par_rx);
        return SRSLTE_ERROR;
      }
    } else {
      return SRSLTE_ERROR;
    }
  } else {
    ERROR("Missing inputs: data=%d, softbuffer=%d, e_bits=%d, cb_segm=%d\n",
          data != 0,
          softbuffer != 0,
          e_bits != 0,
          cb_segm != 0);
    return SRSLTE_ERROR_INVALID_INPUTS;
  }
}

int srslte_dlsch_decode(srslte_sch_t* q, srslte_pdsch_cfg_t* cfg, int16_t* e_bits, uint8_t* data)
{
  return srslte_dlsch_decode2(q, cfg, e_bits, data, 0, 1);
}

int srslte_dlsch_decode2(srslte_sch_t*       q,
                         srslte_pdsch_cfg_t* cfg,
                         int16_t*            e_bits,
                         uint8_t*            data,
                         int                 tb_idx,
                         uint32_t            nof_layers)
{
  uint32_t Nl = 1;

  if (nof_layers != cfg->grant.nof_tb) {
    Nl = 2;
  }
  // Prepare cbsegm
  srslte_cbsegm_t cb_segm;
  if (srslte_cbsegm(&cb_segm, (uint32_t)cfg->grant.tb[tb_idx].tbs)) {
    ERROR("Error computing Codeword (%d) segmentation for TBS=%d\n", tb_idx, cfg->grant.tb[tb_idx].tbs);
    return SRSLTE_ERROR;
  }

  uint32_t Qm = srslte_mod_bits_x_symbol(cfg->grant.tb[tb_idx].mod);

  return decode_tb(q,
                   cfg->softbuffers.rx[tb_idx],
                   &cb_segm,
                   Qm * Nl,
                   cfg->grant.tb[tb_idx].rv,
                   cfg->grant.tb[tb_idx].nof_bits,
                   e_bits,
                   data);
}

/**
 * Encode transport block. Segments into code blocks, adds channel coding, and does rate matching.
 *
 * @param[in] q Initialized
 * @param[in] cfg Encoding parameters
 * @param[inout] softbuffer Initialized softbuffer
 * @param[in] data Byte array of data. Size is implicit in cb_segm
 * @param e_bits
 * @return Error code
 */
int srslte_dlsch_encode(srslte_sch_t* q, srslte_pdsch_cfg_t* cfg, uint8_t* data, uint8_t* e_bits)
{
  return srslte_dlsch_encode2(q, cfg, data, e_bits, 0, 1);
}

int srslte_dlsch_encode2(srslte_sch_t*       q,
                         srslte_pdsch_cfg_t* cfg,
                         uint8_t*            data,
                         uint8_t*            e_bits,
                         int                 tb_idx,
                         uint32_t            nof_layers)
{
  uint32_t Nl = 1;

  if (nof_layers != cfg->grant.nof_tb) {
    Nl = 2;
  }

  // Prepare cbsegm
  srslte_cbsegm_t cb_segm;
  if (srslte_cbsegm(&cb_segm, (uint32_t)cfg->grant.tb[tb_idx].tbs)) {
    ERROR("Error computing Codeword (%d) segmentation for TBS=%d\n", tb_idx, cfg->grant.tb[tb_idx].tbs);
    return SRSLTE_ERROR;
  }

  uint32_t Qm = srslte_mod_bits_x_symbol(cfg->grant.tb[tb_idx].mod);

  return encode_tb(q,
                   cfg->softbuffers.tx[tb_idx],
                   &cb_segm,
                   Qm * Nl,
                   cfg->grant.tb[tb_idx].rv,
                   cfg->grant.tb[tb_idx].nof_bits,
                   data,
                   e_bits);
}

/* Compute the interleaving function on-the-fly, because it depends on number of RI bits
 * Profiling show that the computation of this matrix is neglegible.
 */
static void ulsch_interleave_gen(uint32_t  H_prime_total,
                                 uint32_t  N_pusch_symbs,
                                 uint32_t  Qm,
                                 uint8_t*  ri_present,
                                 uint32_t* interleaver_lut)
{
  uint32_t rows = H_prime_total / N_pusch_symbs;
  uint32_t cols = N_pusch_symbs;
  uint32_t idx  = 0;
  for (uint32_t j = 0; j < rows; j++) {
    for (uint32_t i = 0; i < cols; i++) {
      for (uint32_t k = 0; k < Qm; k++) {
        if (ri_present[j * Qm + i * rows * Qm + k]) {
          interleaver_lut[j * Qm + i * rows * Qm + k] = 0;
        } else {
          interleaver_lut[j * Qm + i * rows * Qm + k] = idx;
          idx++;
        }
      }
    }
  }
}

static void ulsch_interleave_qm2(const uint8_t* g_bits,
                                 uint32_t       rows,
                                 uint32_t       cols,
                                 uint8_t*       q_bits,
                                 uint32_t       ri_min_row,
                                 const uint8_t* ri_present)
{
  uint32_t bit_read_idx = 0;

  for (uint32_t j = 0; j < ri_min_row; j++) {
    for (uint32_t i = 0; i < cols; i++) {
      uint32_t k = (i * rows + j) * 2;

      uint32_t read_byte_idx  = bit_read_idx / 8;
      uint32_t read_bit_idx   = bit_read_idx % 8;
      uint32_t write_byte_idx = k / 8;
      uint32_t write_bit_idx  = k % 8;
      uint8_t  w              = (g_bits[read_byte_idx] >> (6 - read_bit_idx)) & (uint8_t)0x03;
      q_bits[write_byte_idx] |= w << (6 - write_bit_idx);

      bit_read_idx += 2;
    }
  }

  for (uint32_t j = ri_min_row; j < rows; j++) {
    for (uint32_t i = 0; i < cols; i++) {
      uint32_t k = (i * rows + j) * 2;

      if (ri_present[k]) {
        /* do nothing */
      } else {
        uint32_t read_byte_idx  = bit_read_idx / 8;
        uint32_t read_bit_idx   = bit_read_idx % 8;
        uint32_t write_byte_idx = k / 8;
        uint32_t write_bit_idx  = k % 8;
        uint8_t  w              = (g_bits[read_byte_idx] >> (6 - read_bit_idx)) & (uint8_t)0x03;
        q_bits[write_byte_idx] |= w << (6 - write_bit_idx);

        bit_read_idx += 2;
      }
    }
  }
}

static void ulsch_interleave_qm4(uint8_t*       g_bits,
                                 uint32_t       rows,
                                 uint32_t       cols,
                                 uint8_t*       q_bits,
                                 uint32_t       ri_min_row,
                                 const uint8_t* ri_present)
{
  uint32_t bit_read_idx = 0;

  for (uint32_t j = 0; j < ri_min_row; j++) {
    int32_t i = 0;

#ifdef DOES_NOT_WORK
#ifndef HAVE_NEON
    __m128i  _counter = _mm_slli_epi32(_mm_add_epi32(_mm_mullo_epi32(_counter0, _rows), _mm_set1_epi32(j)), 2);
    uint8_t* _g_bits  = &g_bits[bit_read_idx / 8];

    /* First bits are aligned to byte */
    if (0 == (bit_read_idx & 0x3)) {
      for (; i < (cols - 3); i += 4) {

        uint8_t w1 = *(_g_bits++);
        uint8_t w2 = *(_g_bits++);

        __m128i _write_byte_idx = _mm_srli_epi32(_counter, 3);
        __m128i _write_bit_idx  = _mm_and_si128(_counter, _7);
        __m128i _write_shift    = _mm_sub_epi32(_4, _write_bit_idx);

        q_bits[_mm_extract_epi32(_write_byte_idx, 0)] |= (w1 >> 0x4) << _mm_extract_epi32(_write_shift, 0);
        q_bits[_mm_extract_epi32(_write_byte_idx, 1)] |= (w1 & 0xf) << _mm_extract_epi32(_write_shift, 1);
        q_bits[_mm_extract_epi32(_write_byte_idx, 2)] |= (w2 >> 0x4) << _mm_extract_epi32(_write_shift, 2);
        q_bits[_mm_extract_epi32(_write_byte_idx, 3)] |= (w2 & 0xf) << _mm_extract_epi32(_write_shift, 3);
        _counter = _mm_add_epi32(_counter, _inc);
      }
    } else {
      for (; i < (cols - 3); i += 4) {
        __m128i _write_byte_idx = _mm_srli_epi32(_counter, 3);
        __m128i _write_bit_idx  = _mm_and_si128(_counter, _7);
        __m128i _write_shift    = _mm_sub_epi32(_4, _write_bit_idx);

        uint8_t w1 = *(_g_bits);
        uint8_t w2 = *(_g_bits++);
        uint8_t w3 = *(_g_bits++);
        q_bits[_mm_extract_epi32(_write_byte_idx, 0)] |= (w1 & 0xf) << _mm_extract_epi32(_write_shift, 0);
        q_bits[_mm_extract_epi32(_write_byte_idx, 1)] |= (w2 >> 0x4) << _mm_extract_epi32(_write_shift, 1);
        q_bits[_mm_extract_epi32(_write_byte_idx, 2)] |= (w2 & 0xf) << _mm_extract_epi32(_write_shift, 2);
        q_bits[_mm_extract_epi32(_write_byte_idx, 3)] |= (w3 >> 0x4) << _mm_extract_epi32(_write_shift, 3);

        _counter = _mm_add_epi32(_counter, _inc);
      }
    }
    bit_read_idx += i * 4;
#endif /* HAVE_NEON */
#endif /* LV_HAVE_SSE */

    /* Spare bits */
    for (; i < cols; i++) {
      uint32_t k = (i * rows + j) * 4;

      uint32_t read_byte_idx  = bit_read_idx / 8;
      uint32_t read_bit_idx   = bit_read_idx % 8;
      uint32_t write_byte_idx = k / 8;
      uint32_t write_bit_idx  = k % 8;
      uint8_t  w              = (g_bits[read_byte_idx] >> (4 - read_bit_idx)) & (uint8_t)0x0f;
      q_bits[write_byte_idx] |= w << (4 - write_bit_idx);

      bit_read_idx += 4;
    }
  }

  /* Do rows containing RI */
  for (uint32_t j = ri_min_row; j < rows; j++) {
    for (uint32_t i = 0; i < cols; i++) {
      uint32_t k = (i * rows + j) * 4;

      if (ri_present[k]) {
        /* do nothing */
      } else {
        uint32_t read_byte_idx  = bit_read_idx / 8;
        uint32_t read_bit_idx   = bit_read_idx % 8;
        uint32_t write_byte_idx = k / 8;
        uint32_t write_bit_idx  = k % 8;
        uint8_t  w              = (g_bits[read_byte_idx] >> (4 - read_bit_idx)) & (uint8_t)0x0f;
        q_bits[write_byte_idx] |= w << (4 - write_bit_idx);

        bit_read_idx += 4;
      }
    }
  }
}

static void ulsch_interleave_qm6(const uint8_t* g_bits,
                                 uint32_t       rows,
                                 uint32_t       cols,
                                 uint8_t*       q_bits,
                                 uint32_t       ri_min_row,
                                 const uint8_t* ri_present)
{
  uint32_t bit_read_idx = 0;

  for (uint32_t j = 0; j < ri_min_row; j++) {
    for (uint32_t i = 0; i < cols; i++) {
      uint32_t k = (i * rows + j) * 6;

      uint32_t read_byte_idx  = bit_read_idx / 8;
      uint32_t read_bit_idx   = bit_read_idx % 8;
      uint32_t write_byte_idx = k / 8;
      uint32_t write_bit_idx  = k % 8;
      uint8_t  w;

      switch (read_bit_idx) {
        case 0:
          w = g_bits[read_byte_idx] >> 2;
          break;
        case 2:
          w = g_bits[read_byte_idx] & (uint8_t)0x3f;
          break;
        case 4:
          w = ((g_bits[read_byte_idx] << 2) | (g_bits[read_byte_idx + 1] >> 6)) & (uint8_t)0x3f;
          break;
        case 6:
          w = ((g_bits[read_byte_idx] << 4) | (g_bits[read_byte_idx + 1] >> 4)) & (uint8_t)0x3f;
          break;
        default:
          w = 0;
      }

      switch (write_bit_idx) {
        case 0:
          q_bits[write_byte_idx] |= w << 2;
          break;
        case 2:
          q_bits[write_byte_idx] |= w;
          break;
        case 4:
          q_bits[write_byte_idx] |= w >> 2;
          q_bits[write_byte_idx + 1] |= w << 6;
          break;
        case 6:
          q_bits[write_byte_idx] |= w >> 4;
          q_bits[write_byte_idx + 1] |= w << 4;
          break;
        default:
          /* Do nothing */;
      }

      bit_read_idx += 6;
    }
  }

  for (uint32_t j = ri_min_row; j < rows; j++) {
    for (uint32_t i = 0; i < cols; i++) {
      uint32_t k = (i * rows + j) * 6;

      if (ri_present[k]) {
        /* do nothing */
      } else {
        uint32_t read_byte_idx  = bit_read_idx / 8;
        uint32_t read_bit_idx   = bit_read_idx % 8;
        uint32_t write_byte_idx = k / 8;
        uint32_t write_bit_idx  = k % 8;
        uint8_t  w;

        switch (read_bit_idx) {
          case 0:
            w = g_bits[read_byte_idx] >> 2;
            break;
          case 2:
            w = g_bits[read_byte_idx] & (uint8_t)0x3f;
            break;
          case 4:
            w = ((g_bits[read_byte_idx] << 2) | (g_bits[read_byte_idx + 1] >> 6)) & (uint8_t)0x3f;
            break;
          case 6:
            w = ((g_bits[read_byte_idx] << 4) | (g_bits[read_byte_idx + 1] >> 4)) & (uint8_t)0x3f;
            break;
          default:
            w = 0;
        }

        switch (write_bit_idx) {
          case 0:
            q_bits[write_byte_idx] |= w << 2;
            break;
          case 2:
            q_bits[write_byte_idx] |= w;
            break;
          case 4:
            q_bits[write_byte_idx] |= w >> 2;
            q_bits[write_byte_idx + 1] |= w << 6;
            break;
          case 6:
            q_bits[write_byte_idx] |= w >> 4;
            q_bits[write_byte_idx + 1] |= w << 4;
            break;
          default:
            /* Do nothing */;
        }

        bit_read_idx += 6;
      }
    }
  }
}

/* UL-SCH channel interleaver according to 5.2.2.8 of 36.212 */
static void ulsch_interleave(uint8_t*          g_bits,
                             uint32_t          Qm,
                             uint32_t          H_prime_total,
                             uint32_t          N_pusch_symbs,
                             uint8_t*          q_bits,
                             srslte_uci_bit_t* ri_bits,
                             uint32_t          nof_ri_bits,
                             uint8_t*          ri_present)
{

  const uint32_t nof_bits   = H_prime_total * Qm;
  uint32_t       rows       = H_prime_total / N_pusch_symbs;
  uint32_t       cols       = N_pusch_symbs;
  uint32_t       ri_min_row = rows;

  // Prepare ri_bits for fast search using temp_buffer
  if (nof_ri_bits > 0) {
    for (uint32_t i = 0; i < nof_ri_bits; i++) {
      uint32_t ri_row = (ri_bits[i].position / Qm) % rows;

      if (ri_row < ri_min_row) {
        ri_min_row = ri_row;
      }

      ri_present[ri_bits[i].position] = 1;
    }
  }

  bzero(q_bits, nof_bits / 8);
  switch (Qm) {
    case 2:
      ulsch_interleave_qm2(g_bits, rows, cols, q_bits, ri_min_row, ri_present);
      break;
    case 4:
      ulsch_interleave_qm4(g_bits, rows, cols, q_bits, ri_min_row, ri_present);
      break;
    case 6:
      ulsch_interleave_qm6(g_bits, rows, cols, q_bits, ri_min_row, ri_present);
      break;
    default:
      /* This line should never be reached */
      ERROR("Wrong Qm (%d)\n", Qm);
  }

  // Reset temp_buffer because will be reused next time
  if (nof_ri_bits > 0) {
    for (uint32_t i = 0; i < nof_ri_bits; i++) {
      ri_present[ri_bits[i].position] = 0;
    }
  }
}

/* UL-SCH channel deinterleaver according to 5.2.2.8 of 36.212 */
void ulsch_deinterleave(int16_t*          q_bits,
                        uint32_t          Qm,
                        uint32_t          H_prime_total,
                        uint32_t          N_pusch_symbs,
                        int16_t*          g_bits,
                        srslte_uci_bit_t* ri_bits,
                        uint32_t          nof_ri_bits,
                        uint8_t*          ri_present,
                        uint32_t*         inteleaver_lut)
{
  // Prepare ri_bits for fast search using temp_buffer
  if (nof_ri_bits > 0) {
    for (uint32_t i = 0; i < nof_ri_bits; i++) {
      ri_present[ri_bits[i].position] = 1;
    }
  }

  // Generate interleaver table and interleave samples
  ulsch_interleave_gen(H_prime_total, N_pusch_symbs, Qm, ri_present, inteleaver_lut);
  srslte_vec_lut_sis(q_bits, inteleaver_lut, g_bits, H_prime_total * Qm);

  // Reset temp_buffer because will be reused next time
  if (nof_ri_bits > 0) {
    for (uint32_t i = 0; i < nof_ri_bits; i++) {
      ri_present[ri_bits[i].position] = 0;
    }
  }
}

static int uci_decode_ri_ack(srslte_sch_t*       q,
                             srslte_pusch_cfg_t* cfg,
                             int16_t*            q_bits,
                             uint8_t*            c_seq,
                             srslte_uci_value_t* uci_data)
{
  int ret = 0;

  uint32_t Q_prime_ack = 0;
  uint32_t Q_prime_ri  = 0;

  uint32_t nb_q = cfg->grant.tb.nof_bits;
  uint32_t Qm   = srslte_mod_bits_x_symbol(cfg->grant.tb.mod);

  // If there is RI and CQI, assume RI = 1 for the purpose of RI/ACK decoding (3GPP 36.212 Clause 5.2.4.1. )
  if (cfg->uci_cfg.cqi.data_enable) {
    if (cfg->uci_cfg.cqi.type == SRSLTE_CQI_TYPE_SUBBAND_HL && cfg->uci_cfg.cqi.ri_present) {
      cfg->uci_cfg.cqi.rank_is_not_one = false;
    }
  }

  uint32_t cqi_len = srslte_cqi_size(&cfg->uci_cfg.cqi);

  // Deinterleave and decode HARQ bits
  if (srslte_uci_cfg_total_ack(&cfg->uci_cfg) > 0) {
    float beta = beta_harq_offset[cfg->uci_offset.I_offset_ack];
    if (cfg->grant.tb.tbs == 0) {
      beta /= beta_cqi_offset[cfg->uci_offset.I_offset_cqi];
    }
    ret = srslte_uci_decode_ack_ri(cfg,
                                   q_bits,
                                   c_seq,
                                   beta,
                                   nb_q / Qm,
                                   cqi_len,
                                   q->ack_ri_bits,
                                   uci_data->ack.ack_value,
                                   srslte_uci_cfg_total_ack(&cfg->uci_cfg),
                                   false);
    if (ret < 0) {
      return ret;
    }
    Q_prime_ack = (uint32_t)ret;

    // Set zeros to HARQ bits
    for (uint32_t i = 0; i < Q_prime_ack * Qm; i++) {
      q_bits[q->ack_ri_bits[i].position] = 0;
    }
  }

  // Deinterleave and decode RI bits
  if (cfg->uci_cfg.cqi.ri_len > 0) {
    float beta = beta_ri_offset[cfg->uci_offset.I_offset_ri];
    if (cfg->grant.tb.tbs == 0) {
      beta /= beta_cqi_offset[cfg->uci_offset.I_offset_cqi];
    }
    ret = srslte_uci_decode_ack_ri(
        cfg, q_bits, c_seq, beta, nb_q / Qm, cqi_len, q->ack_ri_bits, &uci_data->ri, cfg->uci_cfg.cqi.ri_len, true);
    if (ret < 0) {
      return ret;
    }
    Q_prime_ri = (uint32_t)ret;
  }

  // Now set correct RI
  if (cfg->uci_cfg.cqi.data_enable) {
    if (cfg->uci_cfg.cqi.type == SRSLTE_CQI_TYPE_SUBBAND_HL && cfg->uci_cfg.cqi.ri_present) {
      cfg->uci_cfg.cqi.rank_is_not_one = uci_data->ri > 0;
    }
  }

  return Q_prime_ri;
}

int srslte_ulsch_decode(srslte_sch_t*       q,
                        srslte_pusch_cfg_t* cfg,
                        int16_t*            q_bits,
                        int16_t*            g_bits,
                        uint8_t*            c_seq,
                        uint8_t*            data,
                        srslte_uci_value_t* uci_data)
{
  int ret = SRSLTE_ERROR_INVALID_INPUTS;

  // Prepare cbsegm
  srslte_cbsegm_t cb_segm;
  if (srslte_cbsegm(&cb_segm, (uint32_t)cfg->grant.tb.tbs)) {
    ERROR("Error computing segmentation for TBS=%d\n", cfg->grant.tb.tbs);
    return SRSLTE_ERROR;
  }

  uint32_t nb_q = cfg->grant.tb.nof_bits;
  uint32_t Qm   = srslte_mod_bits_x_symbol(cfg->grant.tb.mod);

  cfg->K_segm = cb_segm.C1 * cb_segm.K1 + cb_segm.C2 * cb_segm.K2;

  // Decode RI/HARQ values
  if ((ret = uci_decode_ri_ack(q, cfg, q_bits, c_seq, uci_data)) < 0) {
    ERROR("Error decoding RI/HARQ bits\n");
    return SRSLTE_ERROR;
  }

  uint32_t Q_prime_ri = (uint32_t)ret;

  /*
  if (cfg->uci_cfg.cqi.data_enable) {
    printf("deinter_input: Qm=%d, nb_q=%d, nof_symb=%d, Q_prime_ri=%d\n", Qm, nb_q, cfg->grant.nof_symb, Q_prime_ri);
  }*/
  // Deinterleave data and CQI in ULSCH
  ulsch_deinterleave(q_bits,
                     Qm,
                     nb_q / Qm,
                     cfg->grant.nof_symb,
                     g_bits,
                     q->ack_ri_bits,
                     Q_prime_ri * Qm,
                     q->temp_g_bits,
                     q->ul_interleaver);

  // Decode CQI (multiplexed at the front of ULSCH)
  uint32_t Q_prime_cqi = 0;
  uint32_t e_offset    = 0;
  if (cfg->uci_cfg.cqi.data_enable) {
    uint32_t cqi_len = srslte_cqi_size(&cfg->uci_cfg.cqi);
    uint8_t  cqi_buff[SRSLTE_CQI_MAX_BITS];
    ZERO_OBJECT(cqi_buff);
    ret = srslte_uci_decode_cqi_pusch(&q->uci_cqi,
                                      cfg,
                                      g_bits,
                                      beta_cqi_offset[cfg->uci_offset.I_offset_cqi],
                                      Q_prime_ri,
                                      cqi_len,
                                      cqi_buff,
                                      &uci_data->cqi.data_crc);
    if (ret < 0) {
      return ret;
    }
    srslte_cqi_value_unpack(&cfg->uci_cfg.cqi, cqi_buff, &uci_data->cqi);
    Q_prime_cqi = (uint32_t)ret;
  }

  e_offset += Q_prime_cqi * Qm;

  // Decode ULSCH
  if (cb_segm.tbs > 0) {
    uint32_t G = nb_q / Qm - Q_prime_ri - Q_prime_cqi;
    ret        = decode_tb(q, cfg->softbuffers.rx, &cb_segm, Qm, cfg->grant.tb.rv, G * Qm, &g_bits[e_offset], data);
  }
  return ret;
}

int srslte_ulsch_encode(srslte_sch_t*       q,
                        srslte_pusch_cfg_t* cfg,
                        uint8_t*            data,
                        srslte_uci_value_t* uci_data,
                        uint8_t*            g_bits,
                        uint8_t*            q_bits)
{
  int ret;

  uint32_t e_offset    = 0;
  uint32_t Q_prime_cqi = 0;
  uint32_t Q_prime_ack = 0;
  uint32_t Q_prime_ri  = 0;

  uint32_t nb_q = cfg->grant.tb.nof_bits;
  uint32_t Qm   = srslte_mod_bits_x_symbol(cfg->grant.tb.mod);

  if (Qm == 0) {
    return SRSLTE_ERROR_INVALID_INPUTS;
  }

  // Prepare cbsegm
  srslte_cbsegm_t cb_segm;
  if (srslte_cbsegm(&cb_segm, (uint32_t)cfg->grant.tb.tbs)) {
    ERROR("Error computing segmentation for TBS=%d\n", cfg->grant.tb.tbs);
    return SRSLTE_ERROR;
  }

  cfg->K_segm = cb_segm.C1 * cb_segm.K1 + cb_segm.C2 * cb_segm.K2;

  int     uci_cqi_len = 0;
  uint8_t cqi_buff[SRSLTE_CQI_MAX_BITS];
  ZERO_OBJECT(cqi_buff);

  if (cfg->uci_cfg.cqi.data_enable) {
    uci_cqi_len = (uint32_t)srslte_cqi_value_pack(&cfg->uci_cfg.cqi, &uci_data->cqi, cqi_buff);
    if (uci_cqi_len < 0) {
      ERROR("Error encoding CQI bits\n");
      return SRSLTE_ERROR;
    }
  }

  if (cfg->uci_cfg.cqi.ri_len > 0) {
    float beta = beta_ri_offset[cfg->uci_offset.I_offset_ri];
    if (cb_segm.tbs == 0) {
      beta /= beta_cqi_offset[cfg->uci_offset.I_offset_cqi];
    }
    uint8_t ri[2] = {uci_data->ri, 0};
    ret           = srslte_uci_encode_ack_ri(cfg,
                                   ri,
                                   cfg->uci_cfg.cqi.ri_len,
                                   (uint32_t)uci_cqi_len,
                                   beta,
                                   nb_q / Qm,
                                   true,
                                   cfg->uci_cfg.ack[0].N_bundle,
                                   q->ack_ri_bits);
    if (ret < 0) {
      return ret;
    }
    Q_prime_ri = (uint32_t)ret;
  }

  // Encode CQI
  if (uci_cqi_len > 0) {
    ret = srslte_uci_encode_cqi_pusch(&q->uci_cqi,
                                      cfg,
                                      cqi_buff,
                                      (uint32_t)uci_cqi_len,
                                      beta_cqi_offset[cfg->uci_offset.I_offset_cqi],
                                      Q_prime_ri,
                                      q->temp_g_bits);
    if (ret < 0) {
      return ret;
    }
    Q_prime_cqi = (uint32_t)ret;

    /*
    if (Q_prime_cqi) {
      printf("Encoding cqi Q=%d: ", Q_prime_cqi*Qm);
      srslte_vec_fprint_b(stdout, q->temp_g_bits, Q_prime_cqi*Qm);
    }*/

    srslte_bit_pack_vector(q->temp_g_bits, g_bits, Q_prime_cqi * Qm);
    // Reset the buffer because will be reused in ulsch_interleave
    bzero(q->temp_g_bits, Q_prime_cqi * Qm);
  }

  e_offset += Q_prime_cqi * Qm;

  // Encode UL-SCH
  if (cb_segm.tbs > 0) {
    uint32_t G = nb_q / Qm - Q_prime_ri - Q_prime_cqi;
    ret        = encode_tb_off(
        q, cfg->softbuffers.tx, &cb_segm, Qm, cfg->grant.tb.rv, G * Qm, data, &g_bits[e_offset / 8], e_offset % 8);
    if (ret) {
      return ret;
    }
  }

  // Interleave UL-SCH (and RI and CQI)
  ulsch_interleave(g_bits, Qm, nb_q / Qm, cfg->grant.nof_symb, q_bits, q->ack_ri_bits, Q_prime_ri * Qm, q->temp_g_bits);

  // Encode (and interleave) ACK
  if (srslte_uci_cfg_total_ack(&cfg->uci_cfg) > 0) {
    float beta = beta_harq_offset[cfg->uci_offset.I_offset_ack];
    if (cb_segm.tbs == 0) {
      beta /= beta_cqi_offset[cfg->uci_offset.I_offset_cqi];
    }
    ret = srslte_uci_encode_ack_ri(cfg,
                                   uci_data->ack.ack_value,
                                   srslte_uci_cfg_total_ack(&cfg->uci_cfg),
                                   (uint32_t)uci_cqi_len,
                                   beta,
                                   nb_q / Qm,
                                   false,
                                   cfg->uci_cfg.ack[0].N_bundle,
                                   &q->ack_ri_bits[Q_prime_ri * Qm]);
    if (ret < 0) {
      return ret;
    }
<<<<<<< HEAD
    Q_prime_ack = (uint32_t) ret;
=======
    Q_prime_ack = (uint32_t)ret;
>>>>>>> 705cd3c2
  }

  uint32_t nof_ri_ack_bits = (Q_prime_ack + Q_prime_ri) * Qm;

  for (uint32_t i = 0; i < nof_ri_ack_bits; i++) {
    uint32_t p = q->ack_ri_bits[i].position;
    if (p < nb_q) {
      if (q->ack_ri_bits[i].type == UCI_BIT_1) {
        q_bits[p / 8] |= (1 << (7 - p % 8));
      } else {
        q_bits[p / 8] &= ~(1 << (7 - p % 8));
      }
    } else {
      ERROR("Invalid RI/ACK bit %d/%d, position %d. Max bits=%d, Qm=%d\n", i, nof_ri_ack_bits, p, nb_q, Qm);
    }
  }

  INFO("Q_prime_ack=%d, Q_prime_cqi=%d, Q_prime_ri=%d\n", Q_prime_ack, Q_prime_cqi, Q_prime_ri);

  return nof_ri_ack_bits;
}<|MERGE_RESOLUTION|>--- conflicted
+++ resolved
@@ -1235,11 +1235,7 @@
     if (ret < 0) {
       return ret;
     }
-<<<<<<< HEAD
-    Q_prime_ack = (uint32_t) ret;
-=======
     Q_prime_ack = (uint32_t)ret;
->>>>>>> 705cd3c2
   }
 
   uint32_t nof_ri_ack_bits = (Q_prime_ack + Q_prime_ri) * Qm;
