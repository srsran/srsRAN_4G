/**
 *
 * \section COPYRIGHT
 *
 * Copyright 2013-2015 Software Radio Systems Limited
 *
 * \section LICENSE
 *
 * This file is part of the srsLTE library.
 *
 * srsLTE is free software: you can redistribute it and/or modify
 * it under the terms of the GNU Affero General Public License as
 * published by the Free Software Foundation, either version 3 of
 * the License, or (at your option) any later version.
 *
 * srsLTE is distributed in the hope that it will be useful,
 * but WITHOUT ANY WARRANTY; without even the implied warranty of
 * MERCHANTABILITY or FITNESS FOR A PARTICULAR PURPOSE.  See the
 * GNU Affero General Public License for more details.
 *
 * A copy of the GNU Affero General Public License can be found in
 * the LICENSE file in the top-level directory of this distribution
 * and at http://www.gnu.org/licenses/.
 *
 */

#include <stdint.h>
#include <stdio.h>
#include <string.h>
#include <strings.h>
#include <stdlib.h>
#include <stdbool.h>
#include <assert.h>
#include <math.h>
#include <srslte/phy/phch/uci.h>

#include "srslte/phy/phch/uci.h"
#include "srslte/phy/fec/cbsegm.h"
#include "srslte/phy/fec/convcoder.h"
#include "srslte/phy/fec/crc.h"
#include "srslte/phy/fec/rm_conv.h"
#include "srslte/phy/common/phy_common.h"
#include "srslte/phy/utils/vector.h"
#include "srslte/phy/utils/bit.h"
#include "srslte/phy/utils/debug.h"


/* Table 5.2.2.6.4-1: Basis sequence for (32, O) code */
static uint8_t M_basis_seq[32][11]={
                                    {1, 1, 0, 0, 0, 0, 0, 0, 0, 0, 1 },
                                    {1, 1, 1, 0, 0, 0, 0, 0, 0, 1, 1 },
                                    {1, 0, 0, 1, 0, 0, 1, 0, 1, 1, 1 },
                                    {1, 0, 1, 1, 0, 0, 0, 0, 1, 0, 1 },
                                    {1, 1, 1, 1, 0, 0, 0, 1, 0, 0, 1 },
                                    {1, 1, 0, 0, 1, 0, 1, 1, 1, 0, 1 },
                                    {1, 0, 1, 0, 1, 0, 1, 0, 1, 1, 1 },
                                    {1, 0, 0, 1, 1, 0, 0, 1, 1, 0, 1 },
                                    {1, 1, 0, 1, 1, 0, 0, 1, 0, 1, 1 },
                                    {1, 0, 1, 1, 1, 0, 1, 0, 0, 1, 1 },
                                    {1, 0, 1, 0, 0, 1, 1, 1, 0, 1, 1 },
                                    {1, 1, 1, 0, 0, 1, 1, 0, 1, 0, 1 },
                                    {1, 0, 0, 1, 0, 1, 0, 1, 1, 1, 1 },
                                    {1, 1, 0, 1, 0, 1, 0, 1, 0, 1, 1 },
                                    {1, 0, 0, 0, 1, 1, 0, 1, 0, 0, 1 },
                                    {1, 1, 0, 0, 1, 1, 1, 1, 0, 1, 1 },
                                    {1, 1, 1, 0, 1, 1, 1, 0, 0, 1, 0 },
                                    {1, 0, 0, 1, 1, 1, 0, 0, 1, 0, 0 },
                                    {1, 1, 0, 1, 1, 1, 1, 1, 0, 0, 0 },
                                    {1, 0, 0, 0, 0, 1, 1, 0, 0, 0, 0 },
                                    {1, 0, 1, 0, 0, 0, 1, 0, 0, 0, 1 },
                                    {1, 1, 0, 1, 0, 0, 0, 0, 0, 1, 1 },
                                    {1, 0, 0, 0, 1, 0, 0, 1, 1, 0, 1 },
                                    {1, 1, 1, 0, 1, 0, 0, 0, 1, 1, 1 },
                                    {1, 1, 1, 1, 1, 0, 1, 1, 1, 1, 0 },
                                    {1, 1, 0, 0, 0, 1, 1, 1, 0, 0, 1 },
                                    {1, 0, 1, 1, 0, 1, 0, 0, 1, 1, 0 },
                                    {1, 1, 1, 1, 0, 1, 0, 1, 1, 1, 0 },
                                    {1, 0, 1, 0, 1, 1, 1, 0, 1, 0, 0 },
                                    {1, 0, 1, 1, 1, 1, 1, 1, 1, 0, 0 },
                                    {1, 1, 1, 1, 1, 1, 1, 1, 1, 1, 1 },
                                    {1, 0, 0, 0, 0, 0, 0, 0, 0, 0, 0 },
                                    };


static uint8_t M_basis_seq_pucch[20][13]={
                                  {1, 1, 0, 0, 0, 0, 0, 0, 0, 0, 1, 1, 0},
                                  {1, 1, 1, 0, 0, 0, 0, 0, 0, 1, 1, 1, 0},
                                  {1, 0, 0, 1, 0, 0, 1, 0, 1, 1, 1, 1, 1},
                                  {1, 0, 1, 1, 0, 0, 0, 0, 1, 0, 1, 1, 1},
                                  {1, 1, 1, 1, 0, 0, 0, 1, 0, 0, 1, 1, 1},
                                  {1, 1, 0, 0, 1, 0, 1, 1, 1, 0, 1, 1, 1},
                                  {1, 0, 1, 0, 1, 0, 1, 0, 1, 1, 1, 1, 1},
                                  {1, 0, 0, 1, 1, 0, 0, 1, 1, 0, 1, 1, 1},
                                  {1, 1, 0, 1, 1, 0, 0, 1, 0, 1, 1, 1, 1},
                                  {1, 0, 1, 1, 1, 0, 1, 0, 0, 1, 1, 1, 1},
                                  {1, 0, 1, 0, 0, 1, 1, 1, 0, 1, 1, 1, 1},
                                  {1, 1, 1, 0, 0, 1, 1, 0, 1, 0, 1, 1, 1},
                                  {1, 0, 0, 1, 0, 1, 0, 1, 1, 1, 1, 1, 1},
                                  {1, 1, 0, 1, 0, 1, 0, 1, 0, 1, 1, 1, 1},
                                  {1, 0, 0, 0, 1, 1, 0, 1, 0, 0, 1, 0, 1},
                                  {1, 1, 0, 0, 1, 1, 1, 1, 0, 1, 1, 0, 1},
                                  {1, 1, 1, 0, 1, 1, 1, 0, 0, 1, 0, 1, 1},
                                  {1, 0, 0, 1, 1, 1, 0, 0, 1, 0, 0, 1, 1},
                                  {1, 1, 0, 1, 1, 1, 1, 1, 0, 0, 0, 0, 0},
                                  {1, 0, 0, 0, 0, 1, 1, 0, 0, 0, 0, 0, 0},
                                  };

void srslte_uci_cqi_pucch_init(srslte_uci_cqi_pucch_t *q) {
  uint8_t word[16];

  uint32_t nwords = 1 << SRSLTE_UCI_MAX_CQI_LEN_PUCCH;
  q->cqi_table = srslte_vec_malloc(nwords * sizeof(int8_t *));
  q->cqi_table_s = srslte_vec_malloc(nwords * sizeof(int16_t *));

  for (uint32_t w = 0; w < nwords; w++) {
    q->cqi_table[w] = srslte_vec_malloc(SRSLTE_UCI_CQI_CODED_PUCCH_B * sizeof(int8_t));
    q->cqi_table_s[w] = srslte_vec_malloc(SRSLTE_UCI_CQI_CODED_PUCCH_B * sizeof(int16_t));
    uint8_t *ptr = word;
    srslte_bit_unpack(w, &ptr, SRSLTE_UCI_MAX_CQI_LEN_PUCCH);
    srslte_uci_encode_cqi_pucch(word, SRSLTE_UCI_MAX_CQI_LEN_PUCCH, q->cqi_table[w]);
    for (int j = 0; j < SRSLTE_UCI_CQI_CODED_PUCCH_B; j++) {
      q->cqi_table_s[w][j] = (int16_t)(2 * q->cqi_table[w][j] - 1);
    }
  }
}

void srslte_uci_cqi_pucch_free(srslte_uci_cqi_pucch_t *q) {
  uint32_t nwords      = 1 << SRSLTE_UCI_MAX_CQI_LEN_PUCCH;
  for (uint32_t w=0;w<nwords;w++) {
    if (q->cqi_table[w]) {
      free(q->cqi_table[w]);
    }
    if (q->cqi_table_s[w]) {
      free(q->cqi_table_s[w]);
    }
  }
  free(q->cqi_table);
  free(q->cqi_table_s);
}

/* Encode UCI CQI/PMI as described in 5.2.3.3 of 36.212 
 */
int srslte_uci_encode_cqi_pucch(uint8_t *cqi_data, uint32_t cqi_len, uint8_t b_bits[SRSLTE_UCI_CQI_CODED_PUCCH_B])
{
  if (cqi_len <= SRSLTE_UCI_MAX_CQI_LEN_PUCCH) {
    for (uint32_t i=0;i<SRSLTE_UCI_CQI_CODED_PUCCH_B;i++) {
      uint64_t x=0;
      for (uint32_t n=0;n<cqi_len;n++) {
        x += cqi_data[n]*M_basis_seq_pucch[i][n];
      }
      b_bits[i] = (uint8_t) (x%2);
    }
    return SRSLTE_SUCCESS;
  } else {
    return SRSLTE_ERROR_INVALID_INPUTS;
  }
}

int srslte_uci_encode_cqi_pucch_from_table(srslte_uci_cqi_pucch_t *q, uint8_t *cqi_data, uint32_t cqi_len, uint8_t b_bits[SRSLTE_UCI_CQI_CODED_PUCCH_B])
{
  if (cqi_len <= SRSLTE_UCI_MAX_CQI_LEN_PUCCH) {
    bzero(&cqi_data[cqi_len], SRSLTE_UCI_MAX_CQI_LEN_PUCCH - cqi_len);
    uint8_t *ptr = cqi_data;
    uint32_t packed = srslte_bit_pack(&ptr, SRSLTE_UCI_MAX_CQI_LEN_PUCCH);
    memcpy(b_bits, q->cqi_table[packed], SRSLTE_UCI_CQI_CODED_PUCCH_B);

    return SRSLTE_SUCCESS;
  } else {
    return SRSLTE_ERROR_INVALID_INPUTS;
  }
}

/* Decode UCI CQI/PMI over PUCCH 
 */
int16_t srslte_uci_decode_cqi_pucch(srslte_uci_cqi_pucch_t *q, int16_t b_bits[32], uint8_t *cqi_data, uint32_t cqi_len)
{
  if (cqi_len           < SRSLTE_UCI_MAX_CQI_LEN_PUCCH     &&
      b_bits            != NULL  &&
      cqi_data          != NULL) 
  {
    uint32_t max_w = 0;
    int32_t max_corr = INT32_MIN;
    uint32_t nwords      = 1 << SRSLTE_UCI_MAX_CQI_LEN_PUCCH;
    for (uint32_t w=0;w<nwords;w += 1<<(SRSLTE_UCI_MAX_CQI_LEN_PUCCH - cqi_len)) {
          
      // Calculate correlation with pregenerated word and select maximum
      int32_t corr = srslte_vec_dot_prod_sss(q->cqi_table_s[w], b_bits, SRSLTE_UCI_CQI_CODED_PUCCH_B);
      if (corr > max_corr) {
        max_corr = corr; 
        max_w = w; 
      }
    }
    // Convert word to bits again
    uint8_t *ptr = cqi_data; 
    srslte_bit_unpack(max_w, &ptr, SRSLTE_UCI_MAX_CQI_LEN_PUCCH);
    
    INFO("Decoded CQI: w=%d, corr=%d\n", max_w, max_corr);
    return max_corr;
  } else {
    return SRSLTE_ERROR_INVALID_INPUTS;
  }  
}

                                  
                                  
                                  
                                  
                                  
                                  
                                  
void encode_cqi_pusch_block(srslte_uci_cqi_pusch_t *q, uint8_t *data, uint32_t nof_bits, uint8_t output[32]) {
  for (int i=0;i<32;i++) {
    output[i] = 0;
    for (int n=0;n<nof_bits;n++) {
      output[i] = (output[i] + data[n] * M_basis_seq[i][n])%2; 
    }
  }
}

void cqi_pusch_pregen(srslte_uci_cqi_pusch_t *q) {
  uint8_t word[11]; 
    
  for (int i=0;i<11;i++) {
    uint32_t nwords   = (1<<(i+1));
    q->cqi_table[i]   = srslte_vec_malloc(sizeof(uint8_t)*nwords*32);
    q->cqi_table_s[i] = srslte_vec_malloc(sizeof(int16_t)*nwords*32);
    for (uint32_t w=0;w<nwords;w++) {
      uint8_t *ptr = word; 
      srslte_bit_unpack(w, &ptr, i+1);
      encode_cqi_pusch_block(q, word, i+1, &q->cqi_table[i][32*w]);    
      for (int j=0;j<32;j++) {
        q->cqi_table_s[i][32*w+j] = 2*q->cqi_table[i][32*w+j]-1;
      }
    }
  }
}

void cqi_pusch_pregen_free(srslte_uci_cqi_pusch_t *q) {
  for (int i=0;i<11;i++) {
    if (q->cqi_table[i]) {
      free(q->cqi_table[i]);
    }
    if (q->cqi_table_s[i]) {
      free(q->cqi_table_s[i]);
    }
  }
}

int srslte_uci_cqi_init(srslte_uci_cqi_pusch_t *q) {
  if (srslte_crc_init(&q->crc, SRSLTE_LTE_CRC8, 8)) {
    return SRSLTE_ERROR;
  }
  int poly[3] = { 0x6D, 0x4F, 0x57 };
  if (srslte_viterbi_init(&q->viterbi, SRSLTE_VITERBI_37, poly, SRSLTE_UCI_MAX_CQI_LEN_PUSCH, true)) {
    return SRSLTE_ERROR;
  }
  
  cqi_pusch_pregen(q);
  
  return SRSLTE_SUCCESS;
}

void srslte_uci_cqi_free(srslte_uci_cqi_pusch_t *q) 
{
  srslte_viterbi_free(&q->viterbi);
  
  cqi_pusch_pregen_free(q);
}

static uint32_t Q_prime_cqi(srslte_pusch_cfg_t *cfg, 
                            uint32_t O, float beta, uint32_t Q_prime_ri) 
{
  
  uint32_t K = cfg->cb_segm.C1*cfg->cb_segm.K1 + cfg->cb_segm.C2*cfg->cb_segm.K2;
    
  uint32_t Q_prime = 0;
  uint32_t L = (O<11)?0:8;
  uint32_t x = 999999;
  
  if (K > 0) {
    x = (uint32_t) ceilf((float) (O+L)*cfg->grant.M_sc_init*cfg->nbits.nof_symb*beta/K);      
  }
  
  Q_prime = SRSLTE_MIN(x, cfg->grant.M_sc * cfg->nbits.nof_symb - Q_prime_ri);    

  return Q_prime; 
}

/* Encode UCI CQI/PMI for payloads equal or lower to 11 bits (Sec 5.2.2.6.4)
 */
int encode_cqi_short(srslte_uci_cqi_pusch_t *q, uint8_t *data, uint32_t nof_bits, uint8_t *q_bits, uint32_t Q)
{
  if (nof_bits          <= 11    &&
      nof_bits          > 0      && 
      q                 != NULL  &&
      data              != NULL  &&
      q_bits            != NULL) 
  {
    uint8_t *ptr = data;
    uint32_t w = srslte_bit_pack(&ptr, nof_bits);
    
    for (int i=0;i<Q;i++) {
      q_bits[i] = q->cqi_table[nof_bits-1][w*32+(i%32)];
    }
    return SRSLTE_SUCCESS;
  } else {
    return SRSLTE_ERROR_INVALID_INPUTS;     
  }
}

// For decoding the block-encoded CQI we use ML decoding
int decode_cqi_short(srslte_uci_cqi_pusch_t *q, int16_t *q_bits, uint32_t Q, uint8_t *data, uint32_t nof_bits)
{
  if (nof_bits          <= 11    &&
      nof_bits          > 0      && 
      q                 != NULL  &&
      data              != NULL  &&
      q_bits            != NULL) 
  {
    // Accumulate all copies of the 32-length sequence 
    if (Q>32) {
      int i=1; 
      for (;i<Q/32;i++) {
        srslte_vec_sum_sss(&q_bits[i*32], q_bits, q_bits, 32);
      }
      srslte_vec_sum_sss(&q_bits[i*32], q_bits, q_bits, Q%32);
    }
    
    uint32_t max_w = 0;
    int32_t max_corr = INT32_MIN;   
    for (uint32_t w=0;w<(1<<nof_bits);w++) {
          
      // Calculate correlation with pregenerated word and select maximum
      int32_t corr = srslte_vec_dot_prod_sss(&q->cqi_table_s[nof_bits-1][w*32], q_bits, 32);
      if (corr > max_corr) {
        max_corr = corr; 
        max_w = w; 
      }
    }
    // Convert word to bits again
    uint8_t *ptr = data; 
    srslte_bit_unpack(max_w, &ptr, nof_bits);
    
    INFO("Decoded CQI: w=%d, corr=%d\n", max_w, max_corr);
    return SRSLTE_SUCCESS;
  } else {
    return SRSLTE_ERROR_INVALID_INPUTS;
  }  
}

/* Encode UCI CQI/PMI for payloads greater than 11 bits (go through CRC, conv coder and rate match)
 */
int encode_cqi_long(srslte_uci_cqi_pusch_t *q, uint8_t *data, uint32_t nof_bits, uint8_t *q_bits, uint32_t Q)
{
  srslte_convcoder_t encoder;

  if (nof_bits + 8 < SRSLTE_UCI_MAX_CQI_LEN_PUSCH &&
      q            != NULL             &&
      data         != NULL             &&
      q_bits       != NULL) 
  {    
    int poly[3] = { 0x6D, 0x4F, 0x57 };
    encoder.K = 7;
    encoder.R = 3;
    encoder.tail_biting = true;
    memcpy(encoder.poly, poly, 3 * sizeof(int));

    memcpy(q->tmp_cqi, data, sizeof(uint8_t) * nof_bits);
    srslte_crc_attach(&q->crc, q->tmp_cqi, nof_bits);

    DEBUG("cqi_crc_tx=");
    if (SRSLTE_VERBOSE_ISDEBUG()) {
      srslte_vec_fprint_b(stdout, q->tmp_cqi, nof_bits+8);
    }
    
    srslte_convcoder_encode(&encoder, q->tmp_cqi, q->encoded_cqi, nof_bits + 8);

    DEBUG("cconv_tx=");
    if (SRSLTE_VERBOSE_ISDEBUG()) {
      srslte_vec_fprint_b(stdout, q->encoded_cqi, 3 * (nof_bits + 8));
    }

    srslte_rm_conv_tx(q->encoded_cqi, 3 * (nof_bits + 8), q_bits, Q);
    
    return SRSLTE_SUCCESS;
  } else {
    return SRSLTE_ERROR_INVALID_INPUTS; 
  }
}

int decode_cqi_long(srslte_uci_cqi_pusch_t *q, int16_t *q_bits, uint32_t Q, 
                    uint8_t *data, uint32_t nof_bits)
{
  int ret = SRSLTE_ERROR_INVALID_INPUTS; 
  if (nof_bits + 8 < SRSLTE_UCI_MAX_CQI_LEN_PUSCH &&
      q            != NULL             &&
      data         != NULL             &&
      q_bits       != NULL) 
  {    
    
    srslte_rm_conv_rx_s(q_bits, Q, q->encoded_cqi_s, 3 * (nof_bits + 8));

    DEBUG("cconv_rx=");
    if (SRSLTE_VERBOSE_ISDEBUG()) {
      srslte_vec_fprint_s(stdout, q->encoded_cqi_s, 3 * (nof_bits + 8));
    }

    srslte_viterbi_decode_s(&q->viterbi, q->encoded_cqi_s, q->tmp_cqi, nof_bits + 8);
    
    DEBUG("cqi_crc_rx=");
    if (SRSLTE_VERBOSE_ISDEBUG()) {
      srslte_vec_fprint_b(stdout, q->tmp_cqi, nof_bits+8);
    }
    
    ret = srslte_crc_checksum(&q->crc, q->tmp_cqi, nof_bits + 8);
   if (ret == 0) {
      memcpy(data, q->tmp_cqi, nof_bits*sizeof(uint8_t));
      ret = 1;
    } else {
      ret = 0; 
    }
  }
  return ret;   
}

/* Encode UCI CQI/PMI 
 */
int srslte_uci_decode_cqi_pusch(srslte_uci_cqi_pusch_t *q, srslte_pusch_cfg_t *cfg,
                                int16_t *q_bits, 
                                float beta, uint32_t Q_prime_ri, uint32_t cqi_len, 
                                uint8_t *cqi_data, bool *cqi_ack)
{
  if (beta < 0) {
    fprintf(stderr, "Error beta is reserved\n");
    return -1; 
  }
  uint32_t Q_prime = Q_prime_cqi(cfg, cqi_len, beta, Q_prime_ri);

  int ret = SRSLTE_ERROR;
  if (cqi_len <= 11) {
    ret = decode_cqi_short(q, q_bits, Q_prime*cfg->grant.Qm, cqi_data, cqi_len);
  } else {
    ret = decode_cqi_long(q, q_bits, Q_prime*cfg->grant.Qm, cqi_data, cqi_len);
    if (ret == 1) {
      if (cqi_ack) {
        *cqi_ack = true; 
      }
      ret = 0; 
    } else if (ret == 0) {
      if (cqi_ack) {
        *cqi_ack = false; 
      }
    }
  }
  if (ret) {
    return ret;
  } else {
    return (int) Q_prime;
  }

  return Q_prime;   
}

/* Encode UCI CQI/PMI as described in 5.2.2.6 of 36.212 
 */
int srslte_uci_encode_cqi_pusch(srslte_uci_cqi_pusch_t *q, srslte_pusch_cfg_t *cfg,
                                uint8_t *cqi_data, uint32_t cqi_len, 
                                float beta, uint32_t Q_prime_ri, 
                                uint8_t *q_bits)
{
  if (beta < 0) {
    fprintf(stderr, "Error beta is reserved\n");
    return -1; 
  }

  uint32_t Q_prime = Q_prime_cqi(cfg, cqi_len, beta, Q_prime_ri);
  
  int ret = SRSLTE_ERROR;
  if (cqi_len <= 11) {
    ret = encode_cqi_short(q, cqi_data, cqi_len, q_bits, Q_prime*cfg->grant.Qm);
  } else {
    ret = encode_cqi_long(q, cqi_data, cqi_len, q_bits, Q_prime*cfg->grant.Qm);
  }
  if (ret) {
    return ret;
  } else {
    return (int) Q_prime;
  }
}

static void uci_ulsch_interleave_put(srslte_uci_bit_type_t ack_coded_bits[6], uint32_t Qm, srslte_uci_bit_t *ack_bits) 
{
  for(uint32_t k=0; k<Qm; k++) {
    ack_bits[k].type = ack_coded_bits[k];
  }      
}

/* Generates UCI-ACK bits and computes position in q bits */
static int uci_ulsch_interleave_ack_gen(uint32_t ack_q_bit_idx, 
                          uint32_t Qm, uint32_t H_prime_total, uint32_t N_pusch_symbs, srslte_cp_t cp,
                          srslte_uci_bit_t *ack_bits) 
{

  const uint32_t ack_column_set_norm[4] = {2, 3, 8, 9};
  const uint32_t ack_column_set_ext[4] = {1, 2, 6, 7};

  if (H_prime_total/N_pusch_symbs >= 1+ack_q_bit_idx/4) {
    uint32_t row = H_prime_total/N_pusch_symbs-1-ack_q_bit_idx/4;
    uint32_t colidx = (3*ack_q_bit_idx)%4;
    uint32_t col = SRSLTE_CP_ISNORM(cp)?ack_column_set_norm[colidx]:ack_column_set_ext[colidx];
    for(uint32_t k=0; k<Qm; k++) {
      ack_bits[k].position = row *Qm + (H_prime_total/N_pusch_symbs)*col*Qm + k;
    }    
    return SRSLTE_SUCCESS;
  } else {
    fprintf(stderr, "Error interleaving UCI-ACK bit idx %d for H_prime_total=%d and N_pusch_symbs=%d\n",
            ack_q_bit_idx, H_prime_total, N_pusch_symbs);
    return SRSLTE_ERROR;
  }
}

/* Inserts UCI-RI bits into the correct positions in the g buffer before interleaving */
static int uci_ulsch_interleave_ri_gen(uint32_t ri_q_bit_idx, 
                          uint32_t Qm, uint32_t H_prime_total, uint32_t N_pusch_symbs, srslte_cp_t cp,
                          srslte_uci_bit_t *ri_bits) 
{
  
  static uint32_t ri_column_set_norm[4]  = {1, 4, 7, 10};
  static uint32_t ri_column_set_ext[4]  = {0, 3, 5, 8};

  if (H_prime_total/N_pusch_symbs >= 1+ri_q_bit_idx/4) {
    uint32_t row = H_prime_total/N_pusch_symbs-1-ri_q_bit_idx/4;
    uint32_t colidx = (3*ri_q_bit_idx)%4;
    uint32_t col = SRSLTE_CP_ISNORM(cp)?ri_column_set_norm[colidx]:ri_column_set_ext[colidx];

    for(uint32_t k=0; k<Qm; k++) {
      ri_bits[k].position = row *Qm + (H_prime_total/N_pusch_symbs)*col*Qm + k;
    }    
    return SRSLTE_SUCCESS;
  } else {
    fprintf(stderr, "Error interleaving UCI-RI bit idx %d for H_prime_total=%d and N_pusch_symbs=%d\n",
            ri_q_bit_idx, H_prime_total, N_pusch_symbs);
    return SRSLTE_ERROR;
  }

}

static uint32_t Q_prime_ri_ack(srslte_pusch_cfg_t *cfg, 
                               uint32_t O, uint32_t O_cqi, float beta) {
  
  if (beta < 0) {
    fprintf(stderr, "Error beta is reserved\n");
    return -1; 
  }

  uint32_t K = cfg->cb_segm.C1*cfg->cb_segm.K1 + cfg->cb_segm.C2*cfg->cb_segm.K2;
  
  // If not carrying UL-SCH, get Q_prime according to 5.2.4.1
  if (K == 0) {
    if (O_cqi <= 11) {
      K = O_cqi; 
    } else {
      K = O_cqi+8;     
    }
  }
    
  uint32_t x = (uint32_t) ceilf((float) O*cfg->grant.M_sc_init*cfg->nbits.nof_symb*beta/K);

  uint32_t Q_prime = SRSLTE_MIN(x, 4*cfg->grant.M_sc);

  return Q_prime; 
}

static uint32_t encode_ri_ack(uint8_t data[2], uint32_t data_len, srslte_uci_bit_type_t q_encoded_bits[18], uint8_t Qm)
{
  uint32_t i = 0;

  if (data_len == 1) {
    q_encoded_bits[i++] = data[0] ? UCI_BIT_1 : UCI_BIT_0;
    q_encoded_bits[i++] = UCI_BIT_REPETITION;
    while(i < Qm) {
      q_encoded_bits[i++] = UCI_BIT_PLACEHOLDER;
    }
  } else if (data_len == 2) {
    q_encoded_bits[i++] = data[0] ? UCI_BIT_1 : UCI_BIT_0;
    q_encoded_bits[i++] = data[1] ? UCI_BIT_1 : UCI_BIT_0;
    while(i<Qm) {
      q_encoded_bits[i++] = UCI_BIT_PLACEHOLDER;
    }
    q_encoded_bits[i++] = (data[0]^data[1]) ? UCI_BIT_1 : UCI_BIT_0;
    q_encoded_bits[i++] = data[0] ? UCI_BIT_1 : UCI_BIT_0;
    while(i<Qm*2) {
      q_encoded_bits[i++] = UCI_BIT_PLACEHOLDER;
    }
    q_encoded_bits[i++] = data[1] ? UCI_BIT_1 : UCI_BIT_0;
    q_encoded_bits[i++] = (data[0]^data[1]) ? UCI_BIT_1 : UCI_BIT_0;
    while(i<Qm*3) {
      q_encoded_bits[i++] = UCI_BIT_PLACEHOLDER;
    }
  }

  return i;
}


/* Decode UCI HARQ/ACK bits as described in 5.2.2.6 of 36.212 
 *  Currently only supporting 1-bit HARQ
 */
static int32_t decode_ri_ack_1bit(int16_t *q_bits, uint8_t *c_seq, srslte_uci_bit_t *pos)
{
  uint32_t p0 = pos[0].position;
  uint32_t p1 = pos[1].position;

  uint32_t q0 = c_seq[p0]?q_bits[p0]:-q_bits[p0];
  uint32_t q1 = c_seq[p0]?q_bits[p1]:-q_bits[p1];

  return -(q0+q1);
}

static void decode_ri_ack_2bits(int16_t *q_bits, uint8_t *c_seq, srslte_uci_bit_t *pos, uint32_t Qm, int32_t data[3])
{
  uint32_t p0 = pos[Qm * 0 + 0].position;
  uint32_t p1 = pos[Qm * 0 + 1].position;
  uint32_t p2 = pos[Qm * 1 + 0].position;
  uint32_t p3 = pos[Qm * 1 + 1].position;
  uint32_t p4 = pos[Qm * 2 + 0].position;
  uint32_t p5 = pos[Qm * 2 + 1].position;

  int32_t q0 = c_seq[p0] ? q_bits[p0] : -q_bits[p0];
  int32_t q1 = c_seq[p1] ? q_bits[p1] : -q_bits[p1];
  int32_t q2 = c_seq[p2] ? q_bits[p2] : -q_bits[p2];
  int32_t q3 = c_seq[p3] ? q_bits[p3] : -q_bits[p3];
  int32_t q4 = c_seq[p4] ? q_bits[p4] : -q_bits[p4];
  int32_t q5 = c_seq[p5] ? q_bits[p5] : -q_bits[p5];

  data[0] -= q0 + q3;
  data[1] -= q1 + q4;
  data[2] -= q2 + q5;
}

/* Encode UCI HARQ/ACK bits as described in 5.2.2.6 of 36.212
 *  Currently only supporting 1-bit HARQ
<<<<<<< HEAD
 */
int srslte_uci_encode_ack(srslte_pusch_cfg_t *cfg, uint8_t acks[2], uint32_t nof_acks,
                          uint32_t O_cqi, float beta, uint32_t H_prime_total,
                          srslte_uci_bit_t *ack_bits)
=======
 */
int srslte_uci_encode_ack(srslte_pusch_cfg_t *cfg, uint8_t acks[2], uint32_t nof_acks,
                          uint32_t O_cqi, float beta, uint32_t H_prime_total,
                          srslte_uci_bit_t *ack_bits)
{
  if (beta < 0) {
    fprintf(stderr, "Error beta is reserved\n");
    return -1;
  }

  uint32_t Qprime = Q_prime_ri_ack(cfg, nof_acks, O_cqi, beta);
  srslte_uci_bit_type_t q_encoded_bits[18];

  uint32_t nof_encoded_bits = encode_ri_ack(acks, nof_acks, q_encoded_bits, cfg->grant.Qm);

  if (nof_encoded_bits > 0) {
    for (uint32_t i = 0; i < Qprime; i++) {
      uci_ulsch_interleave_ack_gen(i,
                                   cfg->grant.Qm,
                                   H_prime_total,
                                   cfg->nbits.nof_symb,
                                   cfg->cp,
                                   &ack_bits[cfg->grant.Qm * i]);
      uci_ulsch_interleave_put(&q_encoded_bits[(i * cfg->grant.Qm) % nof_encoded_bits],
                               cfg->grant.Qm,
                               &ack_bits[cfg->grant.Qm * i]);
    }
  }
  return (int) Qprime;
}

/* Encode UCI RI bits as described in 5.2.2.6 of 36.212
 *  Currently only supporting 1-bit RI
 */
int srslte_uci_encode_ri(srslte_pusch_cfg_t *cfg,
                         uint8_t ri,
                         uint32_t O_cqi, float beta, uint32_t H_prime_total,
                         srslte_uci_bit_t *ri_bits)
>>>>>>> dfe430a5
{
  // FIXME: It supports RI of 1 bit only
  uint8_t data[2] = {ri, 0};
  if (beta < 0) {
    fprintf(stderr, "Error beta is reserved\n");
    return -1;
  }
  uint32_t Qprime = Q_prime_ri_ack(cfg, 1, O_cqi, beta);
  srslte_uci_bit_type_t q_encoded_bits[18];

<<<<<<< HEAD
  uint32_t nof_encoded_bits = encode_ri_ack(acks, nof_acks, q_encoded_bits, cfg->grant.Qm);
=======
  uint32_t nof_encoded_bits = encode_ri_ack(data, 1, q_encoded_bits, cfg->grant.Qm);
>>>>>>> dfe430a5

  for (uint32_t i=0;i<Qprime;i++) {
    uci_ulsch_interleave_ri_gen(i, cfg->grant.Qm, H_prime_total, cfg->nbits.nof_symb, cfg->cp, &ri_bits[cfg->grant.Qm*i]);
    uci_ulsch_interleave_put(&q_encoded_bits[(i*cfg->grant.Qm)%nof_encoded_bits], cfg->grant.Qm, &ri_bits[cfg->grant.Qm*i]);
  }

  return (int) Qprime;
}

<<<<<<< HEAD
/* Encode UCI RI bits as described in 5.2.2.6 of 36.212
 *  Currently only supporting 1-bit RI
 */
int srslte_uci_encode_ri(srslte_pusch_cfg_t *cfg,
                         uint8_t ri,
                         uint32_t O_cqi, float beta, uint32_t H_prime_total,
                         srslte_uci_bit_t *ri_bits)
{
  // FIXME: It supports RI of 1 bit only
  uint8_t data[2] = {ri, 0};
=======
/* Encode UCI ACK/RI bits as described in 5.2.2.6 of 36.212
 *  Currently only supporting 1-bit RI
 */
int srslte_uci_encode_ack_ri(srslte_pusch_cfg_t *cfg,
                             uint8_t *data, uint32_t data_len,
                             uint32_t O_cqi, float beta, uint32_t H_prime_total,
                             srslte_uci_bit_t *bits, bool ack_ri) {
>>>>>>> dfe430a5
  if (beta < 0) {
    fprintf(stderr, "Error beta is reserved\n");
    return -1;
  }
<<<<<<< HEAD
  uint32_t Qprime = Q_prime_ri_ack(cfg, 1, O_cqi, beta);
  srslte_uci_bit_type_t q_encoded_bits[18];

  uint32_t nof_encoded_bits = encode_ri_ack(data, 1, q_encoded_bits, cfg->grant.Qm);

  for (uint32_t i=0;i<Qprime;i++) {
    uci_ulsch_interleave_ri_gen(i, cfg->grant.Qm, H_prime_total, cfg->nbits.nof_symb, cfg->cp, &ri_bits[cfg->grant.Qm*i]);
    uci_ulsch_interleave_put(&q_encoded_bits[(i*cfg->grant.Qm)%nof_encoded_bits], cfg->grant.Qm, &ri_bits[cfg->grant.Qm*i]);
=======
  uint32_t Qprime = Q_prime_ri_ack(cfg, data_len, O_cqi, beta);
  srslte_uci_bit_type_t q_encoded_bits[18];

  uint32_t nof_encoded_bits = encode_ri_ack(data, data_len, q_encoded_bits, cfg->grant.Qm);

  if (nof_encoded_bits > 0) {
    for (uint32_t i = 0; i < Qprime; i++) {
      if (ack_ri) {
        uci_ulsch_interleave_ri_gen(i,
                                    cfg->grant.Qm,
                                    H_prime_total,
                                    cfg->nbits.nof_symb,
                                    cfg->cp,
                                    &bits[cfg->grant.Qm * i]);
      } else {
        uci_ulsch_interleave_ack_gen(i,
                                     cfg->grant.Qm,
                                     H_prime_total,
                                     cfg->nbits.nof_symb,
                                     cfg->cp,
                                     &bits[cfg->grant.Qm * i]);
      }
      uci_ulsch_interleave_put(&q_encoded_bits[(i * cfg->grant.Qm) % nof_encoded_bits],
                               cfg->grant.Qm,
                               &bits[cfg->grant.Qm * i]);
    }
>>>>>>> dfe430a5
  }

  return (int) Qprime;
}
<<<<<<< HEAD

/* Encode UCI ACK/RI bits as described in 5.2.2.6 of 36.212
 *  Currently only supporting 1-bit RI
 */
int srslte_uci_encode_ack_ri(srslte_pusch_cfg_t *cfg,
                             uint8_t *data, uint32_t data_len,
                             uint32_t O_cqi, float beta, uint32_t H_prime_total,
                             srslte_uci_bit_t *bits, bool ack_ri) {
  if (beta < 0) {
    fprintf(stderr, "Error beta is reserved\n");
    return -1;
  }
  uint32_t Qprime = Q_prime_ri_ack(cfg, data_len, O_cqi, beta);
  srslte_uci_bit_type_t q_encoded_bits[18];

  uint32_t nof_encoded_bits = encode_ri_ack(data, data_len, q_encoded_bits, cfg->grant.Qm);

  for (uint32_t i = 0; i < Qprime; i++) {
    if (ack_ri) {
      uci_ulsch_interleave_ri_gen(i,
                                  cfg->grant.Qm,
                                  H_prime_total,
                                  cfg->nbits.nof_symb,
                                  cfg->cp,
                                  &bits[cfg->grant.Qm * i]);
    } else {
      uci_ulsch_interleave_ack_gen(i,
                                   cfg->grant.Qm,
                                   H_prime_total,
                                   cfg->nbits.nof_symb,
                                   cfg->cp,
                                   &bits[cfg->grant.Qm * i]);
    }
    uci_ulsch_interleave_put(&q_encoded_bits[(i * cfg->grant.Qm) % nof_encoded_bits],
                             cfg->grant.Qm,
                             &bits[cfg->grant.Qm * i]);
  }

  return (int) Qprime;
}

=======

>>>>>>> dfe430a5
/* Decode UCI ACK/RI bits as described in 5.2.2.6 of 36.212
 *  Currently only supporting 1-bit RI
 */
int srslte_uci_decode_ack_ri(srslte_pusch_cfg_t *cfg, int16_t *q_bits, uint8_t *c_seq,
                          float beta, uint32_t H_prime_total,
                          uint32_t O_cqi, srslte_uci_bit_t *ack_ri_bits, uint8_t data[2], uint32_t nof_bits, bool is_ri)
{
  int32_t sum[3] = {0, 0, 0};

  if (beta < 0) {
    fprintf(stderr, "Error beta is reserved\n");
    return -1;
  }

  uint32_t Qprime = Q_prime_ri_ack(cfg, nof_bits, O_cqi, beta);

  for (uint32_t i = 0; i < Qprime; i++) {
    if (is_ri) {
      uci_ulsch_interleave_ri_gen(i,
                                  cfg->grant.Qm,
                                  H_prime_total,
                                  cfg->nbits.nof_symb,
                                  cfg->cp,
                                  &ack_ri_bits[cfg->grant.Qm * i]);
    } else {
      uci_ulsch_interleave_ack_gen(i,
                                   cfg->grant.Qm,
                                   H_prime_total,
                                   cfg->nbits.nof_symb,
                                   cfg->cp,
                                   &ack_ri_bits[cfg->grant.Qm * i]);

    }
    if (nof_bits == 2 && (i % 3 == 0) && i > 0) {
      decode_ri_ack_2bits(q_bits, &c_seq[0], &ack_ri_bits[cfg->grant.Qm * (i - 3)], cfg->grant.Qm, sum);
    } else if (nof_bits == 1) {
      sum[0] += (int32_t) decode_ri_ack_1bit(q_bits, c_seq, &ack_ri_bits[cfg->grant.Qm * i]);
    }
  }

  data[0] = (uint8_t) (sum[0] > 0);
  if (nof_bits == 2) {
    data[1] = (uint8_t) (sum[1] > 0);
  }

  return (int) Qprime;
}
<|MERGE_RESOLUTION|>--- conflicted
+++ resolved
@@ -640,12 +640,6 @@
 
 /* Encode UCI HARQ/ACK bits as described in 5.2.2.6 of 36.212
  *  Currently only supporting 1-bit HARQ
-<<<<<<< HEAD
- */
-int srslte_uci_encode_ack(srslte_pusch_cfg_t *cfg, uint8_t acks[2], uint32_t nof_acks,
-                          uint32_t O_cqi, float beta, uint32_t H_prime_total,
-                          srslte_uci_bit_t *ack_bits)
-=======
  */
 int srslte_uci_encode_ack(srslte_pusch_cfg_t *cfg, uint8_t acks[2], uint32_t nof_acks,
                           uint32_t O_cqi, float beta, uint32_t H_prime_total,
@@ -684,7 +678,6 @@
                          uint8_t ri,
                          uint32_t O_cqi, float beta, uint32_t H_prime_total,
                          srslte_uci_bit_t *ri_bits)
->>>>>>> dfe430a5
 {
   // FIXME: It supports RI of 1 bit only
   uint8_t data[2] = {ri, 0};
@@ -695,11 +688,7 @@
   uint32_t Qprime = Q_prime_ri_ack(cfg, 1, O_cqi, beta);
   srslte_uci_bit_type_t q_encoded_bits[18];
 
-<<<<<<< HEAD
-  uint32_t nof_encoded_bits = encode_ri_ack(acks, nof_acks, q_encoded_bits, cfg->grant.Qm);
-=======
   uint32_t nof_encoded_bits = encode_ri_ack(data, 1, q_encoded_bits, cfg->grant.Qm);
->>>>>>> dfe430a5
 
   for (uint32_t i=0;i<Qprime;i++) {
     uci_ulsch_interleave_ri_gen(i, cfg->grant.Qm, H_prime_total, cfg->nbits.nof_symb, cfg->cp, &ri_bits[cfg->grant.Qm*i]);
@@ -709,18 +698,6 @@
   return (int) Qprime;
 }
 
-<<<<<<< HEAD
-/* Encode UCI RI bits as described in 5.2.2.6 of 36.212
- *  Currently only supporting 1-bit RI
- */
-int srslte_uci_encode_ri(srslte_pusch_cfg_t *cfg,
-                         uint8_t ri,
-                         uint32_t O_cqi, float beta, uint32_t H_prime_total,
-                         srslte_uci_bit_t *ri_bits)
-{
-  // FIXME: It supports RI of 1 bit only
-  uint8_t data[2] = {ri, 0};
-=======
 /* Encode UCI ACK/RI bits as described in 5.2.2.6 of 36.212
  *  Currently only supporting 1-bit RI
  */
@@ -728,21 +705,10 @@
                              uint8_t *data, uint32_t data_len,
                              uint32_t O_cqi, float beta, uint32_t H_prime_total,
                              srslte_uci_bit_t *bits, bool ack_ri) {
->>>>>>> dfe430a5
   if (beta < 0) {
     fprintf(stderr, "Error beta is reserved\n");
     return -1;
   }
-<<<<<<< HEAD
-  uint32_t Qprime = Q_prime_ri_ack(cfg, 1, O_cqi, beta);
-  srslte_uci_bit_type_t q_encoded_bits[18];
-
-  uint32_t nof_encoded_bits = encode_ri_ack(data, 1, q_encoded_bits, cfg->grant.Qm);
-
-  for (uint32_t i=0;i<Qprime;i++) {
-    uci_ulsch_interleave_ri_gen(i, cfg->grant.Qm, H_prime_total, cfg->nbits.nof_symb, cfg->cp, &ri_bits[cfg->grant.Qm*i]);
-    uci_ulsch_interleave_put(&q_encoded_bits[(i*cfg->grant.Qm)%nof_encoded_bits], cfg->grant.Qm, &ri_bits[cfg->grant.Qm*i]);
-=======
   uint32_t Qprime = Q_prime_ri_ack(cfg, data_len, O_cqi, beta);
   srslte_uci_bit_type_t q_encoded_bits[18];
 
@@ -769,56 +735,11 @@
                                cfg->grant.Qm,
                                &bits[cfg->grant.Qm * i]);
     }
->>>>>>> dfe430a5
   }
 
   return (int) Qprime;
 }
-<<<<<<< HEAD
-
-/* Encode UCI ACK/RI bits as described in 5.2.2.6 of 36.212
- *  Currently only supporting 1-bit RI
- */
-int srslte_uci_encode_ack_ri(srslte_pusch_cfg_t *cfg,
-                             uint8_t *data, uint32_t data_len,
-                             uint32_t O_cqi, float beta, uint32_t H_prime_total,
-                             srslte_uci_bit_t *bits, bool ack_ri) {
-  if (beta < 0) {
-    fprintf(stderr, "Error beta is reserved\n");
-    return -1;
-  }
-  uint32_t Qprime = Q_prime_ri_ack(cfg, data_len, O_cqi, beta);
-  srslte_uci_bit_type_t q_encoded_bits[18];
-
-  uint32_t nof_encoded_bits = encode_ri_ack(data, data_len, q_encoded_bits, cfg->grant.Qm);
-
-  for (uint32_t i = 0; i < Qprime; i++) {
-    if (ack_ri) {
-      uci_ulsch_interleave_ri_gen(i,
-                                  cfg->grant.Qm,
-                                  H_prime_total,
-                                  cfg->nbits.nof_symb,
-                                  cfg->cp,
-                                  &bits[cfg->grant.Qm * i]);
-    } else {
-      uci_ulsch_interleave_ack_gen(i,
-                                   cfg->grant.Qm,
-                                   H_prime_total,
-                                   cfg->nbits.nof_symb,
-                                   cfg->cp,
-                                   &bits[cfg->grant.Qm * i]);
-    }
-    uci_ulsch_interleave_put(&q_encoded_bits[(i * cfg->grant.Qm) % nof_encoded_bits],
-                             cfg->grant.Qm,
-                             &bits[cfg->grant.Qm * i]);
-  }
-
-  return (int) Qprime;
-}
-
-=======
-
->>>>>>> dfe430a5
+
 /* Decode UCI ACK/RI bits as described in 5.2.2.6 of 36.212
  *  Currently only supporting 1-bit RI
  */
