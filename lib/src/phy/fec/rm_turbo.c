/*
 * Copyright 2013-2019 Software Radio Systems Limited
 *
 * This file is part of srsLTE.
 *
 * srsLTE is free software: you can redistribute it and/or modify
 * it under the terms of the GNU Affero General Public License as
 * published by the Free Software Foundation, either version 3 of
 * the License, or (at your option) any later version.
 *
 * srsLTE is distributed in the hope that it will be useful,
 * but WITHOUT ANY WARRANTY; without even the implied warranty of
 * MERCHANTABILITY or FITNESS FOR A PARTICULAR PURPOSE.  See the
 * GNU Affero General Public License for more details.
 *
 * A copy of the GNU Affero General Public License can be found in
 * the LICENSE file in the top-level directory of this distribution
 * and at http://www.gnu.org/licenses/.
 *
 */

#include <math.h>
#include <stdbool.h>
#include <stdint.h>
#include <stdio.h>
#include <stdlib.h>
#include <string.h>

#include "srslte/phy/fec/cbsegm.h"
#include "srslte/phy/fec/rm_turbo.h"
#include "srslte/phy/utils/bit.h"
#include "srslte/phy/utils/debug.h"
#include "srslte/phy/utils/vector.h"

#ifdef LV_HAVE_SSE
#include <x86intrin.h>
int srslte_rm_turbo_rx_lut_sse(int16_t*  input,
                               int16_t*  output,
                               uint16_t* deinter,
                               uint32_t  in_len,
                               uint32_t  cb_idx,
                               uint32_t  rv_idx);
int srslte_rm_turbo_rx_lut_sse_8bit(int8_t*   input,
                                    int8_t*   output,
                                    uint16_t* deinter,
                                    uint32_t  in_len,
                                    uint32_t  cb_idx,
                                    uint32_t  rv_idx);
#endif

#ifdef LV_HAVE_AVX
#include <x86intrin.h>
int srslte_rm_turbo_rx_lut_avx(int16_t*  input,
                               int16_t*  output,
                               uint16_t* deinter,
                               uint32_t  in_len,
                               uint32_t  cb_idx,
                               uint32_t  rv_idx);
int srslte_rm_turbo_rx_lut_avx_8bit(int8_t*   input,
                                    int8_t*   output,
                                    uint16_t* deinter,
                                    uint32_t  in_len,
                                    uint32_t  cb_idx,
                                    uint32_t  rv_idx);
#endif

#define NCOLS 32
#define NROWS_MAX NCOLS

static uint8_t RM_PERM_TC[NCOLS] = {0, 16, 8, 24, 4, 20, 12, 28, 2, 18, 10, 26, 6, 22, 14, 30,
                                    1, 17, 9, 25, 5, 21, 13, 29, 3, 19, 11, 27, 7, 23, 15, 31};

/* Align tables to 16-byte boundary */

static uint16_t                 interleaver_systematic_bits[192][6160]; // 4 tail bits
static srslte_bit_interleaver_t bit_interleavers_systematic_bits[192];
static uint16_t                 interleaver_parity_bits[192][2 * 6160];
static srslte_bit_interleaver_t bit_interleavers_parity_bits[192];
static uint16_t                 deinterleaver[192][4][18448];
static int                      k0_vec[SRSLTE_NOF_TC_CB_SIZES][4][2];
static bool                     rm_turbo_tables_generated = false;

// Store deinterleaver version for sub-block turbo decoder
#if SRSLTE_TDEC_EXPECT_INPUT_SB == 1
// Prepare bit for sub-block decoder processing. These are the nof subblock sizes
#define NOF_DEINTER_TABLE_SB_IDX 3
const static int deinter_table_sb_idx[NOF_DEINTER_TABLE_SB_IDX] = {8, 16, 32};
int              deinter_table_idx_from_sb_len(uint32_t nof_subblocks)
{
  for (int i = 0; i < NOF_DEINTER_TABLE_SB_IDX; i++) {
    if (deinter_table_sb_idx[i] == nof_subblocks) {
      return i;
    }
  }
  if (nof_subblocks != 0) {
    ERROR("Error number of sub-blocks %d not supported in RM\n", nof_subblocks);
  }
  return -1;
}
static uint16_t deinterleaver_sb[NOF_DEINTER_TABLE_SB_IDX][192][4][18448];
#endif

static uint16_t temp_table1[3 * 6176], temp_table2[3 * 6176];

static void srslte_rm_turbo_gentable_systematic(uint16_t* table_bits, int k0_vec_[4][2], uint32_t nrows, int ndummy)
{

  bool last_is_null = true;
  int  k_b = 0, buff_idx = 0;
  for (int j = 0; j < NCOLS; j++) {
    for (int i = 0; i < nrows; i++) {
      if (i * NCOLS + RM_PERM_TC[j] >= ndummy) {
        table_bits[k_b] = i * NCOLS + RM_PERM_TC[j] - ndummy;
        k_b++;
        last_is_null = false;
      } else {
        last_is_null = true;
      }
      for (int k = 0; k < 4; k++) {
        if (k0_vec_[k][1] == -1) {
          if (k0_vec_[k][0] % (3 * nrows * NCOLS) <= buff_idx && !last_is_null) {
            k0_vec_[k][1] = k_b - 1;
          }
        }
      }
      buff_idx++;
    }
  }
}

static void
srslte_rm_turbo_gentable_parity(uint16_t* table_parity, int k0_vec_[4][2], int offset, uint16_t nrows, int ndummy)
{

  bool last_is_null = true;
  int  k_b = 0, buff_idx0 = 0;
  int  K_p       = nrows * NCOLS;
  int  buff_idx1 = 0;
  for (int j = 0; j < NCOLS; j++) {
    for (int i = 0; i < nrows; i++) {
      if (i * NCOLS + RM_PERM_TC[j] >= ndummy) {
        table_parity[k_b] = i * NCOLS + RM_PERM_TC[j] - ndummy;
        k_b++;
        last_is_null = false;
      } else {
        last_is_null = true;
      }
      for (int k = 0; k < 4; k++) {
        if (k0_vec_[k][1] == -1) {
          if (k0_vec_[k][0] % (3 * K_p) <= 2 * buff_idx0 + K_p && !last_is_null) {
            k0_vec_[k][1] = offset + k_b - 1;
          }
        }
      }
      buff_idx0++;

      int kidx = (RM_PERM_TC[buff_idx1 / nrows] + NCOLS * (buff_idx1 % nrows) + 1) % K_p;
      if ((kidx - ndummy) >= 0) {
        table_parity[k_b] = kidx - ndummy + offset;
        k_b++;
        last_is_null = false;
      } else {
        last_is_null = true;
      }
      for (int k = 0; k < 4; k++) {
        if (k0_vec_[k][1] == -1) {
          if (k0_vec_[k][0] % (3 * K_p) <= 2 * buff_idx1 + 1 + K_p && !last_is_null) {
            k0_vec_[k][1] = offset + k_b - 1;
          }
        }
      }
      buff_idx1++;
    }
  }
}

static void srslte_rm_turbo_gentable_receive(uint16_t* table, uint32_t cb_len, uint32_t rv_idx)
{

  int nrows  = (uint32_t)(cb_len / 3 - 1) / NCOLS + 1;
  int ndummy = nrows * NCOLS - cb_len / 3;
  if (ndummy < 0) {
    ndummy = 0;
  }

  /* Undo bit collection. Account for dummy bits */
  int N_cb = 3 * nrows * NCOLS;
  int k0   = nrows * (2 * (uint16_t)ceilf((float)N_cb / (float)(8 * nrows)) * rv_idx + 2);

  int  kidx;
  int  K_p = nrows * NCOLS;
  int  k = 0, jp = 0, j = 0;
  bool isdummy = false;
  int  d_i, d_j;
  while (k < cb_len) {
    jp = (k0 + j) % N_cb;

    if (jp < K_p || !(jp % 2)) {
      if (jp >= K_p) {
        d_i = ((jp - K_p) / 2) / nrows;
        d_j = ((jp - K_p) / 2) % nrows;
      } else {
        d_i = jp / nrows;
        d_j = jp % nrows;
      }
      if (d_j * NCOLS + RM_PERM_TC[d_i] >= ndummy) {
        isdummy = false;
        if (d_j * NCOLS + RM_PERM_TC[d_i] - ndummy < 0) {
          isdummy = true;
        }
      } else {
        isdummy = true;
      }

    } else {
      uint32_t jpp = (jp - K_p - 1) / 2;
      kidx         = (RM_PERM_TC[jpp / nrows] + NCOLS * (jpp % nrows) + 1) % K_p;
      if ((kidx - ndummy) < 0) {
        isdummy = true;
      } else {
        isdummy = false;
      }
    }

    if (!isdummy) {
      temp_table1[k] = jp % (3 * nrows * NCOLS);
      k++;
    }
    j++;
  }

  for (int i = 0; i < cb_len / 3; i++) {
    d_i = (i + ndummy) / NCOLS;
    d_j = (i + ndummy) % NCOLS;
    for (j = 0; j < 3; j++) {
      if (j != 2) {
        kidx = K_p * j + (j + 1) * (RM_PERM_TC[d_j] * nrows + d_i);
      } else {
        k = (i + ndummy - 1) % K_p;
        if (k < 0)
          k += K_p;
        kidx = (k / NCOLS + nrows * RM_PERM_TC[k % NCOLS]) % K_p;
        kidx = 2 * kidx + K_p + 1;
      }
      temp_table2[kidx] = 3 * i + j;
    }
  }
  for (int i = 0; i < cb_len; i++) {
    table[i] = temp_table2[temp_table1[i]];
  }
}
#if SRSLTE_TDEC_EXPECT_INPUT_SB == 1
#define inter(x, win) ((x % (long_cb / win)) * (win) + x / (long_cb / win))

/* Prepare output for sliding window decoder:
 * (0..long_cb-1) bits are systematic
 * (long_cb..2*long_cb-1) are parity0
 * (2*long_cb..3*long_cb-1) are parity1
 * then tail bits
 *
 * Within each block, bits are interleaved every nof_sb
 */
static void interleave_table_sb(uint16_t* in, uint16_t* out, uint32_t cb_idx, uint32_t nof_sb)
{
  int long_cb = srslte_cbsegm_cbsize(cb_idx);
  int out_len = 3 * long_cb + 12;
  for (int i = 0; i < out_len; i++) {
    // Do not change tail bit order
    if (in[i] < 3 * long_cb) {

      // align to 32 bytes (warning: must be same alignment as in rm_turbo.c)
      out[i] = (in[i] % 3) * (long_cb + 32) + inter(in[i] / 3, nof_sb);
    } else {
      out[i] = (in[i] - 3 * long_cb) + 3 * (long_cb + 32);
    }
  }
}
#endif

void srslte_rm_turbo_gentables()
{
  if (!rm_turbo_tables_generated) {
    rm_turbo_tables_generated = true;
    for (int cb_idx = 0; cb_idx < SRSLTE_NOF_TC_CB_SIZES; cb_idx++) {
      int cb_len = srslte_cbsegm_cbsize(cb_idx);
      int in_len = 3 * cb_len + 12;

      int nrows  = (in_len / 3 - 1) / NCOLS + 1;
      int K_p    = nrows * NCOLS;
      int ndummy = K_p - in_len / 3;
      if (ndummy < 0) {
        ndummy = 0;
      }

      for (int i = 0; i < 4; i++) {
        k0_vec[cb_idx][i][0] = nrows * (2 * (uint16_t)ceilf((float)(3 * K_p) / (float)(8 * nrows)) * i + 2);
        k0_vec[cb_idx][i][1] = -1;
      }
      srslte_rm_turbo_gentable_systematic(interleaver_systematic_bits[cb_idx], k0_vec[cb_idx], nrows, ndummy);
      srslte_bit_interleaver_init(&bit_interleavers_systematic_bits[cb_idx],
                                  interleaver_systematic_bits[cb_idx],
                                  (uint32_t)srslte_cbsegm_cbsize(cb_idx) + 4);

      srslte_rm_turbo_gentable_parity(interleaver_parity_bits[cb_idx], k0_vec[cb_idx], in_len / 3, nrows, ndummy);
      srslte_bit_interleaver_init(&bit_interleavers_parity_bits[cb_idx],
                                  interleaver_parity_bits[cb_idx],
                                  (uint32_t)(srslte_cbsegm_cbsize(cb_idx) + 4) * 2);

      for (int i = 0; i < 4; i++) {
        srslte_rm_turbo_gentable_receive(deinterleaver[cb_idx][i], in_len, i);

#if SRSLTE_TDEC_EXPECT_INPUT_SB == 1
        for (uint32_t s = 0; s < NOF_DEINTER_TABLE_SB_IDX; s++) {
          interleave_table_sb(
              deinterleaver[cb_idx][i], deinterleaver_sb[s][cb_idx][i], cb_idx, deinter_table_sb_idx[s]);
        }
#endif
      }
    }
  }
}

void srslte_rm_turbo_free_tables()
{
  if (rm_turbo_tables_generated) {
    for (int i = 0; i < SRSLTE_NOF_TC_CB_SIZES; i++) {
      srslte_bit_interleaver_free(&bit_interleavers_systematic_bits[i]);
      srslte_bit_interleaver_free(&bit_interleavers_parity_bits[i]);
    }
    rm_turbo_tables_generated = false;
  }
  rm_turbo_tables_generated = false;
}

/**
 * Rate matching for LTE Turbo Coder
 *
 * @param[out] w_buff Preallocated softbuffer
 * @param[in] systematic Input code block in a byte array
 * @param[in] parity Input code turbo coder parity bits in a byte array
 * @param[out] output Rate matched output array of size out_len
 * @param out_len Output buffer size to be filled with as many FEC bits as fit
 * @param w_offset Start writing to output at this bit offset
 * @param cb_idx Code block index. Used to lookup interleaver parameters
 * @param rv_idx Redundancy Version Index. Indexed offset of FEC bits to copy
 *
 * @return Error code
 */
int srslte_rm_turbo_tx_lut(uint8_t* w_buff,
                           uint8_t* systematic,
                           uint8_t* parity,
                           uint8_t* output,
                           uint32_t cb_idx,
                           uint32_t out_len,
                           uint32_t w_offset,
                           uint32_t rv_idx)
{

  if (rv_idx < 4 && cb_idx < SRSLTE_NOF_TC_CB_SIZES) {

    int in_len = 3 * srslte_cbsegm_cbsize(cb_idx) + 12;

    /* Sub-block interleaver (5.1.4.1.1) and bit collection */
    if (rv_idx == 0) {

      // Systematic bits
      // srslte_bit_interleave(systematic, w_buff, interleaver_systematic_bits[cb_idx], in_len/3);
      srslte_bit_interleaver_run(&bit_interleavers_systematic_bits[cb_idx], systematic, w_buff, 0);

      // Parity bits
      // srslte_bit_interleave_w_offset(parity, &w_buff[in_len/24], interleaver_parity_bits[cb_idx], 2*in_len/3, 4);
      srslte_bit_interleaver_run(&bit_interleavers_parity_bits[cb_idx], parity, &w_buff[in_len / 24], 4);
    }

    /* Bit selection and transmission 5.1.4.1.2 */
    int w_len = 0;
    int r_ptr = k0_vec[cb_idx][rv_idx][1];
    while (w_len < out_len) {
      int cp_len = out_len - w_len;
      if (cp_len + r_ptr >= in_len) {
        cp_len = in_len - r_ptr;
      }
      srslte_bit_copy(output, w_len + w_offset, w_buff, r_ptr, cp_len);
      r_ptr += cp_len;
      if (r_ptr >= in_len) {
        r_ptr -= in_len;
      }
      w_len += cp_len;
    }

    return 0;
  } else {
    return SRSLTE_ERROR_INVALID_INPUTS;
  }
}

int srslte_rm_turbo_rx_lut(int16_t* input, int16_t* output, uint32_t in_len, uint32_t cb_idx, uint32_t rv_idx)
{
  return srslte_rm_turbo_rx_lut_(input, output, in_len, cb_idx, rv_idx, true);
}
/**
 * Undoes rate matching for LTE Turbo Coder. Expands rate matched buffer to full size buffer.
 *
 * @param[in] input Input buffer of size in_len
 * @param[out] output Output buffer of size 3*srslte_cbsegm_cbsize(cb_idx)+12
 * @param[in] cb_idx Code block table index
 * @param[in] rv_idx Redundancy Version from DCI control message
 * @return Error code
 */
int srslte_rm_turbo_rx_lut_(int16_t* input,
                            int16_t* output,
                            uint32_t in_len,
                            uint32_t cb_idx,
                            uint32_t rv_idx,
                            bool     enable_input_tdec)
{

  if (rv_idx < 4 && cb_idx < SRSLTE_NOF_TC_CB_SIZES) {

#if SRSLTE_TDEC_EXPECT_INPUT_SB == 1
    int       cb_len  = srslte_cbsegm_cbsize(cb_idx);
    int       idx     = deinter_table_idx_from_sb_len(srslte_tdec_autoimp_get_subblocks(cb_len));
    uint16_t* deinter = NULL;
    if (idx < 0 || !enable_input_tdec) {
      deinter = deinterleaver[cb_idx][rv_idx];
    } else if (idx < NOF_DEINTER_TABLE_SB_IDX) {
      deinter = deinterleaver_sb[idx][cb_idx][rv_idx];
    } else {
      ERROR("Sub-block size index %d not supported in srslte_rm_turbo_rx_lut()\n", idx);
      return -1;
    }
#else
    uint16_t* deinter = deinterleaver[cb_idx][rv_idx];
#endif

#ifdef LV_HAVE_AVX
    return srslte_rm_turbo_rx_lut_avx(input, output, deinter, in_len, cb_idx, rv_idx);
#else
#ifdef LV_HAVE_SSE
    return srslte_rm_turbo_rx_lut_sse(input, output, deinter, in_len, cb_idx, rv_idx);
#else
    uint32_t out_len = 3 * srslte_cbsegm_cbsize(cb_idx) + 12;

    for (int i = 0; i < in_len; i++) {
      output[deinter[i % out_len]] += input[i];
    }
    return 0;
#endif
#endif
  } else {
    printf("Invalid inputs rv_idx=%d, cb_idx=%d\n", rv_idx, cb_idx);
    return SRSLTE_ERROR_INVALID_INPUTS;
  }
}

int srslte_rm_turbo_rx_lut_8bit(int8_t* input, int8_t* output, uint32_t in_len, uint32_t cb_idx, uint32_t rv_idx)
{
  if (rv_idx < 4 && cb_idx < SRSLTE_NOF_TC_CB_SIZES) {

#if SRSLTE_TDEC_EXPECT_INPUT_SB == 1
    int       cb_len  = srslte_cbsegm_cbsize(cb_idx);
    int       idx     = deinter_table_idx_from_sb_len(srslte_tdec_autoimp_get_subblocks_8bit(cb_len));
    uint16_t* deinter = NULL;
    if (idx < 0) {
      deinter = deinterleaver[cb_idx][rv_idx];
    } else if (idx < NOF_DEINTER_TABLE_SB_IDX) {
      deinter = deinterleaver_sb[idx][cb_idx][rv_idx];
    } else {
      ERROR("Sub-block size index %d not supported in srslte_rm_turbo_rx_lut()\n", idx);
      return -1;
    }
#else
    uint16_t* deinter = deinterleaver[cb_idx][rv_idx];
#endif

    // FIXME: AVX version of rm_turbo_rx_lut not working
    // Warning: Need to check if 8-bit sse version is correct

#ifdef LV_HAVE_SSE
    return srslte_rm_turbo_rx_lut_sse_8bit(input, output, deinter, in_len, cb_idx, rv_idx);
#else
    uint32_t  out_len = 3 * srslte_cbsegm_cbsize(cb_idx) + 12;

    for (int i = 0; i < in_len; i++) {
      output[deinter[i % out_len]] += input[i];
    }
    return 0;
#endif
  } else {
    printf("Invalid inputs rv_idx=%d, cb_idx=%d\n", rv_idx, cb_idx);
    return SRSLTE_ERROR_INVALID_INPUTS;
  }
}

#ifdef LV_HAVE_SSE

#define SAVE_OUTPUT_16_SSE(j)                                                                                          \
  x = (int16_t)_mm_extract_epi16(xVal, j);                                                                             \
  l = (uint16_t)_mm_extract_epi16(lutVal, j);                                                                          \
  output[l] += x;

<<<<<<< HEAD
int srslte_rm_turbo_rx_lut_sse(int16_t *input, int16_t *output, uint16_t *deinter, uint32_t in_len, uint32_t cb_idx, uint32_t rv_idx)
=======
int srslte_rm_turbo_rx_lut_sse(int16_t*  input,
                               int16_t*  output,
                               uint16_t* deinter,
                               uint32_t  in_len,
                               uint32_t  cb_idx,
                               uint32_t  rv_idx)
>>>>>>> 705cd3c2
{
  if (rv_idx < 4 && cb_idx < SRSLTE_NOF_TC_CB_SIZES) {
    uint32_t out_len = 3 * srslte_cbsegm_cbsize(cb_idx) + 12;

    const __m128i* xPtr   = (const __m128i*)input;
    const __m128i* lutPtr = (const __m128i*)deinter;
    __m128i        xVal, lutVal;

    int16_t  x;
    uint16_t l;

<<<<<<< HEAD
    const __m128i* xPtr   = (const __m128i*) input;
    const __m128i* lutPtr = (const __m128i*) deinter;
    __m128i xVal, lutVal;

    int16_t  x;
    uint16_t l;

=======
>>>>>>> 705cd3c2
    /* Simplify load if we do not need to wrap (ie high rates) */
    if (in_len <= out_len) {
      for (int i = 0; i < in_len / 8; i++) {
        xVal   = _mm_loadu_si128(xPtr);
        lutVal = _mm_loadu_si128(lutPtr);

        SAVE_OUTPUT_16_SSE(0);
        SAVE_OUTPUT_16_SSE(1);
        SAVE_OUTPUT_16_SSE(2);
        SAVE_OUTPUT_16_SSE(3);
        SAVE_OUTPUT_16_SSE(4);
        SAVE_OUTPUT_16_SSE(5);
        SAVE_OUTPUT_16_SSE(6);
        SAVE_OUTPUT_16_SSE(7);

<<<<<<< HEAD
        xPtr ++;
        lutPtr ++;
=======
        xPtr++;
        lutPtr++;
>>>>>>> 705cd3c2
      }
      for (int i = 8 * (in_len / 8); i < in_len; i++) {
        output[deinter[i % out_len]] += input[i];
      }
    } else {
      int intCnt   = 8;
      int inputCnt = 0;
      int nwrapps  = 0;
      while (inputCnt < in_len - 8) {
        xVal   = _mm_loadu_si128(xPtr);
        lutVal = _mm_loadu_si128(lutPtr);

        SAVE_OUTPUT_16_SSE(0);
        SAVE_OUTPUT_16_SSE(1);
        SAVE_OUTPUT_16_SSE(2);
        SAVE_OUTPUT_16_SSE(3);
        SAVE_OUTPUT_16_SSE(4);
        SAVE_OUTPUT_16_SSE(5);
        SAVE_OUTPUT_16_SSE(6);
        SAVE_OUTPUT_16_SSE(7);

        xPtr++;
        lutPtr++;
        intCnt += 8;
        inputCnt += 8;
        if (intCnt >= out_len && inputCnt < in_len - 8) {
          /* Copy last elements */
          for (int j = (nwrapps + 1) * out_len - 4; j < (nwrapps + 1) * out_len; j++) {
            output[deinter[j % out_len]] += input[j];
            inputCnt++;
          }
          /* And wrap pointers */
          nwrapps++;
          intCnt = 8;
          xPtr   = (const __m128i*)&input[nwrapps * out_len];
          lutPtr = (const __m128i*)deinter;
        }
      }
      for (int i = inputCnt; i < in_len; i++) {
        output[deinter[i % out_len]] += input[i];
      }
    }

    return 0;
  } else {
    printf("Invalid inputs rv_idx=%d, cb_idx=%d\n", rv_idx, cb_idx);
    return SRSLTE_ERROR_INVALID_INPUTS;
  }
}

#define SAVE_OUTPUT_SSE_8(j)                                                                                           \
  x = (int8_t)_mm_extract_epi8(xVal, j);                                                                               \
  l = (uint16_t)_mm_extract_epi16(lutVal1, j);                                                                         \
  output[l] += x;

#define SAVE_OUTPUT_SSE_8_2(j)                                                                                         \
  x = (int8_t)_mm_extract_epi8(xVal, j + 8);                                                                           \
  l = (uint16_t)_mm_extract_epi16(lutVal2, j);                                                                         \
  output[l] += x;

<<<<<<< HEAD
int srslte_rm_turbo_rx_lut_sse_8bit(int8_t *input, int8_t *output, uint16_t *deinter, uint32_t in_len, uint32_t cb_idx, uint32_t rv_idx)
=======
int srslte_rm_turbo_rx_lut_sse_8bit(int8_t*   input,
                                    int8_t*   output,
                                    uint16_t* deinter,
                                    uint32_t  in_len,
                                    uint32_t  cb_idx,
                                    uint32_t  rv_idx)
>>>>>>> 705cd3c2
{
  if (rv_idx < 4 && cb_idx < SRSLTE_NOF_TC_CB_SIZES) {
    uint32_t out_len = 3 * srslte_cbsegm_cbsize(cb_idx) + 12;

    const __m128i* xPtr   = (const __m128i*)input;
    const __m128i* lutPtr = (const __m128i*)deinter;
    __m128i        xVal, lutVal1, lutVal2;

    int8_t   x;
    uint16_t l;

    int8_t   x;
    uint16_t l;

    /* Simplify load if we do not need to wrap (ie high rates) */
    if (in_len <= out_len) {
      for (int i = 0; i < in_len / 16; i++) {
        xVal = _mm_loadu_si128(xPtr);
        xPtr++;
        lutVal1 = _mm_loadu_si128(lutPtr);
        lutPtr++;
        lutVal2 = _mm_loadu_si128(lutPtr);
        lutPtr++;

        SAVE_OUTPUT_SSE_8(0);
        SAVE_OUTPUT_SSE_8(1);
        SAVE_OUTPUT_SSE_8(2);
        SAVE_OUTPUT_SSE_8(3);
        SAVE_OUTPUT_SSE_8(4);
        SAVE_OUTPUT_SSE_8(5);
        SAVE_OUTPUT_SSE_8(6);
        SAVE_OUTPUT_SSE_8(7);

        SAVE_OUTPUT_SSE_8_2(0);
        SAVE_OUTPUT_SSE_8_2(1);
        SAVE_OUTPUT_SSE_8_2(2);
        SAVE_OUTPUT_SSE_8_2(3);
        SAVE_OUTPUT_SSE_8_2(4);
        SAVE_OUTPUT_SSE_8_2(5);
        SAVE_OUTPUT_SSE_8_2(6);
        SAVE_OUTPUT_SSE_8_2(7);
      }
      for (int i = 16 * (in_len / 16); i < in_len; i++) {
        output[deinter[i % out_len]] += input[i];
      }
    } else {
      int intCnt   = 16;
      int inputCnt = 0;
      int nwrapps  = 0;
      while (inputCnt < in_len - 16) {
        xVal = _mm_loadu_si128(xPtr);
        xPtr++;
        lutVal1 = _mm_loadu_si128(lutPtr);
        lutPtr++;
        lutVal2 = _mm_loadu_si128(lutPtr);
        lutPtr++;

        SAVE_OUTPUT_SSE_8(0);
        SAVE_OUTPUT_SSE_8(1);
        SAVE_OUTPUT_SSE_8(2);
        SAVE_OUTPUT_SSE_8(3);
        SAVE_OUTPUT_SSE_8(4);
        SAVE_OUTPUT_SSE_8(5);
        SAVE_OUTPUT_SSE_8(6);
        SAVE_OUTPUT_SSE_8(7);

        SAVE_OUTPUT_SSE_8_2(0);
        SAVE_OUTPUT_SSE_8_2(1);
        SAVE_OUTPUT_SSE_8_2(2);
        SAVE_OUTPUT_SSE_8_2(3);
        SAVE_OUTPUT_SSE_8_2(4);
        SAVE_OUTPUT_SSE_8_2(5);
        SAVE_OUTPUT_SSE_8_2(6);
        SAVE_OUTPUT_SSE_8_2(7);

<<<<<<< HEAD
        intCnt   += 16;
=======
        intCnt += 16;
>>>>>>> 705cd3c2
        inputCnt += 16;
        if (intCnt >= out_len && inputCnt < in_len - 16) {
          /* Copy last elements */
          if ((out_len % 16) == 12) {
            for (int j = (nwrapps + 1) * out_len - 12; j < (nwrapps + 1) * out_len; j++) {
              output[deinter[j % out_len]] += input[j];
              inputCnt++;
            }
          } else {
            for (int j = (nwrapps + 1) * out_len - 4; j < (nwrapps + 1) * out_len; j++) {
              output[deinter[j % out_len]] += input[j];
              inputCnt++;
            }
          }
          /* And wrap pointers */
          nwrapps++;
          intCnt = 16;
          xPtr   = (const __m128i*)&input[nwrapps * out_len];
          lutPtr = (const __m128i*)deinter;
        }
      }
      for (int i = inputCnt; i < in_len; i++) {
        output[deinter[i % out_len]] += input[i];
      }
    }

    return 0;
  } else {
    printf("Invalid inputs rv_idx=%d, cb_idx=%d\n", rv_idx, cb_idx);
    return SRSLTE_ERROR_INVALID_INPUTS;
  }
}

#endif

#ifdef LV_HAVE_AVX

#define SAVE_OUTPUT(j)                                                                                                 \
  x = (int16_t)_mm256_extract_epi16(xVal, j);                                                                          \
  l = (uint16_t)_mm256_extract_epi16(lutVal, j);                                                                       \
  output[l] += x;

<<<<<<< HEAD
int srslte_rm_turbo_rx_lut_avx(int16_t *input, int16_t *output, uint16_t *deinter, uint32_t in_len, uint32_t cb_idx, uint32_t rv_idx)
=======
int srslte_rm_turbo_rx_lut_avx(int16_t*  input,
                               int16_t*  output,
                               uint16_t* deinter,
                               uint32_t  in_len,
                               uint32_t  cb_idx,
                               uint32_t  rv_idx)
>>>>>>> 705cd3c2
{
  if (rv_idx < 4 && cb_idx < SRSLTE_NOF_TC_CB_SIZES) {
    uint32_t out_len = 3 * srslte_cbsegm_cbsize(cb_idx) + 12;

    const __m256i* xPtr   = (const __m256i*)input;
    const __m256i* lutPtr = (const __m256i*)deinter;
    __m256i        xVal, lutVal;

    int16_t  x;
    uint16_t l;

    /* Simplify load if we do not need to wrap (ie high rates) */
    if (in_len <= out_len) {
      for (int i = 0; i < in_len / 16; i++) {
        xVal   = _mm256_loadu_si256(xPtr);
        lutVal = _mm256_loadu_si256(lutPtr);
        SAVE_OUTPUT(0);
        SAVE_OUTPUT(1);
        SAVE_OUTPUT(2);
        SAVE_OUTPUT(3);
        SAVE_OUTPUT(4);
        SAVE_OUTPUT(5);
        SAVE_OUTPUT(6);
        SAVE_OUTPUT(7);

        SAVE_OUTPUT(8);
        SAVE_OUTPUT(9);
        SAVE_OUTPUT(10);
        SAVE_OUTPUT(11);
        SAVE_OUTPUT(12);
        SAVE_OUTPUT(13);
        SAVE_OUTPUT(14);
        SAVE_OUTPUT(15);

        xPtr++;
        lutPtr++;
      }
      for (int i = 16 * (in_len / 16); i < in_len; i++) {
        output[deinter[i % out_len]] += input[i];
      }
    } else {
      int intCnt   = 16;
      int inputCnt = 0;
      int nwrapps  = 0;
      while (inputCnt < in_len - 16) {
        xVal   = _mm256_loadu_si256(xPtr);
        lutVal = _mm256_loadu_si256(lutPtr);

        SAVE_OUTPUT(0);
        SAVE_OUTPUT(1);
        SAVE_OUTPUT(2);
        SAVE_OUTPUT(3);
        SAVE_OUTPUT(4);
        SAVE_OUTPUT(5);
        SAVE_OUTPUT(6);
        SAVE_OUTPUT(7);

        SAVE_OUTPUT(8);
        SAVE_OUTPUT(9);
        SAVE_OUTPUT(10);
        SAVE_OUTPUT(11);
        SAVE_OUTPUT(12);
        SAVE_OUTPUT(13);
        SAVE_OUTPUT(14);
        SAVE_OUTPUT(15);
        xPtr++;
        lutPtr++;
        intCnt += 16;
        inputCnt += 16;
        if (intCnt >= out_len && inputCnt < in_len - 16) {
          /* Copy last elements */
          if ((out_len % 16) == 12) {
            for (int j = (nwrapps + 1) * out_len - 12; j < (nwrapps + 1) * out_len; j++) {
              output[deinter[j % out_len]] += input[j];
              inputCnt++;
            }
          } else {
            for (int j = (nwrapps + 1) * out_len - 4; j < (nwrapps + 1) * out_len; j++) {
              output[deinter[j % out_len]] += input[j];
              inputCnt++;
            }
          }
          /* And wrap pointers */
          nwrapps++;
          intCnt = 16;
          xPtr   = (const __m256i*)&input[nwrapps * out_len];
          lutPtr = (const __m256i*)deinter;
        }
      }
      for (int i = inputCnt; i < in_len; i++) {
        output[deinter[i % out_len]] += input[i];
      }
    }
    return 0;
  } else {
    printf("Invalid inputs rv_idx=%d, cb_idx=%d\n", rv_idx, cb_idx);
    return SRSLTE_ERROR_INVALID_INPUTS;
  }
}

#define SAVE_OUTPUT8(j)                                                                                                \
  x = (int8_t)_mm256_extract_epi8(xVal, j);                                                                            \
  l = (uint16_t)_mm256_extract_epi16(lutVal1, j);                                                                      \
  output[l] += x;

#define SAVE_OUTPUT8_2(j)                                                                                              \
  x = (int8_t)_mm256_extract_epi8(xVal, j + 8);                                                                        \
  l = (uint16_t)_mm256_extract_epi16(lutVal2, j);                                                                      \
  output[l] += x;

int srslte_rm_turbo_rx_lut_avx_8bit(int8_t*   input,
                                    int8_t*   output,
                                    uint16_t* deinter,
                                    uint32_t  in_len,
                                    uint32_t  cb_idx,
                                    uint32_t  rv_idx)
{
  if (rv_idx < 4 && cb_idx < SRSLTE_NOF_TC_CB_SIZES) {
    uint32_t out_len = 3 * srslte_cbsegm_cbsize(cb_idx) + 12;

    const __m256i* xPtr   = (const __m256i*)input;
    const __m256i* lutPtr = (const __m256i*)deinter;
    __m256i        xVal, lutVal1, lutVal2;

    int8_t   x;
    uint16_t l;

    /* Simplify load if we do not need to wrap (ie high rates) */
    if (in_len <= out_len) {
      for (int i = 0; i < in_len / 32; i++) {
        xVal = _mm256_loadu_si256(xPtr);
        xPtr++;
        lutVal1 = _mm256_loadu_si256(lutPtr);
        lutPtr++;
        lutVal2 = _mm256_loadu_si256(lutPtr);
        lutPtr++;

        SAVE_OUTPUT8(0);
        SAVE_OUTPUT8(1);
        SAVE_OUTPUT8(2);
        SAVE_OUTPUT8(3);
        SAVE_OUTPUT8(4);
        SAVE_OUTPUT8(5);
        SAVE_OUTPUT8(6);
        SAVE_OUTPUT8(7);

        SAVE_OUTPUT8(8);
        SAVE_OUTPUT8(9);
        SAVE_OUTPUT8(10);
        SAVE_OUTPUT8(11);
        SAVE_OUTPUT8(12);
        SAVE_OUTPUT8(13);
        SAVE_OUTPUT8(14);
        SAVE_OUTPUT8(15);

        SAVE_OUTPUT8_2(0);
        SAVE_OUTPUT8_2(1);
        SAVE_OUTPUT8_2(2);
        SAVE_OUTPUT8_2(3);
        SAVE_OUTPUT8_2(4);
        SAVE_OUTPUT8_2(5);
        SAVE_OUTPUT8_2(6);
        SAVE_OUTPUT8_2(7);

        SAVE_OUTPUT8_2(8);
        SAVE_OUTPUT8_2(9);
        SAVE_OUTPUT8_2(10);
        SAVE_OUTPUT8_2(11);
        SAVE_OUTPUT8_2(12);
        SAVE_OUTPUT8_2(13);
        SAVE_OUTPUT8_2(14);
        SAVE_OUTPUT8_2(15);
      }
      for (int i = 32 * (in_len / 32); i < in_len; i++) {
        output[deinter[i % out_len]] += input[i];
      }
    } else {
      printf("wraps not implemented!\n");
#ifdef kk
      int intCnt   = 32;
      int inputCnt = 0;
      int nwrapps  = 0;
      while (inputCnt < in_len - 32) {
        xVal = _mm256_loadu_si256(xPtr);
        xPtr++;
        lutVal1 = _mm256_loadu_si256(lutPtr);
        lutPtr++;
        lutVal2 = _mm256_loadu_si256(lutPtr);
        lutPtr++;

        SAVE_OUTPUT8(0);
        SAVE_OUTPUT8(1);
        SAVE_OUTPUT8(2);
        SAVE_OUTPUT8(3);
        SAVE_OUTPUT8(4);
        SAVE_OUTPUT8(5);
        SAVE_OUTPUT8(6);
        SAVE_OUTPUT8(7);

        SAVE_OUTPUT8(8);
        SAVE_OUTPUT8(9);
        SAVE_OUTPUT8(10);
        SAVE_OUTPUT8(11);
        SAVE_OUTPUT8(12);
        SAVE_OUTPUT8(13);
        SAVE_OUTPUT8(14);
        SAVE_OUTPUT8(15);

        SAVE_OUTPUT8_2(0);
        SAVE_OUTPUT8_2(1);
        SAVE_OUTPUT8_2(2);
        SAVE_OUTPUT8_2(3);
        SAVE_OUTPUT8_2(4);
        SAVE_OUTPUT8_2(5);
        SAVE_OUTPUT8_2(6);
        SAVE_OUTPUT8_2(7);

        SAVE_OUTPUT8_2(8);
        SAVE_OUTPUT8_2(9);
        SAVE_OUTPUT8_2(10);
        SAVE_OUTPUT8_2(11);
        SAVE_OUTPUT8_2(12);
        SAVE_OUTPUT8_2(13);
        SAVE_OUTPUT8_2(14);
        SAVE_OUTPUT8_2(15);

        intCnt += 32;
        inputCnt += 32;
        if (intCnt >= out_len && inputCnt < in_len - 32) {
          printf("warning rate matching wrapping remainder %d\n", out_len % 32);
          /* Copy last elements */
          for (int j = (nwrapps + 1) * out_len - (out_len % 32); j < (nwrapps + 1) * out_len; j++) {
            output[deinter[j % out_len]] += input[j];
            inputCnt++;
          }
          /* And wrap pointers */
          nwrapps++;
          intCnt = 32;
          xPtr   = (const __m256i*)&input[nwrapps * out_len];
          lutPtr = (const __m256i*)deinter;
        }
      }
      for (int i = inputCnt; i < in_len; i++) {
        output[deinter[i % out_len]] += input[i];
      }
#endif
    }
    return 0;
  } else {
    printf("Invalid inputs rv_idx=%d, cb_idx=%d\n", rv_idx, cb_idx);
    return SRSLTE_ERROR_INVALID_INPUTS;
  }
}

#endif

/* Turbo Code Rate Matching.
 * 3GPP TS 36.212 v10.1.0 section 5.1.4.1
 *
 * If rv_idx==0, the circular buffer w_buff is filled with all redundancy versions and
 * the corresponding version of length out_len is saved in the output buffer.
 * Otherwise, the corresponding version is directly obtained from w_buff and saved into output.
 *
 * Note that calling this function with rv_idx!=0 without having called it first with rv_idx=0
 * will produce unwanted results.
 *
 * TODO: Soft buffer size limitation according to UE category
 */
int srslte_rm_turbo_tx(uint8_t* w_buff,
                       uint32_t w_buff_len,
                       uint8_t* input,
                       uint32_t in_len,
                       uint8_t* output,
                       uint32_t out_len,
                       uint32_t rv_idx)
{

  int ndummy, kidx;
  int nrows, K_p;

  int i, j, k, s, N_cb, k0;

  if (in_len < 3) {
    fprintf(stderr, "Error minimum input length for rate matching is 3\n");
    return -1;
  }

  nrows = (uint16_t)(in_len / 3 - 1) / NCOLS + 1;
  K_p   = nrows * NCOLS;
  if (3 * K_p > w_buff_len) {
    fprintf(stderr,
            "Input too large. Max input length including dummy bits is %d (3x%dx32, in_len %d, Kp=%d)\n",
            w_buff_len,
            nrows,
            in_len,
            K_p);
    return -1;
  }

  ndummy = K_p - in_len / 3;
  if (ndummy < 0) {
    ndummy = 0;
  }

  if (rv_idx == 0) {
    /* Sub-block interleaver (5.1.4.1.1) and bit collection */
    k = 0;
    for (s = 0; s < 2; s++) {
      for (j = 0; j < NCOLS; j++) {
        for (i = 0; i < nrows; i++) {
          if (s == 0) {
            kidx = k % K_p;
          } else {
            kidx = K_p + 2 * (k % K_p);
          }
          if (i * NCOLS + RM_PERM_TC[j] < ndummy) {
            w_buff[kidx] = SRSLTE_TX_NULL;
          } else {
            w_buff[kidx] = input[(i * NCOLS + RM_PERM_TC[j] - ndummy) * 3 + s];
          }
          k++;
        }
      }
    }

    // d_k^(2) goes through special permutation
    for (k = 0; k < K_p; k++) {
      kidx = (RM_PERM_TC[k / nrows] + NCOLS * (k % nrows) + 1) % K_p;
      if ((kidx - ndummy) < 0) {
        w_buff[K_p + 2 * k + 1] = SRSLTE_TX_NULL;
      } else {
        w_buff[K_p + 2 * k + 1] = input[3 * (kidx - ndummy) + 2];
      }
    }
  }

  /* Bit selection and transmission 5.1.4.1.2 */
  N_cb = 3 * K_p; // TODO: Soft buffer size limitation

  k0 = nrows * (2 * (uint16_t)ceilf((float)N_cb / (float)(8 * nrows)) * rv_idx + 2);
  k  = 0;
  j  = 0;

  while (k < out_len) {
    if (w_buff[(k0 + j) % N_cb] != SRSLTE_TX_NULL) {
      output[k] = w_buff[(k0 + j) % N_cb];
      k++;
    }
    j++;
  }
  return 0;
}

/* Undoes Turbo Code Rate Matching.
 * 3GPP TS 36.212 v10.1.0 section 5.1.4.1
 *
 * Soft-combines the data available in w_buff
 */
int srslte_rm_turbo_rx(float*   w_buff,
                       uint32_t w_buff_len,
                       float*   input,
                       uint32_t in_len,
                       float*   output,
                       uint32_t out_len,
                       uint32_t rv_idx,
                       uint32_t nof_filler_bits)
{

  int  nrows, ndummy, K_p, k0, N_cb, jp, kidx;
  int  i, j, k;
  int  d_i, d_j;
  bool isdummy;

  nrows = (uint16_t)(out_len / 3 - 1) / NCOLS + 1;
  K_p   = nrows * NCOLS;
  if (3 * K_p > w_buff_len) {
    ERROR("Output too large. Max output length including dummy bits is %d (3x%dx32, in_len %d)\n",
          w_buff_len,
          nrows,
          out_len);
    return -1;
  }

  if (out_len < 3) {
    ERROR("Error minimum input length for rate matching is 3\n");
    return -1;
  }

  ndummy = K_p - out_len / 3;
  if (ndummy < 0) {
    ndummy = 0;
  }

  /* Undo bit collection. Account for dummy bits */
  N_cb = 3 * K_p; // TODO: Soft buffer size limitation
  k0   = nrows * (2 * (uint16_t)ceilf((float)N_cb / (float)(8 * nrows)) * rv_idx + 2);

  k = 0;
  j = 0;
  while (k < in_len) {
    jp = (k0 + j) % N_cb;

    if (jp < K_p || !(jp % 2)) {
      if (jp >= K_p) {
        d_i = ((jp - K_p) / 2) / nrows;
        d_j = ((jp - K_p) / 2) % nrows;
      } else {
        d_i = jp / nrows;
        d_j = jp % nrows;
      }
      if (d_j * NCOLS + RM_PERM_TC[d_i] >= ndummy) {
        isdummy = false;
        if (d_j * NCOLS + RM_PERM_TC[d_i] - ndummy < nof_filler_bits) {
          isdummy = true;
        }
      } else {
        isdummy = true;
      }

    } else {
      uint16_t jpp = (jp - K_p - 1) / 2;
      kidx         = (RM_PERM_TC[jpp / nrows] + NCOLS * (jpp % nrows) + 1) % K_p;
      if ((kidx - ndummy) < 0) {
        isdummy = true;
      } else {
        isdummy = false;
      }
    }

    if (!isdummy) {
      if (w_buff[jp] == SRSLTE_RX_NULL) {
        w_buff[jp] = input[k];
      } else if (input[k] != SRSLTE_RX_NULL) {
        w_buff[jp] += input[k]; /* soft combine LLRs */
      }
      k++;
    }
    j++;
  }

  // printf("wbuff:\n");
  // srslte_vec_fprint_f(stdout, w_buff, out_len);

  /* interleaving and bit selection */
  for (i = 0; i < out_len / 3; i++) {
    d_i = (i + ndummy) / NCOLS;
    d_j = (i + ndummy) % NCOLS;
    for (j = 0; j < 3; j++) {
      if (j != 2) {
        kidx = K_p * j + (j + 1) * (RM_PERM_TC[d_j] * nrows + d_i);
      } else {
        k = (i + ndummy - 1) % K_p;
        if (k < 0)
          k += K_p;
        kidx = (k / NCOLS + nrows * RM_PERM_TC[k % NCOLS]) % K_p;
        kidx = 2 * kidx + K_p + 1;
      }
      if (w_buff[kidx] != SRSLTE_RX_NULL) {
        output[i * 3 + j] = w_buff[kidx];
      } else {
        output[i * 3 + j] = 0;
      }
    }
  }

  return 0;
}<|MERGE_RESOLUTION|>--- conflicted
+++ resolved
@@ -499,16 +499,12 @@
   l = (uint16_t)_mm_extract_epi16(lutVal, j);                                                                          \
   output[l] += x;
 
-<<<<<<< HEAD
-int srslte_rm_turbo_rx_lut_sse(int16_t *input, int16_t *output, uint16_t *deinter, uint32_t in_len, uint32_t cb_idx, uint32_t rv_idx)
-=======
 int srslte_rm_turbo_rx_lut_sse(int16_t*  input,
                                int16_t*  output,
                                uint16_t* deinter,
                                uint32_t  in_len,
                                uint32_t  cb_idx,
                                uint32_t  rv_idx)
->>>>>>> 705cd3c2
 {
   if (rv_idx < 4 && cb_idx < SRSLTE_NOF_TC_CB_SIZES) {
     uint32_t out_len = 3 * srslte_cbsegm_cbsize(cb_idx) + 12;
@@ -520,16 +516,6 @@
     int16_t  x;
     uint16_t l;
 
-<<<<<<< HEAD
-    const __m128i* xPtr   = (const __m128i*) input;
-    const __m128i* lutPtr = (const __m128i*) deinter;
-    __m128i xVal, lutVal;
-
-    int16_t  x;
-    uint16_t l;
-
-=======
->>>>>>> 705cd3c2
     /* Simplify load if we do not need to wrap (ie high rates) */
     if (in_len <= out_len) {
       for (int i = 0; i < in_len / 8; i++) {
@@ -545,13 +531,8 @@
         SAVE_OUTPUT_16_SSE(6);
         SAVE_OUTPUT_16_SSE(7);
 
-<<<<<<< HEAD
-        xPtr ++;
-        lutPtr ++;
-=======
         xPtr++;
         lutPtr++;
->>>>>>> 705cd3c2
       }
       for (int i = 8 * (in_len / 8); i < in_len; i++) {
         output[deinter[i % out_len]] += input[i];
@@ -612,16 +593,12 @@
   l = (uint16_t)_mm_extract_epi16(lutVal2, j);                                                                         \
   output[l] += x;
 
-<<<<<<< HEAD
-int srslte_rm_turbo_rx_lut_sse_8bit(int8_t *input, int8_t *output, uint16_t *deinter, uint32_t in_len, uint32_t cb_idx, uint32_t rv_idx)
-=======
 int srslte_rm_turbo_rx_lut_sse_8bit(int8_t*   input,
                                     int8_t*   output,
                                     uint16_t* deinter,
                                     uint32_t  in_len,
                                     uint32_t  cb_idx,
                                     uint32_t  rv_idx)
->>>>>>> 705cd3c2
 {
   if (rv_idx < 4 && cb_idx < SRSLTE_NOF_TC_CB_SIZES) {
     uint32_t out_len = 3 * srslte_cbsegm_cbsize(cb_idx) + 12;
@@ -629,9 +606,6 @@
     const __m128i* xPtr   = (const __m128i*)input;
     const __m128i* lutPtr = (const __m128i*)deinter;
     __m128i        xVal, lutVal1, lutVal2;
-
-    int8_t   x;
-    uint16_t l;
 
     int8_t   x;
     uint16_t l;
@@ -697,11 +671,7 @@
         SAVE_OUTPUT_SSE_8_2(6);
         SAVE_OUTPUT_SSE_8_2(7);
 
-<<<<<<< HEAD
-        intCnt   += 16;
-=======
         intCnt += 16;
->>>>>>> 705cd3c2
         inputCnt += 16;
         if (intCnt >= out_len && inputCnt < in_len - 16) {
           /* Copy last elements */
@@ -744,16 +714,12 @@
   l = (uint16_t)_mm256_extract_epi16(lutVal, j);                                                                       \
   output[l] += x;
 
-<<<<<<< HEAD
-int srslte_rm_turbo_rx_lut_avx(int16_t *input, int16_t *output, uint16_t *deinter, uint32_t in_len, uint32_t cb_idx, uint32_t rv_idx)
-=======
 int srslte_rm_turbo_rx_lut_avx(int16_t*  input,
                                int16_t*  output,
                                uint16_t* deinter,
                                uint32_t  in_len,
                                uint32_t  cb_idx,
                                uint32_t  rv_idx)
->>>>>>> 705cd3c2
 {
   if (rv_idx < 4 && cb_idx < SRSLTE_NOF_TC_CB_SIZES) {
     uint32_t out_len = 3 * srslte_cbsegm_cbsize(cb_idx) + 12;
