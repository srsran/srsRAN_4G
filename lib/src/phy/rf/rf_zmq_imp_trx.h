/**
 *
 * \section COPYRIGHT
 *
 * Copyright 2013-2019 Software Radio Systems Limited
 *
 * \section LICENSE
 *
 * This file is part of the srsLTE library.
 *
 * srsLTE is free software: you can redistribute it and/or modify
 * it under the terms of the GNU Affero General Public License as
 * published by the Free Software Foundation, either version 3 of
 * the License, or (at your option) any later version.
 *
 * srsLTE is distributed in the hope that it will be useful,
 * but WITHOUT ANY WARRANTY; without even the implied warranty of
 * MERCHANTABILITY or FITNESS FOR A PARTICULAR PURPOSE.  See the
 * GNU Affero General Public License for more details.
 *
 * A copy of the GNU Affero General Public License can be found in
 * the LICENSE file in the top-level directory of this distribution
 * and at http://www.gnu.org/licenses/.
 *
 */

#ifndef SRSLTE_RF_ZMQ_IMP_TRX_H
#define SRSLTE_RF_ZMQ_IMP_TRX_H

#include <pthread.h>
#include <srslte/phy/utils/ringbuffer.h>
#include <stdbool.h>

/* Definitions */
#define VERBOSE (0)
#define NSAMPLES2NBYTES(X) (((uint32_t)(X)) * sizeof(cf_t))
#define NBYTES2NSAMPLES(X) ((X) / sizeof(cf_t))
#define ZMQ_MAX_BUFFER_SIZE (NSAMPLES2NBYTES(3072000)) // 10 subframes at 20 MHz
#define ZMQ_TIMEOUT_MS (1000)
#define ZMQ_BASERATE_DEFAULT_HZ (23040000)
#define ZMQ_ID_STRLEN 16
<<<<<<< HEAD

typedef struct {
  char            id[ZMQ_ID_STRLEN];
=======

typedef enum {
  ZMQ_TYPE_FC32 = 0,
  ZMQ_TYPE_SC16
} rf_zmq_format_t;

typedef struct {
  char            id[ZMQ_ID_STRLEN];
  uint32_t        socket_type;
  rf_zmq_format_t sample_format;
>>>>>>> 3a813ff0
  void*           sock;
  uint64_t        nsamples;
  bool            running;
  pthread_mutex_t mutex;
  cf_t*           zeros;
  void*           temp_buffer_convert;
} rf_zmq_tx_t;

typedef struct {
  char                id[ZMQ_ID_STRLEN];
<<<<<<< HEAD
=======
  uint32_t            socket_type;
  rf_zmq_format_t sample_format;
>>>>>>> 3a813ff0
  void*               sock;
  uint64_t            nsamples;
  bool                running;
  pthread_t           thread;
  pthread_mutex_t     mutex;
  srslte_ringbuffer_t ringbuffer;
  cf_t*               temp_buffer;
  void*               temp_buffer_convert;
} rf_zmq_rx_t;

typedef struct {
  const char      *id;
  uint32_t        socket_type;
  rf_zmq_format_t sample_format;
} rf_zmq_opts_t;

/*
 * Common functions
 */
SRSLTE_API void rf_zmq_info(char* id, const char* format, ...);

SRSLTE_API void rf_zmq_error(char* id, const char* format, ...);

SRSLTE_API int rf_zmq_handle_error(char* id, const char* text);

/*
 * Transmitter functions
 */
SRSLTE_API int rf_zmq_tx_open(rf_zmq_tx_t* q, rf_zmq_opts_t opts, void* zmq_ctx, char* sock_args);

SRSLTE_API int rf_zmq_tx_align(rf_zmq_tx_t* q, uint64_t ts);

SRSLTE_API int rf_zmq_tx_baseband(rf_zmq_tx_t* q, cf_t* buffer, uint32_t nsamples);

SRSLTE_API void rf_zmq_tx_close(rf_zmq_tx_t* q);

/*
 * Receiver functions
 */
SRSLTE_API int rf_zmq_rx_open(rf_zmq_rx_t* q, rf_zmq_opts_t opts, void* zmq_ctx, char* sock_args);

SRSLTE_API int rf_zmq_rx_baseband(rf_zmq_rx_t* q, cf_t* buffer, uint32_t nsamples);

SRSLTE_API void rf_zmq_rx_close(rf_zmq_rx_t* q);

#endif // SRSLTE_RF_ZMQ_IMP_TRX_H<|MERGE_RESOLUTION|>--- conflicted
+++ resolved
@@ -39,11 +39,6 @@
 #define ZMQ_TIMEOUT_MS (1000)
 #define ZMQ_BASERATE_DEFAULT_HZ (23040000)
 #define ZMQ_ID_STRLEN 16
-<<<<<<< HEAD
-
-typedef struct {
-  char            id[ZMQ_ID_STRLEN];
-=======
 
 typedef enum {
   ZMQ_TYPE_FC32 = 0,
@@ -54,7 +49,6 @@
   char            id[ZMQ_ID_STRLEN];
   uint32_t        socket_type;
   rf_zmq_format_t sample_format;
->>>>>>> 3a813ff0
   void*           sock;
   uint64_t        nsamples;
   bool            running;
@@ -65,11 +59,8 @@
 
 typedef struct {
   char                id[ZMQ_ID_STRLEN];
-<<<<<<< HEAD
-=======
   uint32_t            socket_type;
   rf_zmq_format_t sample_format;
->>>>>>> 3a813ff0
   void*               sock;
   uint64_t            nsamples;
   bool                running;
