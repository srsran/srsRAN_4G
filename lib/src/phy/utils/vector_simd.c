/*
 * Copyright 2013-2019 Software Radio Systems Limited
 *
 * This file is part of srsLTE.
 *
 * srsLTE is free software: you can redistribute it and/or modify
 * it under the terms of the GNU Affero General Public License as
 * published by the Free Software Foundation, either version 3 of
 * the License, or (at your option) any later version.
 *
 * srsLTE is distributed in the hope that it will be useful,
 * but WITHOUT ANY WARRANTY; without even the implied warranty of
 * MERCHANTABILITY or FITNESS FOR A PARTICULAR PURPOSE.  See the
 * GNU Affero General Public License for more details.
 *
 * A copy of the GNU Affero General Public License can be found in
 * the LICENSE file in the top-level directory of this distribution
 * and at http://www.gnu.org/licenses/.
 *
 */

#include <complex.h>
#include <inttypes.h>
#include <math.h>
#include <stdio.h>
#include <stdlib.h>
#include <string.h>

#include "srslte/phy/utils/simd.h"
#include "srslte/phy/utils/vector_simd.h"

void srslte_vec_xor_bbb_simd(const int8_t* x, const int8_t* y, int8_t* z, const int len)
{
  int i = 0;
#if SRSLTE_SIMD_B_SIZE
  if (SRSLTE_IS_ALIGNED(x) && SRSLTE_IS_ALIGNED(y) && SRSLTE_IS_ALIGNED(z)) {
    for (; i < len - SRSLTE_SIMD_B_SIZE + 1; i += SRSLTE_SIMD_B_SIZE) {
      simd_b_t a = srslte_simd_b_load(&x[i]);
      simd_b_t b = srslte_simd_b_load(&y[i]);

      simd_b_t r = srslte_simd_b_xor(a, b);

      srslte_simd_b_store(&z[i], r);
    }
  } else {
    for (; i < len - SRSLTE_SIMD_B_SIZE + 1; i += SRSLTE_SIMD_B_SIZE) {
      simd_b_t a = srslte_simd_b_loadu(&x[i]);
      simd_b_t b = srslte_simd_b_loadu(&y[i]);

      simd_b_t r = srslte_simd_b_xor(a, b);

      srslte_simd_b_storeu(&z[i], r);
    }
  }
#endif /* SRSLTE_SIMD_B_SIZE */

  for (; i < len; i++) {
    z[i] = x[i] ^ y[i];
  }
}

int srslte_vec_dot_prod_sss_simd(const int16_t* x, const int16_t* y, const int len)
{
  int i      = 0;
  int result = 0;
#if SRSLTE_SIMD_S_SIZE
  simd_s_t simd_dotProdVal = srslte_simd_s_zero();
  if (SRSLTE_IS_ALIGNED(x) && SRSLTE_IS_ALIGNED(y)) {
    for (; i < len - SRSLTE_SIMD_S_SIZE + 1; i += SRSLTE_SIMD_S_SIZE) {
      simd_s_t a = srslte_simd_s_load(&x[i]);
      simd_s_t b = srslte_simd_s_load(&y[i]);

      simd_s_t z = srslte_simd_s_mul(a, b);

      simd_dotProdVal = srslte_simd_s_add(simd_dotProdVal, z);
    }
  } else {
    for (; i < len - SRSLTE_SIMD_S_SIZE + 1; i += SRSLTE_SIMD_S_SIZE) {
      simd_s_t a = srslte_simd_s_loadu(&x[i]);
      simd_s_t b = srslte_simd_s_loadu(&y[i]);

      simd_s_t z = srslte_simd_s_mul(a, b);

      simd_dotProdVal = srslte_simd_s_add(simd_dotProdVal, z);
    }
  }
  __attribute__((aligned(SRSLTE_SIMD_S_SIZE * 2))) short dotProdVector[SRSLTE_SIMD_S_SIZE];
  srslte_simd_s_store(dotProdVector, simd_dotProdVal);
  for (int k = 0; k < SRSLTE_SIMD_S_SIZE; k++) {
    result += dotProdVector[k];
  }
#endif /* SRSLTE_SIMD_S_SIZE */

  for (; i < len; i++) {
    result += (x[i] * y[i]);
  }

  return result;
}

void srslte_vec_sum_sss_simd(const int16_t* x, const int16_t* y, int16_t* z, const int len)
{
  int i = 0;
#if SRSLTE_SIMD_S_SIZE
  if (SRSLTE_IS_ALIGNED(x) && SRSLTE_IS_ALIGNED(y) && SRSLTE_IS_ALIGNED(z)) {
    for (; i < len - SRSLTE_SIMD_S_SIZE + 1; i += SRSLTE_SIMD_S_SIZE) {
      simd_s_t a = srslte_simd_s_load(&x[i]);
      simd_s_t b = srslte_simd_s_load(&y[i]);

      simd_s_t r = srslte_simd_s_add(a, b);

      srslte_simd_s_store(&z[i], r);
    }
  } else {
    for (; i < len - SRSLTE_SIMD_S_SIZE + 1; i += SRSLTE_SIMD_S_SIZE) {
      simd_s_t a = srslte_simd_s_loadu(&x[i]);
      simd_s_t b = srslte_simd_s_loadu(&y[i]);

      simd_s_t r = srslte_simd_s_add(a, b);

      srslte_simd_s_storeu(&z[i], r);
    }
  }
#endif /* SRSLTE_SIMD_S_SIZE */

  for (; i < len; i++) {
    z[i] = x[i] + y[i];
  }
}

void srslte_vec_sub_sss_simd(const int16_t* x, const int16_t* y, int16_t* z, const int len)
{
  int i = 0;
#if SRSLTE_SIMD_S_SIZE
  if (SRSLTE_IS_ALIGNED(x) && SRSLTE_IS_ALIGNED(y) && SRSLTE_IS_ALIGNED(z)) {
    for (; i < len - SRSLTE_SIMD_S_SIZE + 1; i += SRSLTE_SIMD_S_SIZE) {
      simd_s_t a = srslte_simd_s_load(&x[i]);
      simd_s_t b = srslte_simd_s_load(&y[i]);

      simd_s_t r = srslte_simd_s_sub(a, b);

      srslte_simd_s_store(&z[i], r);
    }
  } else {
    for (; i < len - SRSLTE_SIMD_S_SIZE + 1; i += SRSLTE_SIMD_S_SIZE) {
      simd_s_t a = srslte_simd_s_loadu(&x[i]);
      simd_s_t b = srslte_simd_s_loadu(&y[i]);

      simd_s_t r = srslte_simd_s_sub(a, b);

      srslte_simd_s_storeu(&z[i], r);
    }
  }
#endif /* SRSLTE_SIMD_S_SIZE */

  for (; i < len; i++) {
    z[i] = x[i] - y[i];
  }
}

void srslte_vec_sub_bbb_simd(const int8_t* x, const int8_t* y, int8_t* z, const int len)
{
  int i = 0;
#if SRSLTE_SIMD_B_SIZE
  if (SRSLTE_IS_ALIGNED(x) && SRSLTE_IS_ALIGNED(y) && SRSLTE_IS_ALIGNED(z)) {
    for (; i < len - SRSLTE_SIMD_B_SIZE + 1; i += SRSLTE_SIMD_B_SIZE) {
      simd_b_t a = srslte_simd_b_load(&x[i]);
      simd_b_t b = srslte_simd_b_load(&y[i]);

      simd_b_t r = srslte_simd_b_sub(a, b);

      srslte_simd_b_store(&z[i], r);
    }
  } else {
    for (; i < len - SRSLTE_SIMD_S_SIZE + 1; i += SRSLTE_SIMD_S_SIZE) {
      simd_b_t a = srslte_simd_b_loadu(&x[i]);
      simd_b_t b = srslte_simd_b_loadu(&y[i]);

      simd_b_t r = srslte_simd_b_sub(a, b);

      srslte_simd_b_storeu(&z[i], r);
    }
  }
#endif /* SRSLTE_SIMD_S_SIZE */

  for (; i < len; i++) {
    z[i] = x[i] - y[i];
  }
}

void srslte_vec_prod_sss_simd(const int16_t* x, const int16_t* y, int16_t* z, const int len)
{
  int i = 0;
#if SRSLTE_SIMD_S_SIZE
  if (SRSLTE_IS_ALIGNED(x) && SRSLTE_IS_ALIGNED(y) && SRSLTE_IS_ALIGNED(z)) {
    for (; i < len - SRSLTE_SIMD_S_SIZE + 1; i += SRSLTE_SIMD_S_SIZE) {
      simd_s_t a = srslte_simd_s_load(&x[i]);
      simd_s_t b = srslte_simd_s_load(&y[i]);

      simd_s_t r = srslte_simd_s_mul(a, b);

      srslte_simd_s_store(&z[i], r);
    }
  } else {
    for (; i < len - SRSLTE_SIMD_S_SIZE + 1; i += SRSLTE_SIMD_S_SIZE) {
      simd_s_t a = srslte_simd_s_loadu(&x[i]);
      simd_s_t b = srslte_simd_s_loadu(&y[i]);

      simd_s_t r = srslte_simd_s_mul(a, b);

      srslte_simd_s_storeu(&z[i], r);
    }
  }
#endif /* SRSLTE_SIMD_S_SIZE */

  for (; i < len; i++) {
    z[i] = x[i] * y[i];
  }
}

void srslte_vec_neg_sss_simd(const int16_t* x, const int16_t* y, int16_t* z, const int len)
{
  int i = 0;

#ifndef HAVE_NEON
#if SRSLTE_SIMD_S_SIZE
  if (SRSLTE_IS_ALIGNED(x) && SRSLTE_IS_ALIGNED(y) && SRSLTE_IS_ALIGNED(z)) {
    for (; i < len - SRSLTE_SIMD_S_SIZE + 1; i += SRSLTE_SIMD_S_SIZE) {
      simd_s_t a = srslte_simd_s_load(&x[i]);
      simd_s_t b = srslte_simd_s_load(&y[i]);

      simd_s_t r = srslte_simd_s_neg(a, b);

      srslte_simd_s_store(&z[i], r);
    }
  } else {
    for (; i < len - SRSLTE_SIMD_S_SIZE + 1; i += SRSLTE_SIMD_S_SIZE) {
      simd_s_t a = srslte_simd_s_loadu(&x[i]);
      simd_s_t b = srslte_simd_s_loadu(&y[i]);

      simd_s_t r = srslte_simd_s_neg(a, b);

      srslte_simd_s_storeu(&z[i], r);
    }
  }
#endif /* SRSLTE_SIMD_S_SIZE */
#endif /* NOT HAVE_NEON*/

  for (; i < len; i++) {
    z[i] = y[i] < 0 ? -x[i] : x[i];
  }
}

void srslte_vec_neg_bbb_simd(const int8_t* x, const int8_t* y, int8_t* z, const int len)
{
  int i = 0;

#ifndef HAVE_NEON
#if SRSLTE_SIMD_B_SIZE
  if (SRSLTE_IS_ALIGNED(x) && SRSLTE_IS_ALIGNED(y) && SRSLTE_IS_ALIGNED(z)) {
    for (; i < len - SRSLTE_SIMD_B_SIZE + 1; i += SRSLTE_SIMD_B_SIZE) {
      simd_s_t a = srslte_simd_b_load(&x[i]);
      simd_s_t b = srslte_simd_b_load(&y[i]);

      simd_s_t r = srslte_simd_b_neg(a, b);

      srslte_simd_b_store(&z[i], r);
    }
  } else {
    for (; i < len - SRSLTE_SIMD_B_SIZE + 1; i += SRSLTE_SIMD_B_SIZE) {
      simd_s_t a = srslte_simd_b_loadu(&x[i]);
      simd_s_t b = srslte_simd_b_loadu(&y[i]);

      simd_s_t r = srslte_simd_b_neg(a, b);

      srslte_simd_b_storeu(&z[i], r);
    }
  }
#endif /* SRSLTE_SIMD_S_SIZE */
#endif /* NOT HAVE_NEON*/
  for (; i < len; i++) {
    z[i] = y[i] < 0 ? -x[i] : x[i];
  }
}

#define SAVE_OUTPUT_16_SSE(j)                                                                                          \
  x    = (int16_t)_mm_extract_epi16(xVal, j);                                                                          \
  l    = (uint16_t)_mm_extract_epi16(lutVal, j);                                                                       \
  y[l] = (short)x;

/* No improvement with AVX */
void srslte_vec_lut_sss_simd(const short* x, const unsigned short* lut, short* y, const int len)
{
  int i = 0;
#ifdef LV_HAVE_SSE
  if (SRSLTE_IS_ALIGNED(x) && SRSLTE_IS_ALIGNED(lut)) {
    for (; i < len - 7; i += 8) {
      __m128i xVal   = _mm_load_si128((__m128i*)&x[i]);
      __m128i lutVal = _mm_load_si128((__m128i*)&lut[i]);

      int16_t  x;
      uint16_t l;

      SAVE_OUTPUT_16_SSE(0);
      SAVE_OUTPUT_16_SSE(1);
      SAVE_OUTPUT_16_SSE(2);
      SAVE_OUTPUT_16_SSE(3);
      SAVE_OUTPUT_16_SSE(4);
      SAVE_OUTPUT_16_SSE(5);
      SAVE_OUTPUT_16_SSE(6);
      SAVE_OUTPUT_16_SSE(7);
    }
  } else {
    for (; i < len - 7; i += 8) {
      __m128i xVal   = _mm_loadu_si128((__m128i*)&x[i]);
      __m128i lutVal = _mm_loadu_si128((__m128i*)&lut[i]);

      int16_t  x;
      uint16_t l;

      SAVE_OUTPUT_16_SSE(0);
      SAVE_OUTPUT_16_SSE(1);
      SAVE_OUTPUT_16_SSE(2);
      SAVE_OUTPUT_16_SSE(3);
      SAVE_OUTPUT_16_SSE(4);
      SAVE_OUTPUT_16_SSE(5);
      SAVE_OUTPUT_16_SSE(6);
      SAVE_OUTPUT_16_SSE(7);
    }
  }
#endif

  for (; i < len; i++) {
    y[lut[i]] = x[i];
  }
}

#define SAVE_OUTPUT_SSE_8(j)                                                                                           \
  x    = (int8_t)_mm_extract_epi8(xVal, j);                                                                            \
  l    = (uint16_t)_mm_extract_epi16(lutVal1, j);                                                                      \
  y[l] = (char)x;

#define SAVE_OUTPUT_SSE_8_2(j)                                                                                         \
  x    = (int8_t)_mm_extract_epi8(xVal, j + 8);                                                                        \
  l    = (uint16_t)_mm_extract_epi16(lutVal2, j);                                                                      \
  y[l] = (char)x;

<<<<<<< HEAD
void srslte_vec_lut_bbb_simd(const int8_t *x, const unsigned short *lut, int8_t *y, const int len) {
=======
void srslte_vec_lut_bbb_simd(const int8_t* x, const unsigned short* lut, int8_t* y, const int len)
{
>>>>>>> 705cd3c2
  int i = 0;
#ifdef LV_HAVE_SSE
  if (SRSLTE_IS_ALIGNED(x) && SRSLTE_IS_ALIGNED(lut)) {
    for (; i < len - 15; i += 16) {
<<<<<<< HEAD
      __m128i xVal = _mm_load_si128((__m128i *) &x[i]);
      __m128i lutVal1 = _mm_load_si128((__m128i *) &lut[i]);
      __m128i lutVal2 = _mm_load_si128((__m128i *) &lut[i+8]);
=======
      __m128i xVal    = _mm_load_si128((__m128i*)&x[i]);
      __m128i lutVal1 = _mm_load_si128((__m128i*)&lut[i]);
      __m128i lutVal2 = _mm_load_si128((__m128i*)&lut[i + 8]);
>>>>>>> 705cd3c2

      int8_t   x;
      uint16_t l;

      SAVE_OUTPUT_SSE_8(0);
      SAVE_OUTPUT_SSE_8(1);
      SAVE_OUTPUT_SSE_8(2);
      SAVE_OUTPUT_SSE_8(3);
      SAVE_OUTPUT_SSE_8(4);
      SAVE_OUTPUT_SSE_8(5);
      SAVE_OUTPUT_SSE_8(6);
      SAVE_OUTPUT_SSE_8(7);

      SAVE_OUTPUT_SSE_8_2(0);
      SAVE_OUTPUT_SSE_8_2(1);
      SAVE_OUTPUT_SSE_8_2(2);
      SAVE_OUTPUT_SSE_8_2(3);
      SAVE_OUTPUT_SSE_8_2(4);
      SAVE_OUTPUT_SSE_8_2(5);
      SAVE_OUTPUT_SSE_8_2(6);
      SAVE_OUTPUT_SSE_8_2(7);
    }
  } else {
    for (; i < len - 15; i += 16) {
<<<<<<< HEAD
      __m128i xVal = _mm_loadu_si128((__m128i *) &x[i]);
      __m128i lutVal1 = _mm_loadu_si128((__m128i *) &lut[i]);
      __m128i lutVal2 = _mm_loadu_si128((__m128i *) &lut[i+8]);
=======
      __m128i xVal    = _mm_loadu_si128((__m128i*)&x[i]);
      __m128i lutVal1 = _mm_loadu_si128((__m128i*)&lut[i]);
      __m128i lutVal2 = _mm_loadu_si128((__m128i*)&lut[i + 8]);
>>>>>>> 705cd3c2

      int8_t   x;
      uint16_t l;

      SAVE_OUTPUT_SSE_8(0);
      SAVE_OUTPUT_SSE_8(1);
      SAVE_OUTPUT_SSE_8(2);
      SAVE_OUTPUT_SSE_8(3);
      SAVE_OUTPUT_SSE_8(4);
      SAVE_OUTPUT_SSE_8(5);
      SAVE_OUTPUT_SSE_8(6);
      SAVE_OUTPUT_SSE_8(7);

      SAVE_OUTPUT_SSE_8_2(0);
      SAVE_OUTPUT_SSE_8_2(1);
      SAVE_OUTPUT_SSE_8_2(2);
      SAVE_OUTPUT_SSE_8_2(3);
      SAVE_OUTPUT_SSE_8_2(4);
      SAVE_OUTPUT_SSE_8_2(5);
      SAVE_OUTPUT_SSE_8_2(6);
      SAVE_OUTPUT_SSE_8_2(7);
    }
  }
#endif

  for (; i < len; i++) {
    y[lut[i]] = x[i];
  }
}

void srslte_vec_convert_if_simd(const int16_t* x, float* z, const float scale, const int len)
{
  int         i    = 0;
  const float gain = 1.0f / scale;

#ifdef LV_HAVE_SSE
  __m128 s = _mm_set1_ps(gain);
  if (SRSLTE_IS_ALIGNED(z)) {
    for (; i < len - 3; i += 4) {
      __m64* ptr = (__m64*)&x[i];
      __m128 fl  = _mm_cvtpi16_ps(*ptr);
      __m128 v   = _mm_mul_ps(fl, s);

      _mm_store_ps(&z[i], v);
    }
  } else {
    for (; i < len - 3; i += 4) {
      __m64* ptr = (__m64*)&x[i];
      __m128 fl  = _mm_cvtpi16_ps(*ptr);
      __m128 v   = _mm_mul_ps(fl, s);

      _mm_storeu_ps(&z[i], v);
    }
  }
#endif /* LV_HAVE_SSE */

  for (; i < len; i++) {
    z[i] = ((float)x[i]) * gain;
  }
}

void srslte_vec_convert_fi_simd(const float* x, int16_t* z, const float scale, const int len)
{
  int i = 0;

#if SRSLTE_SIMD_F_SIZE && SRSLTE_SIMD_S_SIZE
  simd_f_t s = srslte_simd_f_set1(scale);
  if (SRSLTE_IS_ALIGNED(x) && SRSLTE_IS_ALIGNED(z)) {
    for (; i < len - SRSLTE_SIMD_S_SIZE + 1; i += SRSLTE_SIMD_S_SIZE) {
      simd_f_t a = srslte_simd_f_load(&x[i]);
      simd_f_t b = srslte_simd_f_load(&x[i + SRSLTE_SIMD_F_SIZE]);

      simd_f_t sa = srslte_simd_f_mul(a, s);
      simd_f_t sb = srslte_simd_f_mul(b, s);

      simd_s_t i16 = srslte_simd_convert_2f_s(sa, sb);

      srslte_simd_s_store(&z[i], i16);
    }
  } else {
    for (; i < len - SRSLTE_SIMD_S_SIZE + 1; i += SRSLTE_SIMD_S_SIZE) {
      simd_f_t a = srslte_simd_f_loadu(&x[i]);
      simd_f_t b = srslte_simd_f_loadu(&x[i + SRSLTE_SIMD_F_SIZE]);

      simd_f_t sa = srslte_simd_f_mul(a, s);
      simd_f_t sb = srslte_simd_f_mul(b, s);

      simd_s_t i16 = srslte_simd_convert_2f_s(sa, sb);

      srslte_simd_s_storeu(&z[i], i16);
    }
  }
#endif /* SRSLTE_SIMD_F_SIZE && SRSLTE_SIMD_S_SIZE */

  for (; i < len; i++) {
    z[i] = (int16_t)(x[i] * scale);
  }
}

#define SRSLTE_IS_ALIGNED_SSE(PTR) (((size_t)(PTR)&0x0F) == 0)

void srslte_vec_convert_fb_simd(const float* x, int8_t* z, const float scale, const int len)
{
  int i = 0;

  // Force the use of SSE here instead of AVX since the implementations requires too many permutes across 128-bit
  // boundaries

#ifdef LV_HAVE_SSE
  __m128 s = _mm_set1_ps(scale);
  if (SRSLTE_IS_ALIGNED_SSE(x) && SRSLTE_IS_ALIGNED_SSE(z)) {
    for (; i < len - 16 + 1; i += 16) {
      __m128 a = _mm_load_ps(&x[i]);
      __m128 b = _mm_load_ps(&x[i + 1 * 4]);
      __m128 c = _mm_load_ps(&x[i + 2 * 4]);
      __m128 d = _mm_load_ps(&x[i + 3 * 4]);

      __m128 sa = _mm_mul_ps(a, s);
      __m128 sb = _mm_mul_ps(b, s);
      __m128 sc = _mm_mul_ps(c, s);
      __m128 sd = _mm_mul_ps(d, s);

      __m128i ai = _mm_cvttps_epi32(sa);
      __m128i bi = _mm_cvttps_epi32(sb);
      __m128i ci = _mm_cvttps_epi32(sc);
      __m128i di = _mm_cvttps_epi32(sd);
      __m128i ab = _mm_packs_epi32(ai, bi);
      __m128i cd = _mm_packs_epi32(ci, di);

      __m128i i8 = _mm_packs_epi16(ab, cd);

      _mm_store_si128((__m128i*)&z[i], i8);
    }
  } else {
    for (; i < len - 16 + 1; i += 16) {
      __m128 a = _mm_load_ps(&x[i]);
      __m128 b = _mm_load_ps(&x[i + 1 * 4]);
      __m128 c = _mm_load_ps(&x[i + 2 * 4]);
      __m128 d = _mm_load_ps(&x[i + 3 * 4]);

      __m128 sa = _mm_mul_ps(a, s);
      __m128 sb = _mm_mul_ps(b, s);
      __m128 sc = _mm_mul_ps(c, s);
      __m128 sd = _mm_mul_ps(d, s);

      __m128i ai = _mm_cvttps_epi32(sa);
      __m128i bi = _mm_cvttps_epi32(sb);
      __m128i ci = _mm_cvttps_epi32(sc);
      __m128i di = _mm_cvttps_epi32(sd);
      __m128i ab = _mm_packs_epi32(ai, bi);
      __m128i cd = _mm_packs_epi32(ci, di);

      __m128i i8 = _mm_packs_epi16(ab, cd);

      _mm_storeu_si128((__m128i*)&z[i], i8);
    }
  }
#endif

#ifdef HAVE_NEON
#pragma message "srslte_vec_convert_fb_simd not implemented in neon"
#endif /* HAVE_NEON */

  for (; i < len; i++) {
    z[i] = (int8_t)(x[i] * scale);
  }
}

float srslte_vec_acc_ff_simd(const float* x, const int len)
{
  int   i       = 0;
  float acc_sum = 0.0f;

#if SRSLTE_SIMD_F_SIZE
  simd_f_t simd_sum = srslte_simd_f_zero();

  if (SRSLTE_IS_ALIGNED(x)) {
    for (; i < len - SRSLTE_SIMD_F_SIZE + 1; i += SRSLTE_SIMD_F_SIZE) {
      simd_f_t a = srslte_simd_f_load(&x[i]);

      simd_sum = srslte_simd_f_add(simd_sum, a);
    }
  } else {
    for (; i < len - SRSLTE_SIMD_F_SIZE + 1; i += SRSLTE_SIMD_F_SIZE) {
      simd_f_t a = srslte_simd_f_loadu(&x[i]);

      simd_sum = srslte_simd_f_add(simd_sum, a);
    }
  }

  __attribute__((aligned(SRSLTE_SIMD_F_SIZE * 4))) float sum[SRSLTE_SIMD_F_SIZE];
  srslte_simd_f_store(sum, simd_sum);
  for (int k = 0; k < SRSLTE_SIMD_F_SIZE; k++) {
    acc_sum += sum[k];
  }
#endif

  for (; i < len; i++) {
    acc_sum += x[i];
  }

  return acc_sum;
}

cf_t srslte_vec_acc_cc_simd(const cf_t* x, const int len)
{
  int  i       = 0;
  cf_t acc_sum = 0.0f;

#if SRSLTE_SIMD_F_SIZE
  simd_f_t simd_sum = srslte_simd_f_zero();

  if (SRSLTE_IS_ALIGNED(x)) {
    for (; i < len - SRSLTE_SIMD_F_SIZE / 2 + 1; i += SRSLTE_SIMD_F_SIZE / 2) {
      simd_f_t a = srslte_simd_f_load((float*)&x[i]);

      simd_sum = srslte_simd_f_add(simd_sum, a);
    }
  } else {
    for (; i < len - SRSLTE_SIMD_F_SIZE / 2 + 1; i += SRSLTE_SIMD_F_SIZE / 2) {
      simd_f_t a = srslte_simd_f_loadu((float*)&x[i]);

      simd_sum = srslte_simd_f_add(simd_sum, a);
    }
  }

  __attribute__((aligned(64))) cf_t sum[SRSLTE_SIMD_F_SIZE / 2];
  srslte_simd_f_store((float*)&sum, simd_sum);
  for (int k = 0; k < SRSLTE_SIMD_F_SIZE / 2; k++) {
    acc_sum += sum[k];
  }
#endif

  for (; i < len; i++) {
    acc_sum += x[i];
  }
  return acc_sum;
}

void srslte_vec_add_fff_simd(const float* x, const float* y, float* z, const int len)
{
  int i = 0;

#if SRSLTE_SIMD_F_SIZE
  if (SRSLTE_IS_ALIGNED(x) && SRSLTE_IS_ALIGNED(y) && SRSLTE_IS_ALIGNED(z)) {
    for (; i < len - SRSLTE_SIMD_F_SIZE + 1; i += SRSLTE_SIMD_F_SIZE) {
      simd_f_t a = srslte_simd_f_load(&x[i]);
      simd_f_t b = srslte_simd_f_load(&y[i]);

      simd_f_t r = srslte_simd_f_add(a, b);

      srslte_simd_f_store(&z[i], r);
    }
  } else {
    for (; i < len - SRSLTE_SIMD_F_SIZE + 1; i += SRSLTE_SIMD_F_SIZE) {
      simd_f_t a = srslte_simd_f_loadu(&x[i]);
      simd_f_t b = srslte_simd_f_loadu(&y[i]);

      simd_f_t r = srslte_simd_f_add(a, b);

      srslte_simd_f_storeu(&z[i], r);
    }
  }
#endif

  for (; i < len; i++) {
    z[i] = x[i] + y[i];
  }
}

void srslte_vec_sub_fff_simd(const float* x, const float* y, float* z, const int len)
{
  int i = 0;

#if SRSLTE_SIMD_F_SIZE
  if (SRSLTE_IS_ALIGNED(x) && SRSLTE_IS_ALIGNED(y) && SRSLTE_IS_ALIGNED(z)) {
    for (; i < len - SRSLTE_SIMD_F_SIZE + 1; i += SRSLTE_SIMD_F_SIZE) {
      simd_f_t a = srslte_simd_f_load(&x[i]);
      simd_f_t b = srslte_simd_f_load(&y[i]);

      simd_f_t r = srslte_simd_f_sub(a, b);

      srslte_simd_f_store(&z[i], r);
    }
  } else {
    for (; i < len - SRSLTE_SIMD_F_SIZE + 1; i += SRSLTE_SIMD_F_SIZE) {
      simd_f_t a = srslte_simd_f_loadu(&x[i]);
      simd_f_t b = srslte_simd_f_loadu(&y[i]);

      simd_f_t r = srslte_simd_f_sub(a, b);

      srslte_simd_f_storeu(&z[i], r);
    }
  }
#endif

  for (; i < len; i++) {
    z[i] = x[i] - y[i];
  }
}

cf_t srslte_vec_dot_prod_ccc_simd(const cf_t* x, const cf_t* y, const int len)
{
  int  i      = 0;
  cf_t result = 0;

#if SRSLTE_SIMD_CF_SIZE
  __attribute__((aligned(64))) cf_t simd_dotProdVector[SRSLTE_SIMD_CF_SIZE];

  simd_cf_t avx_result = srslte_simd_cf_zero();
  if (SRSLTE_IS_ALIGNED(x) && SRSLTE_IS_ALIGNED(y)) {
    for (; i < len - SRSLTE_SIMD_CF_SIZE + 1; i += SRSLTE_SIMD_CF_SIZE) {
      simd_cf_t xVal = srslte_simd_cfi_load(&x[i]);
      simd_cf_t yVal = srslte_simd_cfi_load(&y[i]);

      avx_result = srslte_simd_cf_add(srslte_simd_cf_prod(xVal, yVal), avx_result);
      srslte_simd_cfi_store(simd_dotProdVector, avx_result);
    }
  } else {
    for (; i < len - SRSLTE_SIMD_CF_SIZE + 1; i += SRSLTE_SIMD_CF_SIZE) {
      simd_cf_t xVal = srslte_simd_cfi_loadu(&x[i]);
      simd_cf_t yVal = srslte_simd_cfi_loadu(&y[i]);

      avx_result = srslte_simd_cf_add(srslte_simd_cf_prod(xVal, yVal), avx_result);
      srslte_simd_cfi_storeu(simd_dotProdVector, avx_result);
    }
  }

  srslte_simd_cfi_store(simd_dotProdVector, avx_result);
  for (int k = 0; k < SRSLTE_SIMD_CF_SIZE; k++) {
    result += simd_dotProdVector[k];
  }
#endif

  for (; i < len; i++) {
    result += (x[i] * y[i]);
  }

  return result;
}

#ifdef ENABLE_C16
c16_t srslte_vec_dot_prod_ccc_c16i_simd(const c16_t* x, const c16_t* y, const int len)
{
  int   i      = 0;
  c16_t result = 0;

#if SRSLTE_SIMD_C16_SIZE
  simd_c16_t avx_result = srslte_simd_c16_zero();

  for (; i < len - SRSLTE_SIMD_C16_SIZE + 1; i += SRSLTE_SIMD_C16_SIZE) {
    simd_c16_t xVal = srslte_simd_c16i_load(&x[i]);
    simd_c16_t yVal = srslte_simd_c16i_load(&y[i]);

    avx_result = srslte_simd_c16_add(srslte_simd_c16_prod(xVal, yVal), avx_result);
  }

  __attribute__((aligned(256))) c16_t avx_dotProdVector[16] = {0};
  srslte_simd_c16i_store(avx_dotProdVector, avx_result);
  for (int k = 0; k < 16; k++) {
    result += avx_dotProdVector[k];
  }
#endif

  for (; i < len; i++) {
    result += (x[i] * y[i]) / (1 << 14);
  }

  return result;
}
#endif /* ENABLE_C16 */

cf_t srslte_vec_dot_prod_conj_ccc_simd(const cf_t* x, const cf_t* y, const int len)
{
  int  i      = 0;
  cf_t result = 0;

#if SRSLTE_SIMD_CF_SIZE
  __attribute__((aligned(256))) cf_t simd_dotProdVector[SRSLTE_SIMD_CF_SIZE];

  simd_cf_t simd_result = srslte_simd_cf_zero();
  if (SRSLTE_IS_ALIGNED(x) && SRSLTE_IS_ALIGNED(y)) {
    for (; i < len - SRSLTE_SIMD_CF_SIZE + 1; i += SRSLTE_SIMD_CF_SIZE) {
      simd_cf_t xVal = srslte_simd_cfi_load(&x[i]);
      simd_cf_t yVal = srslte_simd_cfi_load(&y[i]);

      simd_result = srslte_simd_cf_add(srslte_simd_cf_conjprod(xVal, yVal), simd_result);
    }
  } else {
    for (; i < len - SRSLTE_SIMD_CF_SIZE + 1; i += SRSLTE_SIMD_CF_SIZE) {
      simd_cf_t xVal = srslte_simd_cfi_loadu(&x[i]);
      simd_cf_t yVal = srslte_simd_cfi_loadu(&y[i]);

      simd_result = srslte_simd_cf_add(srslte_simd_cf_conjprod(xVal, yVal), simd_result);
    }
  }

  srslte_simd_cfi_store(simd_dotProdVector, simd_result);
  for (int k = 0; k < SRSLTE_SIMD_CF_SIZE; k++) {
    result += simd_dotProdVector[k];
  }
#endif

  for (; i < len; i++) {
    result += x[i] * conjf(y[i]);
  }

  return result;
}

void srslte_vec_prod_cfc_simd(const cf_t* x, const float* y, cf_t* z, const int len)
{
  int i = 0;

#if SRSLTE_SIMD_CF_SIZE
  if (SRSLTE_IS_ALIGNED(x) && SRSLTE_IS_ALIGNED(y) && SRSLTE_IS_ALIGNED(z)) {
    for (; i < len - SRSLTE_SIMD_CF_SIZE + 1; i += SRSLTE_SIMD_CF_SIZE) {
      simd_f_t s = srslte_simd_f_load(&y[i]);

      simd_cf_t a = srslte_simd_cfi_load(&x[i]);
      simd_cf_t r = srslte_simd_cf_mul(a, s);
      srslte_simd_cfi_store(&z[i], r);
    }
  } else {
    for (; i < len - SRSLTE_SIMD_F_SIZE + 1; i += SRSLTE_SIMD_F_SIZE) {
      simd_f_t s = srslte_simd_f_loadu(&y[i]);

      simd_cf_t a = srslte_simd_cfi_loadu(&x[i]);
      simd_cf_t r = srslte_simd_cf_mul(a, s);
      srslte_simd_cfi_storeu(&z[i], r);
    }
  }
#endif

  for (; i < len; i++) {
    z[i] = x[i] * y[i];
  }
}

void srslte_vec_prod_fff_simd(const float* x, const float* y, float* z, const int len)
{
  int i = 0;

#if SRSLTE_SIMD_F_SIZE
  if (SRSLTE_IS_ALIGNED(x) && SRSLTE_IS_ALIGNED(y) && SRSLTE_IS_ALIGNED(z)) {
    for (; i < len - SRSLTE_SIMD_F_SIZE + 1; i += SRSLTE_SIMD_F_SIZE) {
      simd_f_t a = srslte_simd_f_load(&x[i]);
      simd_f_t b = srslte_simd_f_load(&y[i]);

      simd_f_t r = srslte_simd_f_mul(a, b);

      srslte_simd_f_store(&z[i], r);
    }
  } else {
    for (; i < len - SRSLTE_SIMD_F_SIZE + 1; i += SRSLTE_SIMD_F_SIZE) {
      simd_f_t a = srslte_simd_f_loadu(&x[i]);
      simd_f_t b = srslte_simd_f_loadu(&y[i]);

      simd_f_t r = srslte_simd_f_mul(a, b);

      srslte_simd_f_storeu(&z[i], r);
    }
  }
#endif

  for (; i < len; i++) {
    z[i] = x[i] * y[i];
  }
}

void srslte_vec_prod_ccc_simd(const cf_t* x, const cf_t* y, cf_t* z, const int len)
{
  int i = 0;

#if SRSLTE_SIMD_CF_SIZE
  if (SRSLTE_IS_ALIGNED(x) && SRSLTE_IS_ALIGNED(y) && SRSLTE_IS_ALIGNED(z)) {
    for (; i < len - SRSLTE_SIMD_CF_SIZE + 1; i += SRSLTE_SIMD_CF_SIZE) {
      simd_cf_t a = srslte_simd_cfi_load(&x[i]);
      simd_cf_t b = srslte_simd_cfi_load(&y[i]);

      simd_cf_t r = srslte_simd_cf_prod(a, b);

      srslte_simd_cfi_store(&z[i], r);
    }
  } else {
    for (; i < len - SRSLTE_SIMD_CF_SIZE + 1; i += SRSLTE_SIMD_CF_SIZE) {
      simd_cf_t a = srslte_simd_cfi_loadu(&x[i]);
      simd_cf_t b = srslte_simd_cfi_loadu(&y[i]);

      simd_cf_t r = srslte_simd_cf_prod(a, b);

      srslte_simd_cfi_storeu(&z[i], r);
    }
  }
#endif

  for (; i < len; i++) {
    z[i] = x[i] * y[i];
  }
}

void srslte_vec_prod_ccc_split_simd(const float* a_re,
                                    const float* a_im,
                                    const float* b_re,
                                    const float* b_im,
                                    float*       r_re,
                                    float*       r_im,
                                    const int    len)
{
  int i = 0;

#if SRSLTE_SIMD_F_SIZE
  if (SRSLTE_IS_ALIGNED(a_re) && SRSLTE_IS_ALIGNED(a_im) && SRSLTE_IS_ALIGNED(b_re) && SRSLTE_IS_ALIGNED(b_im) &&
      SRSLTE_IS_ALIGNED(r_re) && SRSLTE_IS_ALIGNED(r_im)) {
    for (; i < len - SRSLTE_SIMD_CF_SIZE + 1; i += SRSLTE_SIMD_CF_SIZE) {
      simd_cf_t a = srslte_simd_cf_load(&a_re[i], &a_im[i]);
      simd_cf_t b = srslte_simd_cf_load(&b_re[i], &b_im[i]);

      simd_cf_t r = srslte_simd_cf_prod(a, b);

      srslte_simd_cf_store(&r_re[i], &r_im[i], r);
    }
  } else {
    for (; i < len - SRSLTE_SIMD_CF_SIZE + 1; i += SRSLTE_SIMD_CF_SIZE) {
      simd_cf_t a = srslte_simd_cf_loadu(&a_re[i], &a_im[i]);
      simd_cf_t b = srslte_simd_cf_loadu(&b_re[i], &b_im[i]);

      simd_cf_t r = srslte_simd_cf_prod(a, b);

      srslte_simd_cf_storeu(&r_re[i], &r_im[i], r);
    }
  }
#endif

  for (; i < len; i++) {
    r_re[i] = a_re[i] * b_re[i] - a_im[i] * b_im[i];
    r_im[i] = a_re[i] * b_im[i] + a_im[i] * b_re[i];
  }
}

#ifdef ENABLE_C16
void srslte_vec_prod_ccc_c16_simd(const int16_t* a_re,
                                  const int16_t* a_im,
                                  const int16_t* b_re,
                                  const int16_t* b_im,
                                  int16_t*       r_re,
                                  int16_t*       r_im,
                                  const int      len)
{
  int i = 0;

#if SRSLTE_SIMD_C16_SIZE
  if (SRSLTE_IS_ALIGNED(a_re) && SRSLTE_IS_ALIGNED(a_im) && SRSLTE_IS_ALIGNED(b_re) && SRSLTE_IS_ALIGNED(b_im) &&
      SRSLTE_IS_ALIGNED(r_re) && SRSLTE_IS_ALIGNED(r_im)) {
    for (; i < len - SRSLTE_SIMD_C16_SIZE + 1; i += SRSLTE_SIMD_C16_SIZE) {
      simd_c16_t a = srslte_simd_c16_load(&a_re[i], &a_im[i]);
      simd_c16_t b = srslte_simd_c16_load(&b_re[i], &b_im[i]);

      simd_c16_t r = srslte_simd_c16_prod(a, b);

      srslte_simd_c16_store(&r_re[i], &r_im[i], r);
    }
  } else {
    for (; i < len - SRSLTE_SIMD_C16_SIZE + 1; i += SRSLTE_SIMD_C16_SIZE) {
      simd_c16_t a = srslte_simd_c16_loadu(&a_re[i], &a_im[i]);
      simd_c16_t b = srslte_simd_c16_loadu(&b_re[i], &b_im[i]);

      simd_c16_t r = srslte_simd_c16_prod(a, b);

      srslte_simd_c16_storeu(&r_re[i], &r_im[i], r);
    }
  }
#endif

  for (; i < len; i++) {
    r_re[i] = a_re[i] * b_re[i] - a_im[i] * b_im[i];
    r_im[i] = a_re[i] * b_im[i] + a_im[i] * b_re[i];
  }
}
#endif /* ENABLE_C16 */

void srslte_vec_prod_conj_ccc_simd(const cf_t* x, const cf_t* y, cf_t* z, const int len)
{
  int i = 0;

#if SRSLTE_SIMD_CF_SIZE
  if (SRSLTE_IS_ALIGNED(x) && SRSLTE_IS_ALIGNED(y) && SRSLTE_IS_ALIGNED(z)) {
    for (; i < len - SRSLTE_SIMD_CF_SIZE + 1; i += SRSLTE_SIMD_CF_SIZE) {
      simd_cf_t a = srslte_simd_cfi_load(&x[i]);
      simd_cf_t b = srslte_simd_cfi_load(&y[i]);

      simd_cf_t r = srslte_simd_cf_conjprod(a, b);

      srslte_simd_cfi_store(&z[i], r);
    }
  } else {
    for (; i < len - SRSLTE_SIMD_CF_SIZE + 1; i += SRSLTE_SIMD_CF_SIZE) {
      simd_cf_t a = srslte_simd_cfi_loadu(&x[i]);
      simd_cf_t b = srslte_simd_cfi_loadu(&y[i]);

      simd_cf_t r = srslte_simd_cf_conjprod(a, b);

      srslte_simd_cfi_storeu(&z[i], r);
    }
  }
#endif

  for (; i < len; i++) {
    z[i] = x[i] * conjf(y[i]);
  }
}

void srslte_vec_div_ccc_simd(const cf_t* x, const cf_t* y, cf_t* z, const int len)
{
  int i = 0;

#if SRSLTE_SIMD_CF_SIZE
  if (SRSLTE_IS_ALIGNED(x) && SRSLTE_IS_ALIGNED(y) && SRSLTE_IS_ALIGNED(z)) {
    for (; i < len - SRSLTE_SIMD_CF_SIZE + 1; i += SRSLTE_SIMD_CF_SIZE) {
      simd_cf_t a = srslte_simd_cfi_load(&x[i]);
      simd_cf_t b = srslte_simd_cfi_load(&y[i]);

      simd_cf_t rcpb = srslte_simd_cf_rcp(b);
      simd_cf_t r    = srslte_simd_cf_prod(a, rcpb);

      srslte_simd_cfi_store(&z[i], r);
    }
  } else {
    for (; i < len - SRSLTE_SIMD_CF_SIZE + 1; i += SRSLTE_SIMD_CF_SIZE) {
      simd_cf_t a = srslte_simd_cfi_loadu(&x[i]);
      simd_cf_t b = srslte_simd_cfi_loadu(&y[i]);

      simd_cf_t rcpb = srslte_simd_cf_rcp(b);
      simd_cf_t r    = srslte_simd_cf_prod(a, rcpb);

      srslte_simd_cfi_storeu(&z[i], r);
    }
  }
#endif

  for (; i < len; i++) {
    z[i] = x[i] / y[i];
  }
}

void srslte_vec_div_cfc_simd(const cf_t* x, const float* y, cf_t* z, const int len)
{
  int i = 0;

#if SRSLTE_SIMD_CF_SIZE && SRSLTE_SIMD_CF_SIZE == SRSLTE_SIMD_F_SIZE
  if (SRSLTE_IS_ALIGNED(x) && SRSLTE_IS_ALIGNED(y) && SRSLTE_IS_ALIGNED(z)) {
    for (; i < len - SRSLTE_SIMD_CF_SIZE + 1; i += SRSLTE_SIMD_CF_SIZE) {
      simd_cf_t a = srslte_simd_cfi_load(&x[i]);
      simd_f_t  b = srslte_simd_f_load(&y[i]);

      simd_f_t  rcpb = srslte_simd_f_rcp(b);
      simd_cf_t r    = srslte_simd_cf_mul(a, rcpb);

      srslte_simd_cfi_store(&z[i], r);
    }
  } else {
    for (; i < len - SRSLTE_SIMD_CF_SIZE + 1; i += SRSLTE_SIMD_CF_SIZE) {
      simd_cf_t a = srslte_simd_cfi_loadu(&x[i]);
      simd_f_t  b = srslte_simd_f_loadu(&y[i]);

      simd_f_t  rcpb = srslte_simd_f_rcp(b);
      simd_cf_t r    = srslte_simd_cf_mul(a, rcpb);

      srslte_simd_cfi_storeu(&z[i], r);
    }
  }
#endif

  for (; i < len; i++) {
    z[i] = x[i] / y[i];
  }
}

void srslte_vec_div_fff_simd(const float* x, const float* y, float* z, const int len)
{
  int i = 0;

#if SRSLTE_SIMD_F_SIZE
  if (SRSLTE_IS_ALIGNED(x) && SRSLTE_IS_ALIGNED(y) && SRSLTE_IS_ALIGNED(z)) {
    for (; i < len - SRSLTE_SIMD_F_SIZE + 1; i += SRSLTE_SIMD_F_SIZE) {
      simd_f_t a = srslte_simd_f_load(&x[i]);
      simd_f_t b = srslte_simd_f_load(&y[i]);

      simd_f_t rcpb = srslte_simd_f_rcp(b);
      simd_f_t r    = srslte_simd_f_mul(a, rcpb);

      srslte_simd_f_store(&z[i], r);
    }
  } else {
    for (; i < len - SRSLTE_SIMD_F_SIZE + 1; i += SRSLTE_SIMD_F_SIZE) {
      simd_f_t a = srslte_simd_f_loadu(&x[i]);
      simd_f_t b = srslte_simd_f_loadu(&y[i]);

      simd_f_t rcpb = srslte_simd_f_rcp(b);
      simd_f_t r    = srslte_simd_f_mul(a, rcpb);

      srslte_simd_f_storeu(&z[i], r);
    }
  }
#endif

  for (; i < len; i++) {
    z[i] = x[i] / y[i];
  }
}

int srslte_vec_sc_prod_ccc_simd2(const cf_t* x, const cf_t h, cf_t* z, const int len)
{
  int                i     = 0;
  const unsigned int loops = len / 4;
#ifdef HAVE_NEON
  simd_cf_t h_vec;
  h_vec.val[0] = srslte_simd_f_set1(__real__ h);
  h_vec.val[1] = srslte_simd_f_set1(__imag__ h);
  for (; i < loops; i++) {

    simd_cf_t in   = srslte_simd_cfi_load(&x[i * 4]);
    simd_cf_t temp = srslte_simd_cf_prod(in, h_vec);
    srslte_simd_cfi_store(&z[i * 4], temp);
  }

#endif
  i = loops * 4;
  return i;
}

void srslte_vec_sc_prod_ccc_simd(const cf_t* x, const cf_t h, cf_t* z, const int len)
{
  int i = 0;

#if SRSLTE_SIMD_F_SIZE

#ifdef HAVE_NEON
  i = srslte_vec_sc_prod_ccc_simd2(x, h, z, len);
#else
  const simd_f_t hre = srslte_simd_f_set1(__real__ h);
  const simd_f_t him = srslte_simd_f_set1(__imag__ h);

  if (SRSLTE_IS_ALIGNED(x) && SRSLTE_IS_ALIGNED(z)) {
    for (; i < len - SRSLTE_SIMD_F_SIZE / 2 + 1; i += SRSLTE_SIMD_F_SIZE / 2) {
      simd_f_t temp = srslte_simd_f_load((float*)&x[i]);

      simd_f_t m1 = srslte_simd_f_mul(hre, temp);
      simd_f_t sw = srslte_simd_f_swap(temp);
      simd_f_t m2 = srslte_simd_f_mul(him, sw);
      simd_f_t r  = srslte_simd_f_addsub(m1, m2);
      srslte_simd_f_store((float*)&z[i], r);
    }
  } else {
    for (; i < len - SRSLTE_SIMD_F_SIZE / 2 + 1; i += SRSLTE_SIMD_F_SIZE / 2) {
      simd_f_t temp = srslte_simd_f_loadu((float*)&x[i]);

      simd_f_t m1 = srslte_simd_f_mul(hre, temp);
      simd_f_t sw = srslte_simd_f_swap(temp);
      simd_f_t m2 = srslte_simd_f_mul(him, sw);
      simd_f_t r  = srslte_simd_f_addsub(m1, m2);

      srslte_simd_f_storeu((float*)&z[i], r);
    }
  }
#endif
#endif
  for (; i < len; i++) {
    z[i] = x[i] * h;
  }
}

void srslte_vec_sc_prod_fff_simd(const float* x, const float h, float* z, const int len)
{
  int i = 0;

#if SRSLTE_SIMD_F_SIZE
  const simd_f_t hh = srslte_simd_f_set1(h);
  if (SRSLTE_IS_ALIGNED(x) && SRSLTE_IS_ALIGNED(z)) {
    for (; i < len - SRSLTE_SIMD_F_SIZE + 1; i += SRSLTE_SIMD_F_SIZE) {
      simd_f_t xx = srslte_simd_f_load(&x[i]);

      simd_f_t zz = srslte_simd_f_mul(xx, hh);

      srslte_simd_f_store(&z[i], zz);
    }
  } else {
    for (; i < len - SRSLTE_SIMD_F_SIZE + 1; i += SRSLTE_SIMD_F_SIZE) {
      simd_f_t xx = srslte_simd_f_loadu(&x[i]);

      simd_f_t zz = srslte_simd_f_mul(xx, hh);

      srslte_simd_f_storeu(&z[i], zz);
    }
  }
#endif

  for (; i < len; i++) {
    z[i] = x[i] * h;
  }
}

void srslte_vec_abs_cf_simd(const cf_t* x, float* z, const int len)
{
  int i = 0;

#if SRSLTE_SIMD_F_SIZE
  if (SRSLTE_IS_ALIGNED(x) && SRSLTE_IS_ALIGNED(z)) {
    for (; i < len - SRSLTE_SIMD_F_SIZE + 1; i += SRSLTE_SIMD_F_SIZE) {
      simd_f_t x1 = srslte_simd_f_load((float*)&x[i]);
      simd_f_t x2 = srslte_simd_f_load((float*)&x[i + SRSLTE_SIMD_F_SIZE / 2]);

      simd_f_t mul1 = srslte_simd_f_mul(x1, x1);
      simd_f_t mul2 = srslte_simd_f_mul(x2, x2);

      simd_f_t z1 = srslte_simd_f_hadd(mul1, mul2);
      z1          = srslte_simd_f_sqrt(z1);
      srslte_simd_f_store(&z[i], z1);
    }
  } else {
    for (; i < len - SRSLTE_SIMD_F_SIZE + 1; i += SRSLTE_SIMD_F_SIZE) {
      simd_f_t x1 = srslte_simd_f_loadu((float*)&x[i]);
      simd_f_t x2 = srslte_simd_f_loadu((float*)&x[i + SRSLTE_SIMD_F_SIZE / 2]);

      simd_f_t mul1 = srslte_simd_f_mul(x1, x1);
      simd_f_t mul2 = srslte_simd_f_mul(x2, x2);

      simd_f_t z1 = srslte_simd_f_hadd(mul1, mul2);
      z1          = srslte_simd_f_sqrt(z1);

      srslte_simd_f_storeu(&z[i], z1);
    }
  }
#endif

  for (; i < len; i++) {
    z[i] = sqrtf(__real__(x[i]) * __real__(x[i]) + __imag__(x[i]) * __imag__(x[i]));
  }
}

void srslte_vec_abs_square_cf_simd(const cf_t* x, float* z, const int len)
{
  int i = 0;

#if SRSLTE_SIMD_F_SIZE
  if (SRSLTE_IS_ALIGNED(x) && SRSLTE_IS_ALIGNED(z)) {
    for (; i < len - SRSLTE_SIMD_F_SIZE + 1; i += SRSLTE_SIMD_F_SIZE) {
      simd_f_t x1 = srslte_simd_f_load((float*)&x[i]);
      simd_f_t x2 = srslte_simd_f_load((float*)&x[i + SRSLTE_SIMD_F_SIZE / 2]);

      simd_f_t mul1 = srslte_simd_f_mul(x1, x1);
      simd_f_t mul2 = srslte_simd_f_mul(x2, x2);

      simd_f_t z1 = srslte_simd_f_hadd(mul1, mul2);

      srslte_simd_f_store(&z[i], z1);
    }
  } else {
    for (; i < len - SRSLTE_SIMD_F_SIZE + 1; i += SRSLTE_SIMD_F_SIZE) {
      simd_f_t x1 = srslte_simd_f_loadu((float*)&x[i]);
      simd_f_t x2 = srslte_simd_f_loadu((float*)&x[i + SRSLTE_SIMD_F_SIZE / 2]);

      simd_f_t mul1 = srslte_simd_f_mul(x1, x1);
      simd_f_t mul2 = srslte_simd_f_mul(x2, x2);

      simd_f_t z1 = srslte_simd_f_hadd(mul1, mul2);

      srslte_simd_f_storeu(&z[i], z1);
    }
  }
#endif

  for (; i < len; i++) {
    z[i] = __real__(x[i]) * __real__(x[i]) + __imag__(x[i]) * __imag__(x[i]);
  }
}

void srslte_vec_sc_prod_cfc_simd(const cf_t* x, const float h, cf_t* z, const int len)
{
  int i = 0;

#if SRSLTE_SIMD_F_SIZE
  const simd_f_t tap = srslte_simd_f_set1(h);

  if (SRSLTE_IS_ALIGNED(x) && SRSLTE_IS_ALIGNED(z)) {
    for (; i < len - SRSLTE_SIMD_F_SIZE / 2 + 1; i += SRSLTE_SIMD_F_SIZE / 2) {
      simd_f_t temp = srslte_simd_f_load((float*)&x[i]);

      temp = srslte_simd_f_mul(tap, temp);

      srslte_simd_f_store((float*)&z[i], temp);
    }
  } else {
    for (; i < len - SRSLTE_SIMD_F_SIZE / 2 + 1; i += SRSLTE_SIMD_F_SIZE / 2) {
      simd_f_t temp = srslte_simd_f_loadu((float*)&x[i]);

      temp = srslte_simd_f_mul(tap, temp);

      srslte_simd_f_storeu((float*)&z[i], temp);
    }
  }
#endif

  for (; i < len; i++) {
    z[i] = x[i] * h;
  }
}

void srslte_vec_cp_simd(const cf_t* src, cf_t* dst, const int len)
{
  uint32_t i = 0;

#if SRSLTE_SIMD_F_SIZE
  if (SRSLTE_IS_ALIGNED(src) && SRSLTE_IS_ALIGNED(dst)) {
    for (; i < len - SRSLTE_SIMD_F_SIZE / 2 + 1; i += SRSLTE_SIMD_F_SIZE / 2) {
      simd_f_t temp = srslte_simd_f_load((float*)&src[i]);

      srslte_simd_f_store((float*)&dst[i], temp);
    }
  } else {
    for (; i < len - SRSLTE_SIMD_F_SIZE / 2 + 1; i += SRSLTE_SIMD_F_SIZE / 2) {
      simd_f_t temp = srslte_simd_f_loadu((float*)&src[i]);

      srslte_simd_f_storeu((float*)&dst[i], temp);
    }
  }
#endif

  for (; i < len; i++) {
    dst[i] = src[i];
  }
}

uint32_t srslte_vec_max_fi_simd(const float* x, const int len)
{
  int i = 0;

  float    max_value = -INFINITY;
  uint32_t max_index = 0;

#if SRSLTE_SIMD_I_SIZE
  __attribute__((aligned(SRSLTE_SIMD_I_SIZE * sizeof(int)))) int     indexes_buffer[SRSLTE_SIMD_I_SIZE] = {0};
  __attribute__((aligned(SRSLTE_SIMD_I_SIZE * sizeof(float)))) float values_buffer[SRSLTE_SIMD_I_SIZE]  = {0};

  for (int k = 0; k < SRSLTE_SIMD_I_SIZE; k++)
    indexes_buffer[k] = k;
  simd_i_t simd_inc         = srslte_simd_i_set1(SRSLTE_SIMD_I_SIZE);
  simd_i_t simd_indexes     = srslte_simd_i_load(indexes_buffer);
  simd_i_t simd_max_indexes = srslte_simd_i_set1(0);

  simd_f_t simd_max_values = srslte_simd_f_set1(-INFINITY);

  if (SRSLTE_IS_ALIGNED(x)) {
    for (; i < len - SRSLTE_SIMD_I_SIZE + 1; i += SRSLTE_SIMD_I_SIZE) {
      simd_f_t   a     = srslte_simd_f_load(&x[i]);
      simd_sel_t res   = srslte_simd_f_max(a, simd_max_values);
      simd_max_indexes = srslte_simd_i_select(simd_max_indexes, simd_indexes, res);
      simd_max_values  = (simd_f_t)srslte_simd_i_select((simd_i_t)simd_max_values, (simd_i_t)a, res);
      simd_indexes     = srslte_simd_i_add(simd_indexes, simd_inc);
    }
  } else {
    for (; i < len - SRSLTE_SIMD_I_SIZE + 1; i += SRSLTE_SIMD_I_SIZE) {
      simd_f_t   a     = srslte_simd_f_loadu(&x[i]);
      simd_sel_t res   = srslte_simd_f_max(a, simd_max_values);
      simd_max_indexes = srslte_simd_i_select(simd_max_indexes, simd_indexes, res);
      simd_max_values  = (simd_f_t)srslte_simd_i_select((simd_i_t)simd_max_values, (simd_i_t)a, res);
      simd_indexes     = srslte_simd_i_add(simd_indexes, simd_inc);
    }
  }

  srslte_simd_i_store(indexes_buffer, simd_max_indexes);
  srslte_simd_f_store(values_buffer, simd_max_values);

  for (int k = 0; k < SRSLTE_SIMD_I_SIZE; k++) {
    if (values_buffer[k] > max_value) {
      max_value = values_buffer[k];
      max_index = (uint32_t)indexes_buffer[k];
    }
  }
#endif /* SRSLTE_SIMD_I_SIZE */

  for (; i < len; i++) {
    if (x[i] > max_value) {
      max_value = x[i];
      max_index = (uint32_t)i;
    }
  }

  return max_index;
}

uint32_t srslte_vec_max_abs_fi_simd(const float* x, const int len)
{
  int i = 0;

  float    max_value = -INFINITY;
  uint32_t max_index = 0;

#if SRSLTE_SIMD_I_SIZE
  __attribute__((aligned(SRSLTE_SIMD_I_SIZE * sizeof(int)))) int     indexes_buffer[SRSLTE_SIMD_I_SIZE] = {0};
  __attribute__((aligned(SRSLTE_SIMD_I_SIZE * sizeof(float)))) float values_buffer[SRSLTE_SIMD_I_SIZE]  = {0};

  for (int k = 0; k < SRSLTE_SIMD_I_SIZE; k++)
    indexes_buffer[k] = k;
  simd_i_t simd_inc         = srslte_simd_i_set1(SRSLTE_SIMD_I_SIZE);
  simd_i_t simd_indexes     = srslte_simd_i_load(indexes_buffer);
  simd_i_t simd_max_indexes = srslte_simd_i_set1(0);

  simd_f_t simd_max_values = srslte_simd_f_set1(-INFINITY);

  if (SRSLTE_IS_ALIGNED(x)) {
    for (; i < len - SRSLTE_SIMD_I_SIZE + 1; i += SRSLTE_SIMD_I_SIZE) {
      simd_f_t   a     = srslte_simd_f_abs(srslte_simd_f_load(&x[i]));
      simd_sel_t res   = srslte_simd_f_max(a, simd_max_values);
      simd_max_indexes = srslte_simd_i_select(simd_max_indexes, simd_indexes, res);
      simd_max_values  = (simd_f_t)srslte_simd_i_select((simd_i_t)simd_max_values, (simd_i_t)a, res);
      simd_indexes     = srslte_simd_i_add(simd_indexes, simd_inc);
    }
  } else {
    for (; i < len - SRSLTE_SIMD_I_SIZE + 1; i += SRSLTE_SIMD_I_SIZE) {
      simd_f_t   a     = srslte_simd_f_abs(srslte_simd_f_loadu(&x[i]));
      simd_sel_t res   = srslte_simd_f_max(a, simd_max_values);
      simd_max_indexes = srslte_simd_i_select(simd_max_indexes, simd_indexes, res);
      simd_max_values  = (simd_f_t)srslte_simd_i_select((simd_i_t)simd_max_values, (simd_i_t)a, res);
      simd_indexes     = srslte_simd_i_add(simd_indexes, simd_inc);
    }
  }

  srslte_simd_i_store(indexes_buffer, simd_max_indexes);
  srslte_simd_f_store(values_buffer, simd_max_values);

  for (int k = 0; k < SRSLTE_SIMD_I_SIZE; k++) {
    if (values_buffer[k] > max_value) {
      max_value = values_buffer[k];
      max_index = (uint32_t)indexes_buffer[k];
    }
  }
#endif /* SRSLTE_SIMD_I_SIZE */

  for (; i < len; i++) {
    float a = fabsf(x[i]);
    if (a > max_value) {
      max_value = a;
      max_index = (uint32_t)i;
    }
  }

  return max_index;
}

uint32_t srslte_vec_max_ci_simd(const cf_t* x, const int len)
{
  int i = 0;

  float    max_value = -INFINITY;
  uint32_t max_index = 0;

#if SRSLTE_SIMD_I_SIZE
  __attribute__((aligned(SRSLTE_SIMD_I_SIZE * sizeof(int)))) int     indexes_buffer[SRSLTE_SIMD_I_SIZE] = {0};
  __attribute__((aligned(SRSLTE_SIMD_I_SIZE * sizeof(float)))) float values_buffer[SRSLTE_SIMD_I_SIZE]  = {0};

  for (int k = 0; k < SRSLTE_SIMD_I_SIZE; k++)
    indexes_buffer[k] = k;
  simd_i_t simd_inc         = srslte_simd_i_set1(SRSLTE_SIMD_I_SIZE);
  simd_i_t simd_indexes     = srslte_simd_i_load(indexes_buffer);
  simd_i_t simd_max_indexes = srslte_simd_i_set1(0);

  simd_f_t simd_max_values = srslte_simd_f_set1(-INFINITY);

  if (SRSLTE_IS_ALIGNED(x)) {
    for (; i < len - SRSLTE_SIMD_I_SIZE + 1; i += SRSLTE_SIMD_I_SIZE) {
      simd_f_t x1 = srslte_simd_f_load((float*)&x[i]);
      simd_f_t x2 = srslte_simd_f_load((float*)&x[i + SRSLTE_SIMD_F_SIZE / 2]);

      simd_f_t mul1 = srslte_simd_f_mul(x1, x1);
      simd_f_t mul2 = srslte_simd_f_mul(x2, x2);

      simd_f_t z1 = srslte_simd_f_hadd(mul1, mul2);

      simd_sel_t res = srslte_simd_f_max(z1, simd_max_values);

      simd_max_indexes = srslte_simd_i_select(simd_max_indexes, simd_indexes, res);
      simd_max_values  = (simd_f_t)srslte_simd_i_select((simd_i_t)simd_max_values, (simd_i_t)z1, res);
      simd_indexes     = srslte_simd_i_add(simd_indexes, simd_inc);
    }
  } else {
    for (; i < len - SRSLTE_SIMD_I_SIZE + 1; i += SRSLTE_SIMD_I_SIZE) {
      simd_f_t x1 = srslte_simd_f_loadu((float*)&x[i]);
      simd_f_t x2 = srslte_simd_f_loadu((float*)&x[i + SRSLTE_SIMD_F_SIZE / 2]);

      simd_f_t mul1 = srslte_simd_f_mul(x1, x1);
      simd_f_t mul2 = srslte_simd_f_mul(x2, x2);

      simd_f_t z1 = srslte_simd_f_hadd(mul1, mul2);

      simd_sel_t res = srslte_simd_f_max(z1, simd_max_values);

      simd_max_indexes = srslte_simd_i_select(simd_max_indexes, simd_indexes, res);
      simd_max_values  = (simd_f_t)srslte_simd_i_select((simd_i_t)simd_max_values, (simd_i_t)z1, res);
      simd_indexes     = srslte_simd_i_add(simd_indexes, simd_inc);
    }
  }

  srslte_simd_i_store(indexes_buffer, simd_max_indexes);
  srslte_simd_f_store(values_buffer, simd_max_values);

  for (int k = 0; k < SRSLTE_SIMD_I_SIZE; k++) {
    if (values_buffer[k] > max_value) {
      max_value = values_buffer[k];
      max_index = (uint32_t)indexes_buffer[k];
    }
  }
#endif /* SRSLTE_SIMD_I_SIZE */

  for (; i < len; i++) {
    cf_t  a    = x[i];
    float abs2 = __real__ a * __real__ a + __imag__ a * __imag__ a;
    if (abs2 > max_value) {
      max_value = abs2;
      max_index = (uint32_t)i;
    }
  }

  return max_index;
}

void srslte_vec_interleave_simd(const cf_t* x, const cf_t* y, cf_t* z, const int len)
{
  uint32_t i = 0, k = 0;

#ifdef LV_HAVE_SSE
  if (SRSLTE_IS_ALIGNED(x) && SRSLTE_IS_ALIGNED(y) && SRSLTE_IS_ALIGNED(z)) {
    for (; i < len - 2 + 1; i += 2) {
      __m128i a = _mm_load_si128((__m128i*)&x[i]);
      __m128i b = _mm_load_si128((__m128i*)&y[i]);

      __m128i r1 = _mm_unpacklo_epi64(a, b);
      _mm_store_si128((__m128i*)&z[k], r1);
      k += 2;

      __m128i r2 = _mm_unpackhi_epi64(a, b);
      _mm_store_si128((__m128i*)&z[k], r2);
      k += 2;
    }
  } else {
    for (; i < len - 2 + 1; i += 2) {
      __m128i a = _mm_loadu_si128((__m128i*)&x[i]);
      __m128i b = _mm_loadu_si128((__m128i*)&y[i]);

      __m128i r1 = _mm_unpacklo_epi64(a, b);
      _mm_storeu_si128((__m128i*)&z[k], r1);
      k += 2;

      __m128i r2 = _mm_unpackhi_epi64(a, b);
      _mm_storeu_si128((__m128i*)&z[k], r2);
      k += 2;
    }
  }
#endif /* LV_HAVE_SSE */

  for (; i < len; i++) {
    z[k++] = x[i];
    z[k++] = y[i];
  }
}

void srslte_vec_interleave_add_simd(const cf_t* x, const cf_t* y, cf_t* z, const int len)
{
  uint32_t i = 0, k = 0;

#ifdef LV_HAVE_SSE
  if (SRSLTE_IS_ALIGNED(x) && SRSLTE_IS_ALIGNED(y) && SRSLTE_IS_ALIGNED(z)) {
    for (; i < len - 2 + 1; i += 2) {
      __m128i a = _mm_load_si128((__m128i*)&x[i]);
      __m128i b = _mm_load_si128((__m128i*)&y[i]);

      __m128 r1 = (__m128)_mm_unpacklo_epi64(a, b);
      __m128 z1 = _mm_load_ps((float*)&z[k]);
      r1        = _mm_add_ps((__m128)r1, z1);
      _mm_store_ps((float*)&z[k], r1);
      k += 2;

      __m128 r2 = (__m128)_mm_unpackhi_epi64(a, b);
      __m128 z2 = _mm_load_ps((float*)&z[k]);
      r2        = _mm_add_ps((__m128)r2, z2);
      _mm_store_ps((float*)&z[k], r2);
      k += 2;
    }
  } else {
    for (; i < len - 2 + 1; i += 2) {
      __m128i a = _mm_loadu_si128((__m128i*)&x[i]);
      __m128i b = _mm_loadu_si128((__m128i*)&y[i]);

      __m128 r1 = (__m128)_mm_unpacklo_epi64(a, b);
      __m128 z1 = _mm_loadu_ps((float*)&z[k]);
      r1        = _mm_add_ps((__m128)r1, z1);
      _mm_storeu_ps((float*)&z[k], r1);
      k += 2;

      __m128 r2 = (__m128)_mm_unpackhi_epi64(a, b);
      __m128 z2 = _mm_loadu_ps((float*)&z[k]);
      r2        = _mm_add_ps((__m128)r2, z2);
      _mm_storeu_ps((float*)&z[k], r2);
      k += 2;
    }
  }
#endif /* LV_HAVE_SSE */

  for (; i < len; i++) {
    z[k++] += x[i];
    z[k++] += y[i];
  }
}

void srslte_vec_gen_sine_simd(cf_t amplitude, float freq, cf_t* z, int len)
{
  const float TWOPI = 2.0f * (float)M_PI;
  cf_t        osc   = cexpf(_Complex_I * TWOPI * freq);
  cf_t        phase = 1.0f;
  int         i     = 0;

#if SRSLTE_SIMD_CF_SIZE
  __attribute__((aligned(64))) cf_t _phase[SRSLTE_SIMD_CF_SIZE];
  _phase[0] = phase;

  if (i < len - SRSLTE_SIMD_CF_SIZE + 1) {
    for (int k = 1; k < SRSLTE_SIMD_CF_SIZE; k++) {
      _phase[k] = _phase[k - 1] * osc;
    }
  }
  simd_cf_t _simd_osc   = srslte_simd_cf_set1(cexpf(_Complex_I * TWOPI * freq * SRSLTE_SIMD_CF_SIZE));
  simd_cf_t _simd_phase = srslte_simd_cfi_load(_phase);
  simd_cf_t a           = srslte_simd_cf_set1(amplitude);

  if (SRSLTE_IS_ALIGNED(z)) {
    for (; i < len - SRSLTE_SIMD_CF_SIZE + 1; i += SRSLTE_SIMD_CF_SIZE) {
      simd_cf_t r = srslte_simd_cf_prod(a, _simd_phase);
      srslte_simd_cfi_store(&z[i], r);
      _simd_phase = srslte_simd_cf_prod(_simd_phase, _simd_osc);
    }
  } else {
    for (; i < len - SRSLTE_SIMD_CF_SIZE + 1; i += SRSLTE_SIMD_CF_SIZE) {
      simd_cf_t r = srslte_simd_cf_prod(a, _simd_phase);
      srslte_simd_cfi_storeu(&z[i], r);
      _simd_phase = srslte_simd_cf_prod(_simd_phase, _simd_osc);
    }
  }

  // Store pahse and get last phase
  srslte_simd_cfi_store(_phase, _simd_phase);
  phase = _phase[0];
#endif /* SRSLTE_SIMD_CF_SIZE */

  for (; i < len; i++) {
    z[i] = amplitude * phase;

    phase *= osc;
  }
}

void srslte_vec_apply_cfo_simd(const cf_t* x, float cfo, cf_t* z, int len)
{
  const float TWOPI = 2.0f * (float)M_PI;
  int         i     = 0;

#if SRSLTE_SIMD_CF_SIZE
  __attribute__((aligned(SRSLTE_SIMD_BIT_ALIGN / 8))) cf_t _osc[SRSLTE_SIMD_CF_SIZE];
  __attribute__((aligned(SRSLTE_SIMD_BIT_ALIGN / 8))) cf_t _phase[SRSLTE_SIMD_CF_SIZE];

  if (i < len - SRSLTE_SIMD_CF_SIZE + 1) {
    for (int k = 0; k < SRSLTE_SIMD_CF_SIZE; k++) {
      _osc[k]   = cexpf(_Complex_I * TWOPI * cfo * SRSLTE_SIMD_CF_SIZE);
      _phase[k] = cexpf(_Complex_I * TWOPI * cfo * k);
    }
  }
  simd_cf_t _simd_osc   = srslte_simd_cfi_load(_osc);
  simd_cf_t _simd_phase = srslte_simd_cfi_load(_phase);

  if (SRSLTE_IS_ALIGNED(x) && SRSLTE_IS_ALIGNED(z)) {
    for (; i < len - SRSLTE_SIMD_CF_SIZE + 1; i += SRSLTE_SIMD_CF_SIZE) {
      simd_cf_t a = srslte_simd_cfi_load(&x[i]);

      simd_cf_t r = srslte_simd_cf_prod(a, _simd_phase);

      srslte_simd_cfi_store(&z[i], r);

      _simd_phase = srslte_simd_cf_prod(_simd_phase, _simd_osc);
    }
  } else {
    for (; i < len - SRSLTE_SIMD_F_SIZE + 1; i += SRSLTE_SIMD_F_SIZE) {
      for (; i < len - SRSLTE_SIMD_CF_SIZE + 1; i += SRSLTE_SIMD_CF_SIZE) {
        simd_cf_t a = srslte_simd_cfi_loadu(&x[i]);

        simd_cf_t r = srslte_simd_cf_prod(a, _simd_phase);
        _simd_phase = srslte_simd_cf_prod(_simd_phase, _simd_osc);

        srslte_simd_cfi_storeu(&z[i], r);
      }
    }
  }
#endif
  cf_t osc   = cexpf(_Complex_I * TWOPI * cfo);
  cf_t phase = cexpf(_Complex_I * TWOPI * cfo * i);
  for (; i < len; i++) {
    z[i] = x[i] * phase;

    phase *= osc;
  }
}

float srslte_vec_estimate_frequency_simd(const cf_t* x, int len)
{
  float sum_sin = 0.0f;

  /* Asssumes x[n] = cexp(j·2·pi·n·O) = cos(j·2·pi·n·O) + j · sin(j·2·pi·n·O)
   * where O = f / f_s */

  int i = 1;

#if SRSLTE_SIMD_CF_SIZE
  simd_f_t _sum_sin = srslte_simd_f_zero();

  for (; i < len - SRSLTE_SIMD_CF_SIZE + 1; i += SRSLTE_SIMD_CF_SIZE) {
    simd_cf_t a1  = srslte_simd_cfi_loadu(&x[i]);
    simd_f_t  re1 = srslte_simd_cf_re(a1);
    simd_f_t  im1 = srslte_simd_cf_im(a1);

    simd_cf_t a2  = srslte_simd_cfi_loadu(&x[i - 1]);
    simd_f_t  re2 = srslte_simd_cf_re(a2);
    simd_f_t  im2 = srslte_simd_cf_im(a2);

    simd_f_t _pow = srslte_simd_f_sqrt(
        srslte_simd_f_mul(srslte_simd_f_add(srslte_simd_f_mul(re1, re1), srslte_simd_f_mul(im1, im1)),
                          srslte_simd_f_add(srslte_simd_f_mul(re2, re2), srslte_simd_f_mul(im2, im2))));

    simd_f_t _sin = srslte_simd_f_mul(srslte_simd_f_sub(srslte_simd_f_mul(re1, im2), srslte_simd_f_mul(re2, im1)),
                                      srslte_simd_f_rcp(_pow));
    _sum_sin      = srslte_simd_f_add(_sum_sin, _sin);
  }

  float _sum_sin_v[SRSLTE_SIMD_CF_SIZE];
  srslte_simd_f_storeu(_sum_sin_v, _sum_sin);
  for (int k = 0; k < SRSLTE_SIMD_CF_SIZE; k++) {
    sum_sin += _sum_sin_v[k];
  }
#endif /* SRSLTE_SIMD_CF_SIZE */

  for (; i < len; i++) {
    /* Load current Sample */
    float re1 = crealf(x[i]);
    float im1 = cimagf(x[i]);

    /* Load previous sample */
    float re2 = crealf(x[i - 1]);
    float im2 = cimagf(x[i - 1]);

    float pow = sqrtf((re1 * re1 + im1 * im1) * (re2 * re2 + im2 * im2));
    sum_sin += (re1 * im2 - re2 * im1) / pow;
  }
  return asinf(sum_sin / (float)(len - 1)) / (2.0f * (float)M_PI);
}<|MERGE_RESOLUTION|>--- conflicted
+++ resolved
@@ -345,25 +345,15 @@
   l    = (uint16_t)_mm_extract_epi16(lutVal2, j);                                                                      \
   y[l] = (char)x;
 
-<<<<<<< HEAD
-void srslte_vec_lut_bbb_simd(const int8_t *x, const unsigned short *lut, int8_t *y, const int len) {
-=======
 void srslte_vec_lut_bbb_simd(const int8_t* x, const unsigned short* lut, int8_t* y, const int len)
 {
->>>>>>> 705cd3c2
   int i = 0;
 #ifdef LV_HAVE_SSE
   if (SRSLTE_IS_ALIGNED(x) && SRSLTE_IS_ALIGNED(lut)) {
     for (; i < len - 15; i += 16) {
-<<<<<<< HEAD
-      __m128i xVal = _mm_load_si128((__m128i *) &x[i]);
-      __m128i lutVal1 = _mm_load_si128((__m128i *) &lut[i]);
-      __m128i lutVal2 = _mm_load_si128((__m128i *) &lut[i+8]);
-=======
       __m128i xVal    = _mm_load_si128((__m128i*)&x[i]);
       __m128i lutVal1 = _mm_load_si128((__m128i*)&lut[i]);
       __m128i lutVal2 = _mm_load_si128((__m128i*)&lut[i + 8]);
->>>>>>> 705cd3c2
 
       int8_t   x;
       uint16_t l;
@@ -388,15 +378,9 @@
     }
   } else {
     for (; i < len - 15; i += 16) {
-<<<<<<< HEAD
-      __m128i xVal = _mm_loadu_si128((__m128i *) &x[i]);
-      __m128i lutVal1 = _mm_loadu_si128((__m128i *) &lut[i]);
-      __m128i lutVal2 = _mm_loadu_si128((__m128i *) &lut[i+8]);
-=======
       __m128i xVal    = _mm_loadu_si128((__m128i*)&x[i]);
       __m128i lutVal1 = _mm_loadu_si128((__m128i*)&lut[i]);
       __m128i lutVal2 = _mm_loadu_si128((__m128i*)&lut[i + 8]);
->>>>>>> 705cd3c2
 
       int8_t   x;
       uint16_t l;
