/**
 *
 * \section COPYRIGHT
 *
 * Copyright 2013-2015 Software Radio Systems Limited
 *
 * \section LICENSE
 *
 * This file is part of the srsLTE library.
 *
 * srsLTE is free software: you can redistribute it and/or modify
 * it under the terms of the GNU Affero General Public License as
 * published by the Free Software Foundation, either version 3 of
 * the License, or (at your option) any later version.
 *
 * srsLTE is distributed in the hope that it will be useful,
 * but WITHOUT ANY WARRANTY; without even the implied warranty of
 * MERCHANTABILITY or FITNESS FOR A PARTICULAR PURPOSE.  See the
 * GNU Affero General Public License for more details.
 *
 * A copy of the GNU Affero General Public License can be found in
 * the LICENSE file in the top-level directory of this distribution
 * and at http://www.gnu.org/licenses/.
 *
 */

#include <stdio.h>
#include <stdlib.h>
#include <string.h>
#include <strings.h>
#include <unistd.h>
#include <math.h>
#include <sys/time.h>
#include <unistd.h>
#include <assert.h>
#include <signal.h>
#include <thread>
#include <sys/socket.h>
#include <sys/un.h>
<<<<<<< HEAD
#include <iomanip>
=======
#include <sstream>
#include <vector>
>>>>>>> 11826331

#define ENABLE_AGC_DEFAULT

extern  "C" {
#include "srslte/common/crash_handler.h"
#include "srslte/phy/rf/rf.h"
#include "srslte/phy/rf/rf_utils.h"
#include "srslte/srslte.h"
}
#include "srslte/asn1/rrc_asn1.h"
#include "srslte/common/bcd_helpers.h"

#define MHZ             1000000
#define SAMP_FREQ       1920000
#define FLEN            9600
#define FLEN_PERIOD     0.005

#define MAX_EARFCN 1000


cell_search_cfg_t cell_detect_config = {
  SRSLTE_DEFAULT_MAX_FRAMES_PBCH,
  SRSLTE_DEFAULT_MAX_FRAMES_PSS, 
  SRSLTE_DEFAULT_NOF_VALID_PSS_FRAMES,
  0
};

struct cells {
  srslte_cell_t cell;
  float freq; 
  int dl_earfcn;
  float power;
};
struct cells results[1024]; 

/**********************************************************************
 *  Program arguments processing
 ***********************************************************************/
typedef struct {
  int nof_subframes;
  bool disable_plots;
  int force_N_id_2;
  char *rf_args; 
  float rf_freq; 
  float rf_gain;
  int band;
  int earfcn_start;
  int earfcn_end;
  std::string earfcn_list;
  std::vector<uint32_t> earfcn_vector;
}prog_args_t;

void args_default(prog_args_t *args) {
  args->nof_subframes = -1; 
  args->force_N_id_2 = -1; // Pick the best
  args->earfcn_list = "";
  args->rf_args = "";
  args->rf_freq = -1.0;
  args->band = -1;
  args->earfcn_start = -1;
  args->earfcn_end = -1;
  
#ifdef ENABLE_AGC_DEFAULT
  args->rf_gain = -1; 
#else
  args->rf_gain = 50; 
#endif
}

void usage(prog_args_t *args, char *prog) {
  printf("Usage: %s [agselnv] -b band\n", prog);
  printf("\t-z earfcn_list comma separated list of EARFCNs [empty by default]\n");
  printf("\t-a RF args [Default %s]\n", args->rf_args);
  printf("\t-g RF RX gain [Default %.2f dB]\n", args->rf_gain);
  printf("\t-s earfcn_start [Default All]\n");
  printf("\t-e earfcn_end [Default All]\n");
  printf("\t-l Force N_id_2 [Default best]\n");
  printf("\t-n nof_subframes [Default %d]\n", args->nof_subframes);
  printf("\t-v [set srslte_verbose to debug, default none]\n");
}

int  parse_args(prog_args_t *args, int argc, char **argv) {
  int opt;
  args_default(args);
  while ((opt = getopt(argc, argv, "aglnvfsebz")) != -1) {
    switch (opt) {
    case 'a':
      args->rf_args = argv[optind];
      break;
    case 'g':
      args->rf_gain = atof(argv[optind]);
      break;
    case 'f':
      args->rf_freq = atof(argv[optind]);
      break;
    case 'n':
      args->nof_subframes = atoi(argv[optind]);
      break;
    case 'z':
      args->earfcn_list = argv[optind];
      if (args->earfcn_list != "") {
        std::stringstream ss(args->earfcn_list);
        while (ss.good()) {
          std::string substr;
          getline(ss, substr, ',');
          const int earfcn = atoi(substr.c_str());
          args->earfcn_vector.push_back(earfcn);
        }
      } else {
        printf("Error: earfcn list is empty\n");
        return false;
      }
      break;
    case 'l':
      args->force_N_id_2 = atoi(argv[optind]);
      break;
    case 'b':
      args->band = atoi(argv[optind]);
      break;
    case 's':
      args->earfcn_start = atoi(argv[optind]);
      break;
    case 'e':
      args->earfcn_end = atoi(argv[optind]);
      break;
    case 'v':
      srslte_verbose++;
      break;
    default:
      usage(args, argv[0]);
      return -1;
    }
  }
  if (args->earfcn_list == "") {
    usage(args, argv[0]);
    return -1;
  }
  return 0;
}
/**********************************************************************/

/* TODO: Do something with the output data */
uint8_t *data[SRSLTE_MAX_CODEWORDS];

bool go_exit = false; 
void sig_int_handler(int signo)
{
  printf("SIGINT received. Exiting...\n");
  if (signo == SIGINT) {
    go_exit = true;
  }
}

double srslte_rf_set_rx_gain_wrapper(void *h, double f) {
  return srslte_rf_set_rx_gain((srslte_rf_t*) h, f);
}

int srslte_rf_recv_wrapper(void *h, cf_t *data[SRSLTE_MAX_PORTS], uint32_t nsamples, srslte_timestamp_t *q) {  
  DEBUG(" ----  Receive %d samples  ---- \n", nsamples);
  
  return srslte_rf_recv((srslte_rf_t*)h, data[0], nsamples, 1);
}

enum receiver_state { DECODE_MIB, DECODE_SIB, MEASURE} state; 

#define MAX_SINFO 10
#define MAX_NEIGHBOUR_CELLS     128

typedef struct {
  uint16_t    mcc;
  uint16_t    mnc;
  uint16_t    tac;
  uint32_t    cid;
  uint16_t    phyid;
  uint16_t    earfcn;
  double      rssi;
  double      frequency;
  uint16_t    enodeb_id;
  uint16_t    sector_id;
  double      cfo;
  std::string      raw_sib1;
} tower_info_t;


static int write_sib1_data(tower_info_t tower){
      std::ostringstream os;
      long seconds = (unsigned long)time(NULL);

      os << tower.mcc << ","
        << tower.mnc << ", "
        << tower.tac << ","
        << tower.cid << ","
        << tower.phyid << ","
        << tower.earfcn << ","
        << tower.rssi << ","
        << tower.frequency << ","
        << tower.enodeb_id << ","
        << tower.sector_id << ","
        << tower.cfo << ","
        << tower.raw_sib1 << ","
        << seconds;
      // https://stackoverflow.com/questions/1374468/stringstream-string-and-char-conversion-confusion

      const std::string& tmp = os.str();
      const char* packet = tmp.c_str();

      printf("**** sending packet: <%s>\n", packet);

      const char *socket_path = "/tmp/croc.sock";
      struct sockaddr_un addr;
      int fd;
      if ( (fd = socket(AF_UNIX, SOCK_STREAM, 0)) == -1) {
        perror("socket error");
        exit(-1);
      }
      memset(&addr, 0, sizeof(addr));
      addr.sun_family = AF_UNIX;
      if (*socket_path == '\0')
      {
        *addr.sun_path = '\0';
        strncpy(addr.sun_path + 1, socket_path + 1, sizeof(addr.sun_path) - 2);
      }
      else
      {
        strncpy(addr.sun_path, socket_path, sizeof(addr.sun_path) - 1);
      }

      if (connect(fd, (struct sockaddr *)&addr, sizeof(addr)) == -1)
      {
        perror("connect error");
        exit(-1);
      }

      ssize_t w = write(fd, packet, strlen(packet));
      return (int)w;

  }

void get_fd_for_earfcn_vector(std::vector<uint32_t> earfcn_vector, srslte_earfcn_t *channels) {
    for (int j=0;j<earfcn_vector.size();j++) {
      channels[j].id = earfcn_vector[j];
      channels[j].fd = srslte_band_fd(earfcn_vector[j]);
    }
  }

int main(int argc, char **argv) {
  int ret; 
  cf_t *sf_buffer[SRSLTE_MAX_PORTS] = {NULL, NULL}; 
  prog_args_t prog_args; 
  srslte_cell_t cell;  
  int64_t sf_cnt;
  srslte_ue_sync_t ue_sync; 
  srslte_ue_mib_t ue_mib; 
  srslte_rf_t rf; 
  srslte_ue_dl_t ue_dl; 
  srslte_ofdm_t fft; 
  srslte_chest_dl_t chest; 
  uint32_t nframes=0;
  uint32_t nof_trials = 0; 
  uint32_t max_trials = 16; 
  uint32_t sfn = 0; // system frame number
  int n; 
  uint8_t bch_payload[SRSLTE_BCH_PAYLOAD_LEN];
  int sfn_offset; 
  float rssi_utra=0,rssi=0, rsrp=0, rsrq=0, snr=0;
  cf_t *ce[SRSLTE_MAX_PORTS];
  float cfo = 0;
  bool acks[SRSLTE_MAX_CODEWORDS] = {false};

  srslte_ue_cellsearch_t        cs;
  srslte_ue_cellsearch_result_t found_cells[3];
  int32_t                           nof_freqs;
  srslte_earfcn_t               channels[prog_args.earfcn_list.size()];
  int32_t                      freq;
  uint32_t                      n_found_cells = 0;

  srslte_debug_handle_crash(argc, argv);

  if (parse_args(&prog_args, argc, argv)) {
    exit(-1);
  }

  printf("Opening RF device...\n");
  if (srslte_rf_open(&rf, prog_args.rf_args)) {
    fprintf(stderr, "Error opening rf\n");
    exit(-1);
  }
  if (prog_args.rf_gain > 0) {
    srslte_rf_set_rx_gain(&rf, prog_args.rf_gain);      
  } else {
    printf("Starting AGC thread...\n");
    if (srslte_rf_start_gain_thread(&rf, false)) {
      fprintf(stderr, "Error opening rf\n");
      exit(-1);
    }
    srslte_rf_set_rx_gain(&rf, 50);
  }
  
  sf_buffer[0] = (cf_t*) srslte_vec_malloc(3*sizeof(cf_t)*SRSLTE_SF_LEN_PRB(100));
  for (int i = 0; i < SRSLTE_MAX_CODEWORDS; i++) {
    data[i] = (uint8_t*)srslte_vec_malloc(sizeof(uint8_t) * 1500*8);
  }

  sigset_t sigset;
  sigemptyset(&sigset);
  sigaddset(&sigset, SIGINT);
  sigprocmask(SIG_UNBLOCK, &sigset, NULL);
  signal(SIGINT, sig_int_handler);

  srslte_rf_set_master_clock_rate(&rf, 30.72e6);        

  // Supress RF messages
  srslte_rf_suppress_stdout(&rf);
  
  nof_freqs = prog_args.earfcn_vector.size();

  get_fd_for_earfcn_vector(prog_args.earfcn_vector, channels);

  //srslte_band_get_fd_band(prog_args.band, channels, prog_args.earfcn_start, prog_args.earfcn_end, MAX_EARFCN);
  if (nof_freqs < 0) {
    fprintf(stderr, "Error getting EARFCN list\n");
    exit(-1);
  }

  if (srslte_ue_cellsearch_init_multi(&cs, cell_detect_config.max_frames_pss, srslte_rf_recv_wrapper, 1, (void*) &rf)) {
    fprintf(stderr, "Error initiating UE cell detect\n");
    exit(-1);
  }

  if (cell_detect_config.max_frames_pss) {
    srslte_ue_cellsearch_set_nof_valid_frames(&cs, cell_detect_config.nof_valid_pss_frames);
  }
  if (cell_detect_config.init_agc) {
    srslte_rf_info_t *rf_info = srslte_rf_get_info(&rf);
    srslte_ue_sync_start_agc(&cs.ue_sync,
                             srslte_rf_set_rx_gain_wrapper,
                             rf_info->min_rx_gain,
                             rf_info->max_rx_gain,
                             cell_detect_config.init_agc);
  }


  
  /* begin cell search loop */
  freq = -1;
  while (! go_exit) {
    /* set rf_freq */
    freq++;
    if (freq == nof_freqs) {
      freq = 0; //continue loop at the beginning
    }
    float rx_freq = channels[freq].fd * MHZ;
    srslte_rf_set_rx_freq(&rf, (double) rx_freq);
    srslte_rf_rx_wait_lo_locked(&rf);
    INFO("Set rf_freq to %.3f MHz\n", (double) rx_freq/1000000);
    
    printf("[%3d/%d]: EARFCN %d Freq. %.2f MHz looking for PSS.\n", freq, nof_freqs,
                      channels[freq].id, channels[freq].fd);fflush(stdout);
    
    if (SRSLTE_VERBOSE_ISINFO()) {
      printf("\n");
    }
      
    bzero(found_cells, 3*sizeof(srslte_ue_cellsearch_result_t));

    INFO("Setting sampling frequency %.2f MHz for PSS search\n", SRSLTE_CS_SAMP_FREQ/1000000);
    srslte_rf_set_rx_srate(&rf, SRSLTE_CS_SAMP_FREQ);
    INFO("Starting receiver...\n");
    srslte_rf_start_rx_stream(&rf, false);
    
    n = srslte_ue_cellsearch_scan(&cs, found_cells, NULL); 
    int ret = SRSLTE_UE_MIB_NOTFOUND;
    srslte_cell_t cell;
    if (n < 0) {
      fprintf(stderr, "Error searching cell\n");
      exit(-1);
    } else if (n > 0) {
      for (int i=0;i<3;i++) {
        if (found_cells[i].psr > 10.0) {
          cell.id = found_cells[i].cell_id; 
          cell.cp = found_cells[i].cp; 
          ret = rf_mib_decoder(&rf, 1, &cell_detect_config, &cell, NULL);
          if (ret < 0) {
            fprintf(stderr, "Error decoding MIB\n");
            continue;
          }
        }
      }
      if (ret == SRSLTE_UE_MIB_NOTFOUND) {
        continue;
      }

      if (ret == SRSLTE_UE_MIB_FOUND) {
      printf("Found CELL ID %d. %d PRB, %d ports\n", 
                 cell.id, 
                 cell.nof_prb, 
                 cell.nof_ports);
      }

      /* set receiver frequency */
      printf("Tunning receiver to %.3f MHz\n", (double ) rx_freq/1000000);
      
      cell_detect_config.init_agc = (prog_args.rf_gain<0);
      
      uint32_t ntrial=0; 
      const int MAX_ATTEMPTS = 1;
      do {
        ret = rf_search_and_decode_mib(&rf, 1, &cell_detect_config, prog_args.force_N_id_2, &cell, &cfo);
        if (ret < 0) {
          fprintf(stderr, "Error searching for cell\n");
          exit(-1); 
        } else if (ret == 0 && !go_exit) {
          printf("Cell not found after %d trials. Trying again (Press Ctrl+C to exit)\n", ntrial++);
        }      
      } while (ret == 0 && !go_exit && ntrial < MAX_ATTEMPTS); 
      
      if (go_exit) {
        exit(0);
      }
      
      /* set sampling frequency */
        int srate = srslte_sampling_freq_hz(cell.nof_prb);    
        if (srate != -1) {  
          if (srate < 10e6) {          
            srslte_rf_set_master_clock_rate(&rf, 4*srate);        
          } else {
            srslte_rf_set_master_clock_rate(&rf, srate);        
          }
          printf("Setting sampling rate %.2f MHz\n", (float) srate/1000000);
          float srate_rf = srslte_rf_set_rx_srate(&rf, (double) srate);
          if (srate_rf != srate) {
            fprintf(stderr, "Could not set sampling rate\n");
            exit(-1);
          }
        } else {
          fprintf(stderr, "Invalid number of PRB %d\n", cell.nof_prb);
          exit(-1);
        }

      INFO("Stopping RF and flushing buffer...\n");
      srslte_rf_stop_rx_stream(&rf);
      srslte_rf_flush_buffer(&rf);
      
      if (srslte_ue_sync_init_multi(&ue_sync, cell.nof_prb, cell.id==1000, srslte_rf_recv_wrapper, 1, (void*) &rf)) {
        fprintf(stderr, "Error initiating ue_sync\n");
        return -1; 
      }
      if (srslte_ue_sync_set_cell(&ue_sync, cell)) {
        fprintf(stderr, "Error initiating ue_sync\n");
        return -1;
      }
      if (srslte_ue_dl_init(&ue_dl, sf_buffer, cell.nof_prb, 1)) {
        fprintf(stderr, "Error initiating UE downlink processing module\n");
        return -1;
      }
      if (srslte_ue_dl_set_cell(&ue_dl, cell)) {
        fprintf(stderr, "Error initiating UE downlink processing module\n");
        return -1;
      }
      if (srslte_ue_mib_init(&ue_mib, sf_buffer, cell.nof_prb)) {
        fprintf(stderr, "Error initaiting UE MIB decoder\n");
        return -1;
      }
      if (srslte_ue_mib_set_cell(&ue_mib, cell)) {
        fprintf(stderr, "Error initaiting UE MIB decoder\n");
        return -1;
      }

      /* Configure downlink receiver for the SI-RNTI since will be the only one we'll use */
      srslte_ue_dl_set_rnti(&ue_dl, SRSLTE_SIRNTI); 

      /* Initialize subframe counter */
      sf_cnt = 0;

      int sf_re = SRSLTE_SF_LEN_RE(cell.nof_prb, cell.cp);

      cf_t *sf_symbols = (cf_t*) srslte_vec_malloc(sf_re * sizeof(cf_t));

      for (int i=0;i<SRSLTE_MAX_PORTS;i++) {
        ce[i] = (cf_t*) srslte_vec_malloc(sizeof(cf_t) * sf_re);
      }

      if (srslte_ofdm_rx_init(&fft, cell.cp, sf_buffer[0], sf_symbols, cell.nof_prb)) {
        fprintf(stderr, "Error initiating FFT\n");
        return -1;
      }
      if (srslte_chest_dl_init(&chest, cell.nof_prb)) {
        fprintf(stderr, "Error initiating channel estimator\n");
        return -1;
      }
      if (srslte_chest_dl_set_cell(&chest, cell)) {
        fprintf(stderr, "Error initiating channel estimator\n");
        return -1;
      }
      
      srslte_rf_start_rx_stream(&rf, false);
      
      float rx_gain_offset = 0;
      printf("Begin SIB Decoding Loop");

      /* Main loop */
      bool exit_decode_loop = false;
      //state = DECODE_MIB;
      tower_info_t tower;
      tower.frequency = freq; 
      tower.earfcn = channels[freq].id;
      int mib_tries = 0;
      state = DECODE_MIB;
      while ((sf_cnt < prog_args.nof_subframes || prog_args.nof_subframes == -1) && !go_exit && !exit_decode_loop) {
        

        ret = srslte_ue_sync_zerocopy_multi(&ue_sync, sf_buffer);
        if (ret < 0) {
          fprintf(stderr, "Error calling srslte_ue_sync_work()\n");
        }
            
        /* srslte_ue_sync_get_buffer returns 1 if successfully read 1 aligned subframe */
        if (ret == 1) {
          switch (state) {
            case DECODE_MIB:
              mib_tries++;
              if(mib_tries > 20){
                exit_decode_loop=true;
                break;
              }
              if (srslte_ue_sync_get_sfidx(&ue_sync) == 0) {
                srslte_pbch_decode_reset(&ue_mib.pbch);
                n = srslte_ue_mib_decode(&ue_mib, bch_payload, NULL, &sfn_offset);
                if (n < 0) {
                  fprintf(stderr, "Error decoding UE MIB\n");
                  return -1;
                } else if (n == SRSLTE_UE_MIB_FOUND) {   
                  srslte_pbch_mib_unpack(bch_payload, &cell, &sfn);
                  printf("Decoded MIB. SFN: %d, offset: %d\n", sfn, sfn_offset);
                  tower.phyid = cell.id;
                  sfn = (sfn + sfn_offset)%1024; 
                  state = DECODE_SIB; 
                }
              }
              break;
            case DECODE_SIB:
              /* We are looking for SI Blocks, search only in appropiate places */
              if ((srslte_ue_sync_get_sfidx(&ue_sync) == 5 && (sfn%2)==0)) {
                n = srslte_ue_dl_decode(&ue_dl, data, 0, sfn*10+srslte_ue_sync_get_sfidx(&ue_sync), acks);
                if (n < 0) {
                  fprintf(stderr, "Error decoding UE DL\n");fflush(stdout);
                  exit_decode_loop = true; 
                  break;
                } else if (n == 0) {
                  printf("CFO: %+6.4f kHz, SFO: %+6.4f kHz, PDCCH-Det: %.3f\r",
                          srslte_ue_sync_get_cfo(&ue_sync)/1000, srslte_ue_sync_get_sfo(&ue_sync)/1000, 
                          (float) ue_dl.nof_detected/nof_trials);
                  nof_trials++; 
                  if(nof_trials > max_trials ){
                    fprintf(stderr, "Error decoding UE DL\n");fflush(stdout);
                    exit_decode_loop = true; 
                    break;
                  }
                } else {
                  printf("Decoded SIB1. Payload: ");
                  srslte_vec_fprint_byte(stdout, data[0], n/8);;
                  asn1::rrc::bcch_dl_sch_msg_s dlsch_msg;
                  std::ostringstream sib1;
                  sib1 << std::hex;
                  for (int i = 0; i < n/8; i++) {
                    sib1 << std::setfill('0') << std::setw(2) << (int)data[0][i];
                  }
                  tower.raw_sib1 = sib1.str();

                  asn1::bit_ref     bref(data[0], n / 8);
                  asn1::SRSASN_CODE unpackResult = dlsch_msg.unpack(bref);

                  if (unpackResult == asn1::SRSASN_SUCCESS) {
                    int msgTypeValue = dlsch_msg.msg.type().value;
                    if (msgTypeValue == 0) {
                      if (dlsch_msg.msg.c1().type().value == asn1::rrc::bcch_dl_sch_msg_type_c::c1_c_::types::sib_type1) {
                        //                                        printf("Accessing dlsch_msg.msg.c1().sib_type1()\n");
                        asn1::rrc::sib_type1_s* sib1 = &dlsch_msg.msg.c1().sib_type1();
                        //                                      printf("Accessing sib1->cell_access_related_info.plmn_id_list[0].plmn_id\n");
                        asn1::rrc::plmn_id_s plmn = sib1->cell_access_related_info.plmn_id_list[0].plmn_id;

                        std::string plmn_string = srslte::plmn_id_to_string(plmn);
                        // If we were using C++11 we could just use stoi
                        tower.mcc = atoi(plmn_string.substr(0, 3).c_str());
                        tower.mnc = atoi(plmn_string.substr(3, plmn_string.length() - 3).c_str());
                        // srslte::bytes_to_mcc(&plmn.mcc[0], &mcc);
                        // srslte::bytes_to_mnc(&plmn.mnc[0], &mnc, plmn.mnc.size());
                        tower.tac = (uint16_t) sib1->cell_access_related_info.tac.to_number();
                        tower.cid = (uint32_t) sib1->cell_access_related_info.cell_id.to_number();
                        tower.enodeb_id = tower.cid >> 8;
                        tower.sector_id = tower.cid & 255;

                        printf("MCC=%d, MNC=%d, PID=%d, TAC=%d, CID=%d\n", tower.mcc, tower.mnc, tower.phyid, tower.tac, tower.cid);
                        if ((tower.mnc != 0) && (tower.mcc != 0)) {
                          state = MEASURE;
                          //exit_decode_loop = true; 
                        }
                      }
                    }
                  }
                  state = MEASURE;
                  //exit_decode_loop = true; 
                }
              }
            break;
            
          case MEASURE:
            
            if (srslte_ue_sync_get_sfidx(&ue_sync) == 5) {
              /* Run FFT for all subframe data */
              srslte_ofdm_rx_sf(&fft);
              
              srslte_chest_dl_estimate(&chest, sf_symbols, ce, srslte_ue_sync_get_sfidx(&ue_sync));
                      
              rssi = SRSLTE_VEC_EMA(srslte_vec_avg_power_cf(sf_buffer[0],SRSLTE_SF_LEN(srslte_symbol_sz(cell.nof_prb))),rssi,0.05);
              rssi_utra = SRSLTE_VEC_EMA(srslte_chest_dl_get_rssi(&chest),rssi_utra,0.05);
              rsrq = SRSLTE_VEC_EMA(srslte_chest_dl_get_rsrq(&chest),rsrq,0.05);
              rsrp = SRSLTE_VEC_EMA(srslte_chest_dl_get_rsrp(&chest),rsrp,0.05);      
              snr = SRSLTE_VEC_EMA(srslte_chest_dl_get_snr(&chest),snr,0.05);      
              
              nframes++;          
            } 
            
            
            if ((nframes%100) == 0 || rx_gain_offset == 0) {
              if (srslte_rf_has_rssi(&rf)) {
                rx_gain_offset = 30+10*log10(rssi*1000)-srslte_rf_get_rssi(&rf);
              } else {
                rx_gain_offset = srslte_rf_get_rx_gain(&rf);            
              }
            }
            
            // Plot and Printf
            if ((nframes%10) == 0) {

              printf("CFO: %+8.4f kHz, SFO: %+8.4f Hz, RSSI: %5.1f dBm, RSSI/ref-symbol: %+5.1f dBm, "
                    "RSRP: %+5.1f dBm, RSRQ: %5.1f dB, SNR: %5.1f dB\r",
                    srslte_ue_sync_get_cfo(&ue_sync)/1000, srslte_ue_sync_get_sfo(&ue_sync), 
                    10*log10(rssi*1000) - rx_gain_offset,                        
                    10*log10(rssi_utra*1000)- rx_gain_offset, 
                    10*log10(rsrp*1000) - rx_gain_offset, 
                    10*log10(rsrq), 10*log10(snr));                
              if (srslte_verbose != SRSLTE_VERBOSE_NONE) {
                printf("\n");
              }
              if (srslte_rf_has_rssi(&rf)) {
                printf("rrsi is %f", rssi);
                tower.rssi = 10*log10(rssi*1000) - rx_gain_offset;
                // If you know of a better way to test that it's a real number (not NaN or ∞,) I'd like to hear it. 
                if (tower.rssi > -200 && tower.rssi < 200) {
                  tower.cfo = srslte_ue_sync_get_cfo(&ue_sync)/1000;
                  std::thread thread_socket (write_sib1_data, tower);
                  thread_socket.detach();
                  exit_decode_loop = true; 
                }
              }
            }
          }
          if (srslte_ue_sync_get_sfidx(&ue_sync) == 9) {
            sfn++; 
            if (sfn == 1024) {
              sfn = 0; 
            }
          }
        } else if (ret == 0) {
          printf("Finding PSS... Peak: %8.1f, FrameCnt: %d, State: %d\r", 
            srslte_sync_get_peak_value(&ue_sync.sfind), 
            ue_sync.frame_total_cnt, ue_sync.state);      
        }
        
        sf_cnt++;                  
        if (exit_decode_loop){
          sf_cnt = 0;
          break;
        }
      } // Decoding Loop
    } // if found cell 
    //if (freq == nof_freqs) {
    //  freq = -1; //continue loop at the beginning
    //}
  } // Search loop

  for (int i = 0; i < SRSLTE_MAX_CODEWORDS; i++) {
    if (data[i]) {
      free(data[i]);
    }
  }

  srslte_ue_sync_free(&ue_sync);
  srslte_rf_close(&rf);
  printf("\nBye\n");
  exit(0);
}


<|MERGE_RESOLUTION|>--- conflicted
+++ resolved
@@ -37,12 +37,9 @@
 #include <thread>
 #include <sys/socket.h>
 #include <sys/un.h>
-<<<<<<< HEAD
 #include <iomanip>
-=======
 #include <sstream>
 #include <vector>
->>>>>>> 11826331
 
 #define ENABLE_AGC_DEFAULT
 
@@ -65,18 +62,18 @@
 
 cell_search_cfg_t cell_detect_config = {
   SRSLTE_DEFAULT_MAX_FRAMES_PBCH,
-  SRSLTE_DEFAULT_MAX_FRAMES_PSS, 
+  SRSLTE_DEFAULT_MAX_FRAMES_PSS,
   SRSLTE_DEFAULT_NOF_VALID_PSS_FRAMES,
   0
 };
 
 struct cells {
   srslte_cell_t cell;
-  float freq; 
+  float freq;
   int dl_earfcn;
   float power;
 };
-struct cells results[1024]; 
+struct cells results[1024];
 
 /**********************************************************************
  *  Program arguments processing
@@ -85,8 +82,8 @@
   int nof_subframes;
   bool disable_plots;
   int force_N_id_2;
-  char *rf_args; 
-  float rf_freq; 
+  char *rf_args;
+  float rf_freq;
   float rf_gain;
   int band;
   int earfcn_start;
@@ -96,7 +93,7 @@
 }prog_args_t;
 
 void args_default(prog_args_t *args) {
-  args->nof_subframes = -1; 
+  args->nof_subframes = -1;
   args->force_N_id_2 = -1; // Pick the best
   args->earfcn_list = "";
   args->rf_args = "";
@@ -104,11 +101,11 @@
   args->band = -1;
   args->earfcn_start = -1;
   args->earfcn_end = -1;
-  
+
 #ifdef ENABLE_AGC_DEFAULT
-  args->rf_gain = -1; 
+  args->rf_gain = -1;
 #else
-  args->rf_gain = 50; 
+  args->rf_gain = 50;
 #endif
 }
 
@@ -187,7 +184,7 @@
 /* TODO: Do something with the output data */
 uint8_t *data[SRSLTE_MAX_CODEWORDS];
 
-bool go_exit = false; 
+bool go_exit = false;
 void sig_int_handler(int signo)
 {
   printf("SIGINT received. Exiting...\n");
@@ -200,13 +197,13 @@
   return srslte_rf_set_rx_gain((srslte_rf_t*) h, f);
 }
 
-int srslte_rf_recv_wrapper(void *h, cf_t *data[SRSLTE_MAX_PORTS], uint32_t nsamples, srslte_timestamp_t *q) {  
+int srslte_rf_recv_wrapper(void *h, cf_t *data[SRSLTE_MAX_PORTS], uint32_t nsamples, srslte_timestamp_t *q) {
   DEBUG(" ----  Receive %d samples  ---- \n", nsamples);
-  
+
   return srslte_rf_recv((srslte_rf_t*)h, data[0], nsamples, 1);
 }
 
-enum receiver_state { DECODE_MIB, DECODE_SIB, MEASURE} state; 
+enum receiver_state { DECODE_MIB, DECODE_SIB, MEASURE} state;
 
 #define MAX_SINFO 10
 #define MAX_NEIGHBOUR_CELLS     128
@@ -289,24 +286,24 @@
   }
 
 int main(int argc, char **argv) {
-  int ret; 
-  cf_t *sf_buffer[SRSLTE_MAX_PORTS] = {NULL, NULL}; 
-  prog_args_t prog_args; 
-  srslte_cell_t cell;  
+  int ret;
+  cf_t *sf_buffer[SRSLTE_MAX_PORTS] = {NULL, NULL};
+  prog_args_t prog_args;
+  srslte_cell_t cell;
   int64_t sf_cnt;
-  srslte_ue_sync_t ue_sync; 
-  srslte_ue_mib_t ue_mib; 
-  srslte_rf_t rf; 
-  srslte_ue_dl_t ue_dl; 
-  srslte_ofdm_t fft; 
-  srslte_chest_dl_t chest; 
+  srslte_ue_sync_t ue_sync;
+  srslte_ue_mib_t ue_mib;
+  srslte_rf_t rf;
+  srslte_ue_dl_t ue_dl;
+  srslte_ofdm_t fft;
+  srslte_chest_dl_t chest;
   uint32_t nframes=0;
-  uint32_t nof_trials = 0; 
-  uint32_t max_trials = 16; 
+  uint32_t nof_trials = 0;
+  uint32_t max_trials = 16;
   uint32_t sfn = 0; // system frame number
-  int n; 
+  int n;
   uint8_t bch_payload[SRSLTE_BCH_PAYLOAD_LEN];
-  int sfn_offset; 
+  int sfn_offset;
   float rssi_utra=0,rssi=0, rsrp=0, rsrq=0, snr=0;
   cf_t *ce[SRSLTE_MAX_PORTS];
   float cfo = 0;
@@ -331,7 +328,7 @@
     exit(-1);
   }
   if (prog_args.rf_gain > 0) {
-    srslte_rf_set_rx_gain(&rf, prog_args.rf_gain);      
+    srslte_rf_set_rx_gain(&rf, prog_args.rf_gain);
   } else {
     printf("Starting AGC thread...\n");
     if (srslte_rf_start_gain_thread(&rf, false)) {
@@ -340,7 +337,7 @@
     }
     srslte_rf_set_rx_gain(&rf, 50);
   }
-  
+
   sf_buffer[0] = (cf_t*) srslte_vec_malloc(3*sizeof(cf_t)*SRSLTE_SF_LEN_PRB(100));
   for (int i = 0; i < SRSLTE_MAX_CODEWORDS; i++) {
     data[i] = (uint8_t*)srslte_vec_malloc(sizeof(uint8_t) * 1500*8);
@@ -352,11 +349,11 @@
   sigprocmask(SIG_UNBLOCK, &sigset, NULL);
   signal(SIGINT, sig_int_handler);
 
-  srslte_rf_set_master_clock_rate(&rf, 30.72e6);        
+  srslte_rf_set_master_clock_rate(&rf, 30.72e6);
 
   // Supress RF messages
   srslte_rf_suppress_stdout(&rf);
-  
+
   nof_freqs = prog_args.earfcn_vector.size();
 
   get_fd_for_earfcn_vector(prog_args.earfcn_vector, channels);
@@ -385,7 +382,7 @@
   }
 
 
-  
+
   /* begin cell search loop */
   freq = -1;
   while (! go_exit) {
@@ -398,22 +395,22 @@
     srslte_rf_set_rx_freq(&rf, (double) rx_freq);
     srslte_rf_rx_wait_lo_locked(&rf);
     INFO("Set rf_freq to %.3f MHz\n", (double) rx_freq/1000000);
-    
+
     printf("[%3d/%d]: EARFCN %d Freq. %.2f MHz looking for PSS.\n", freq, nof_freqs,
                       channels[freq].id, channels[freq].fd);fflush(stdout);
-    
+
     if (SRSLTE_VERBOSE_ISINFO()) {
       printf("\n");
     }
-      
+
     bzero(found_cells, 3*sizeof(srslte_ue_cellsearch_result_t));
 
     INFO("Setting sampling frequency %.2f MHz for PSS search\n", SRSLTE_CS_SAMP_FREQ/1000000);
     srslte_rf_set_rx_srate(&rf, SRSLTE_CS_SAMP_FREQ);
     INFO("Starting receiver...\n");
     srslte_rf_start_rx_stream(&rf, false);
-    
-    n = srslte_ue_cellsearch_scan(&cs, found_cells, NULL); 
+
+    n = srslte_ue_cellsearch_scan(&cs, found_cells, NULL);
     int ret = SRSLTE_UE_MIB_NOTFOUND;
     srslte_cell_t cell;
     if (n < 0) {
@@ -422,8 +419,8 @@
     } else if (n > 0) {
       for (int i=0;i<3;i++) {
         if (found_cells[i].psr > 10.0) {
-          cell.id = found_cells[i].cell_id; 
-          cell.cp = found_cells[i].cp; 
+          cell.id = found_cells[i].cell_id;
+          cell.cp = found_cells[i].cp;
           ret = rf_mib_decoder(&rf, 1, &cell_detect_config, &cell, NULL);
           if (ret < 0) {
             fprintf(stderr, "Error decoding MIB\n");
@@ -436,40 +433,40 @@
       }
 
       if (ret == SRSLTE_UE_MIB_FOUND) {
-      printf("Found CELL ID %d. %d PRB, %d ports\n", 
-                 cell.id, 
-                 cell.nof_prb, 
+      printf("Found CELL ID %d. %d PRB, %d ports\n",
+                 cell.id,
+                 cell.nof_prb,
                  cell.nof_ports);
       }
 
       /* set receiver frequency */
       printf("Tunning receiver to %.3f MHz\n", (double ) rx_freq/1000000);
-      
+
       cell_detect_config.init_agc = (prog_args.rf_gain<0);
-      
-      uint32_t ntrial=0; 
+
+      uint32_t ntrial=0;
       const int MAX_ATTEMPTS = 1;
       do {
         ret = rf_search_and_decode_mib(&rf, 1, &cell_detect_config, prog_args.force_N_id_2, &cell, &cfo);
         if (ret < 0) {
           fprintf(stderr, "Error searching for cell\n");
-          exit(-1); 
+          exit(-1);
         } else if (ret == 0 && !go_exit) {
           printf("Cell not found after %d trials. Trying again (Press Ctrl+C to exit)\n", ntrial++);
-        }      
-      } while (ret == 0 && !go_exit && ntrial < MAX_ATTEMPTS); 
-      
+        }
+      } while (ret == 0 && !go_exit && ntrial < MAX_ATTEMPTS);
+
       if (go_exit) {
         exit(0);
       }
-      
+
       /* set sampling frequency */
-        int srate = srslte_sampling_freq_hz(cell.nof_prb);    
-        if (srate != -1) {  
-          if (srate < 10e6) {          
-            srslte_rf_set_master_clock_rate(&rf, 4*srate);        
+        int srate = srslte_sampling_freq_hz(cell.nof_prb);
+        if (srate != -1) {
+          if (srate < 10e6) {
+            srslte_rf_set_master_clock_rate(&rf, 4*srate);
           } else {
-            srslte_rf_set_master_clock_rate(&rf, srate);        
+            srslte_rf_set_master_clock_rate(&rf, srate);
           }
           printf("Setting sampling rate %.2f MHz\n", (float) srate/1000000);
           float srate_rf = srslte_rf_set_rx_srate(&rf, (double) srate);
@@ -485,10 +482,10 @@
       INFO("Stopping RF and flushing buffer...\n");
       srslte_rf_stop_rx_stream(&rf);
       srslte_rf_flush_buffer(&rf);
-      
+
       if (srslte_ue_sync_init_multi(&ue_sync, cell.nof_prb, cell.id==1000, srslte_rf_recv_wrapper, 1, (void*) &rf)) {
         fprintf(stderr, "Error initiating ue_sync\n");
-        return -1; 
+        return -1;
       }
       if (srslte_ue_sync_set_cell(&ue_sync, cell)) {
         fprintf(stderr, "Error initiating ue_sync\n");
@@ -512,7 +509,7 @@
       }
 
       /* Configure downlink receiver for the SI-RNTI since will be the only one we'll use */
-      srslte_ue_dl_set_rnti(&ue_dl, SRSLTE_SIRNTI); 
+      srslte_ue_dl_set_rnti(&ue_dl, SRSLTE_SIRNTI);
 
       /* Initialize subframe counter */
       sf_cnt = 0;
@@ -537,9 +534,9 @@
         fprintf(stderr, "Error initiating channel estimator\n");
         return -1;
       }
-      
+
       srslte_rf_start_rx_stream(&rf, false);
-      
+
       float rx_gain_offset = 0;
       printf("Begin SIB Decoding Loop");
 
@@ -547,18 +544,18 @@
       bool exit_decode_loop = false;
       //state = DECODE_MIB;
       tower_info_t tower;
-      tower.frequency = freq; 
+      tower.frequency = freq;
       tower.earfcn = channels[freq].id;
       int mib_tries = 0;
       state = DECODE_MIB;
       while ((sf_cnt < prog_args.nof_subframes || prog_args.nof_subframes == -1) && !go_exit && !exit_decode_loop) {
-        
+
 
         ret = srslte_ue_sync_zerocopy_multi(&ue_sync, sf_buffer);
         if (ret < 0) {
           fprintf(stderr, "Error calling srslte_ue_sync_work()\n");
         }
-            
+
         /* srslte_ue_sync_get_buffer returns 1 if successfully read 1 aligned subframe */
         if (ret == 1) {
           switch (state) {
@@ -574,12 +571,12 @@
                 if (n < 0) {
                   fprintf(stderr, "Error decoding UE MIB\n");
                   return -1;
-                } else if (n == SRSLTE_UE_MIB_FOUND) {   
+                } else if (n == SRSLTE_UE_MIB_FOUND) {
                   srslte_pbch_mib_unpack(bch_payload, &cell, &sfn);
                   printf("Decoded MIB. SFN: %d, offset: %d\n", sfn, sfn_offset);
                   tower.phyid = cell.id;
-                  sfn = (sfn + sfn_offset)%1024; 
-                  state = DECODE_SIB; 
+                  sfn = (sfn + sfn_offset)%1024;
+                  state = DECODE_SIB;
                 }
               }
               break;
@@ -589,16 +586,16 @@
                 n = srslte_ue_dl_decode(&ue_dl, data, 0, sfn*10+srslte_ue_sync_get_sfidx(&ue_sync), acks);
                 if (n < 0) {
                   fprintf(stderr, "Error decoding UE DL\n");fflush(stdout);
-                  exit_decode_loop = true; 
+                  exit_decode_loop = true;
                   break;
                 } else if (n == 0) {
                   printf("CFO: %+6.4f kHz, SFO: %+6.4f kHz, PDCCH-Det: %.3f\r",
-                          srslte_ue_sync_get_cfo(&ue_sync)/1000, srslte_ue_sync_get_sfo(&ue_sync)/1000, 
+                          srslte_ue_sync_get_cfo(&ue_sync)/1000, srslte_ue_sync_get_sfo(&ue_sync)/1000,
                           (float) ue_dl.nof_detected/nof_trials);
-                  nof_trials++; 
+                  nof_trials++;
                   if(nof_trials > max_trials ){
                     fprintf(stderr, "Error decoding UE DL\n");fflush(stdout);
-                    exit_decode_loop = true; 
+                    exit_decode_loop = true;
                     break;
                   }
                 } else {
@@ -638,88 +635,88 @@
                         printf("MCC=%d, MNC=%d, PID=%d, TAC=%d, CID=%d\n", tower.mcc, tower.mnc, tower.phyid, tower.tac, tower.cid);
                         if ((tower.mnc != 0) && (tower.mcc != 0)) {
                           state = MEASURE;
-                          //exit_decode_loop = true; 
+                          //exit_decode_loop = true;
                         }
                       }
                     }
                   }
                   state = MEASURE;
-                  //exit_decode_loop = true; 
+                  //exit_decode_loop = true;
                 }
               }
             break;
-            
+
           case MEASURE:
-            
+
             if (srslte_ue_sync_get_sfidx(&ue_sync) == 5) {
               /* Run FFT for all subframe data */
               srslte_ofdm_rx_sf(&fft);
-              
+
               srslte_chest_dl_estimate(&chest, sf_symbols, ce, srslte_ue_sync_get_sfidx(&ue_sync));
-                      
+
               rssi = SRSLTE_VEC_EMA(srslte_vec_avg_power_cf(sf_buffer[0],SRSLTE_SF_LEN(srslte_symbol_sz(cell.nof_prb))),rssi,0.05);
               rssi_utra = SRSLTE_VEC_EMA(srslte_chest_dl_get_rssi(&chest),rssi_utra,0.05);
               rsrq = SRSLTE_VEC_EMA(srslte_chest_dl_get_rsrq(&chest),rsrq,0.05);
-              rsrp = SRSLTE_VEC_EMA(srslte_chest_dl_get_rsrp(&chest),rsrp,0.05);      
-              snr = SRSLTE_VEC_EMA(srslte_chest_dl_get_snr(&chest),snr,0.05);      
-              
-              nframes++;          
-            } 
-            
-            
+              rsrp = SRSLTE_VEC_EMA(srslte_chest_dl_get_rsrp(&chest),rsrp,0.05);
+              snr = SRSLTE_VEC_EMA(srslte_chest_dl_get_snr(&chest),snr,0.05);
+
+              nframes++;
+            }
+
+
             if ((nframes%100) == 0 || rx_gain_offset == 0) {
               if (srslte_rf_has_rssi(&rf)) {
                 rx_gain_offset = 30+10*log10(rssi*1000)-srslte_rf_get_rssi(&rf);
               } else {
-                rx_gain_offset = srslte_rf_get_rx_gain(&rf);            
+                rx_gain_offset = srslte_rf_get_rx_gain(&rf);
               }
             }
-            
+
             // Plot and Printf
             if ((nframes%10) == 0) {
 
               printf("CFO: %+8.4f kHz, SFO: %+8.4f Hz, RSSI: %5.1f dBm, RSSI/ref-symbol: %+5.1f dBm, "
                     "RSRP: %+5.1f dBm, RSRQ: %5.1f dB, SNR: %5.1f dB\r",
-                    srslte_ue_sync_get_cfo(&ue_sync)/1000, srslte_ue_sync_get_sfo(&ue_sync), 
-                    10*log10(rssi*1000) - rx_gain_offset,                        
-                    10*log10(rssi_utra*1000)- rx_gain_offset, 
-                    10*log10(rsrp*1000) - rx_gain_offset, 
-                    10*log10(rsrq), 10*log10(snr));                
+                    srslte_ue_sync_get_cfo(&ue_sync)/1000, srslte_ue_sync_get_sfo(&ue_sync),
+                    10*log10(rssi*1000) - rx_gain_offset,
+                    10*log10(rssi_utra*1000)- rx_gain_offset,
+                    10*log10(rsrp*1000) - rx_gain_offset,
+                    10*log10(rsrq), 10*log10(snr));
               if (srslte_verbose != SRSLTE_VERBOSE_NONE) {
                 printf("\n");
               }
               if (srslte_rf_has_rssi(&rf)) {
                 printf("rrsi is %f", rssi);
                 tower.rssi = 10*log10(rssi*1000) - rx_gain_offset;
-                // If you know of a better way to test that it's a real number (not NaN or ∞,) I'd like to hear it. 
+                // If you know of a better way to test that it's a real number (not NaN or ∞,) I'd like to hear it.
                 if (tower.rssi > -200 && tower.rssi < 200) {
                   tower.cfo = srslte_ue_sync_get_cfo(&ue_sync)/1000;
                   std::thread thread_socket (write_sib1_data, tower);
                   thread_socket.detach();
-                  exit_decode_loop = true; 
+                  exit_decode_loop = true;
                 }
               }
             }
           }
           if (srslte_ue_sync_get_sfidx(&ue_sync) == 9) {
-            sfn++; 
+            sfn++;
             if (sfn == 1024) {
-              sfn = 0; 
+              sfn = 0;
             }
           }
         } else if (ret == 0) {
-          printf("Finding PSS... Peak: %8.1f, FrameCnt: %d, State: %d\r", 
-            srslte_sync_get_peak_value(&ue_sync.sfind), 
-            ue_sync.frame_total_cnt, ue_sync.state);      
+          printf("Finding PSS... Peak: %8.1f, FrameCnt: %d, State: %d\r",
+            srslte_sync_get_peak_value(&ue_sync.sfind),
+            ue_sync.frame_total_cnt, ue_sync.state);
         }
-        
-        sf_cnt++;                  
+
+        sf_cnt++;
         if (exit_decode_loop){
           sf_cnt = 0;
           break;
         }
       } // Decoding Loop
-    } // if found cell 
+    } // if found cell
     //if (freq == nof_freqs) {
     //  freq = -1; //continue loop at the beginning
     //}
