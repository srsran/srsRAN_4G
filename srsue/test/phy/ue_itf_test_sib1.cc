--- conflicted
+++ resolved
@@ -205,13 +205,8 @@
       
       total_pkts++;       
     }
-<<<<<<< HEAD
     usleep_scaled(30000);    
-    if (bch_decoded && my_phy.sync_status() && total_pkts > 0) {
-=======
-    usleep(30000);    
     if (bch_decoded && my_phy.cell_is_camping() && total_pkts > 0) {
->>>>>>> 50742195
       if (srslte_verbose == SRSLTE_VERBOSE_NONE && srsapps_verbose == 0) {
         float gain = prog_args.rf_gain; 
         if (gain < 0) {
