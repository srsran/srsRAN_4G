--- conflicted
+++ resolved
@@ -130,12 +130,7 @@
   return 0;
 };
 
-<<<<<<< HEAD
-/* Cell search and selection procedures */
-phy_interface_rrc_lte::cell_search_ret_t lte_ttcn3_phy::cell_search(phy_cell_t* found_cell)
-=======
 void lte_ttcn3_phy::select_pcell()
->>>>>>> 3a813ff0
 {
   // select strongest cell as PCell
   float max_power = -145;
