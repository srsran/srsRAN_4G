/**
 *
 * \section COPYRIGHT
 *
 * Copyright 2013-2015 Software Radio Systems Limited
 *
 * \section LICENSE
 *
 * This file is part of the srsUE library.
 *
 * srsUE is free software: you can redistribute it and/or modify
 * it under the terms of the GNU Affero General Public License as
 * published by the Free Software Foundation, either version 3 of
 * the License, or (at your option) any later version.
 *
 * srsUE is distributed in the hope that it will be useful,
 * but WITHOUT ANY WARRANTY; without even the implied warranty of
 * MERCHANTABILITY or FITNESS FOR A PARTICULAR PURPOSE.  See the
 * GNU Affero General Public License for more details.
 *
 * A copy of the GNU Affero General Public License can be found in
 * the LICENSE file in the top-level directory of this distribution
 * and at http://www.gnu.org/licenses/.
 *
 */

#include "srsue/hdr/ue.h"
#include "srslte/srslte.h"
#include <pthread.h>
#include <iostream>
#include <string>
#include <sstream>
#include <algorithm>
#include <iterator>
#include <sstream>

using namespace srslte;

namespace srsue{

ue::ue()
    :started(false), mac_log()
{
  usim = NULL;
  logger = NULL;
  args = NULL;
}

ue::~ue()
{
  for (uint32_t i = 0; i < phy_log.size(); i++) {
    if (phy_log[i]) {
      delete(phy_log[i]);
    }
  }
  if (usim) {
    delete usim;
  }
}

bool ue::init(all_args_t *args_) {
  args = args_;

  int nof_phy_threads = args->expert.phy.nof_phy_threads;
  if (nof_phy_threads > 3) {
    nof_phy_threads = 3;
  }

  if (!args->log.filename.compare("stdout")) {
    logger = &logger_stdout;
  } else {
    logger_file.init(args->log.filename, args->log.file_max_size);
    logger_file.log("\n\n");
    logger_file.log(get_build_string().c_str());
    logger = &logger_file;
  }

  rf_log.init("RF  ", logger);
  // Create array of pointers to phy_logs
  for (int i=0;i<nof_phy_threads;i++) {
    srslte::log_filter *mylog = new srslte::log_filter;
    char tmp[16];
    sprintf(tmp, "PHY%d",i);
    mylog->init(tmp, logger, true);
    phy_log.push_back(mylog);
  }

  mac_log.init("MAC ", logger, true);
  rlc_log.init("RLC ", logger);
  pdcp_log.init("PDCP", logger);
  rrc_log.init("RRC ", logger);
  nas_log.init("NAS ", logger);
  gw_log.init("GW  ", logger);
  usim_log.init("USIM", logger);

  pool_log.init("POOL", logger);
  pool_log.set_level(srslte::LOG_LEVEL_ERROR);
  byte_buffer_pool::get_instance()->set_log(&pool_log);

  // Init logs
  rf_log.set_level(srslte::LOG_LEVEL_INFO);
  rf_log.info("Starting UE\n");
  for (int i=0;i<nof_phy_threads;i++) {
    ((srslte::log_filter*) phy_log[i])->set_level(level(args->log.phy_level));
  }
  
  /* here we add a log layer to handle logging from the phy library*/
  if (level(args->log.phy_lib_level) != LOG_LEVEL_NONE) {
    srslte::log_filter *lib_log = new srslte::log_filter;
    char tmp[16];
    sprintf(tmp, "PHY_LIB");
    lib_log->init(tmp, logger, true);
    phy_log.push_back(lib_log);
    ((srslte::log_filter*) phy_log[nof_phy_threads])->set_level(level(args->log.phy_lib_level));
  } else {
    phy_log.push_back(NULL);
  }

  
  mac_log.set_level(level(args->log.mac_level));
  rlc_log.set_level(level(args->log.rlc_level));
  pdcp_log.set_level(level(args->log.pdcp_level));
  rrc_log.set_level(level(args->log.rrc_level));
  nas_log.set_level(level(args->log.nas_level));
  gw_log.set_level(level(args->log.gw_level));
  usim_log.set_level(level(args->log.usim_level));

  for (int i=0;i<nof_phy_threads + 1;i++) {
    if (phy_log[i]) {
      ((srslte::log_filter*) phy_log[i])->set_hex_limit(args->log.phy_hex_limit);
    }
  }
  mac_log.set_hex_limit(args->log.mac_hex_limit);
  rlc_log.set_hex_limit(args->log.rlc_hex_limit);
  pdcp_log.set_hex_limit(args->log.pdcp_hex_limit);
  rrc_log.set_hex_limit(args->log.rrc_hex_limit);
  nas_log.set_hex_limit(args->log.nas_hex_limit);
  gw_log.set_hex_limit(args->log.gw_hex_limit);
  usim_log.set_hex_limit(args->log.usim_hex_limit);

  // Set up pcap and trace
  if(args->pcap.enable) {
    mac_pcap.open(args->pcap.filename.c_str());
    mac.start_pcap(&mac_pcap);
  }
  if(args->pcap.nas_enable) {
    nas_pcap.open(args->pcap.nas_filename.c_str());
    nas.start_pcap(&nas_pcap);
  }
  if(args->trace.enable) {
    phy.start_trace();
    radio.start_trace();
  }

  // populate EARFCN list
  std::vector<uint32_t> earfcn_list;
  if (!args->rf.dl_earfcn.empty()) {
    std::stringstream ss(args->rf.dl_earfcn);
    int idx = 0;
    while (ss.good()) {
      std::string substr;
      getline(ss, substr, ',');
      const int earfcn               = atoi(substr.c_str());
      args->rrc.supported_bands[idx] = srslte_band_get_band(earfcn);
      args->rrc.nof_supported_bands  = ++idx;
      earfcn_list.push_back(earfcn);
    }
  } else {
    printf("Error: dl_earfcn list is empty\n");
    return false;
  }

  // Init layers

  // Init USIM first to allow early exit in case reader couldn't be found
  usim = usim_base::get_instance(&args->usim, &usim_log);
  if (usim->init(&args->usim, &usim_log)) {
    usim_log.console("Failed to initialize USIM.\n");
    return false;
  }

  // PHY inits in background, start before radio
  args->expert.phy.nof_rx_ant = args->rf.nof_rx_ant;
  phy.init(&radio, &mac, &rrc, phy_log, &args->expert.phy);

  /* Start Radio */
  char *dev_name = NULL;
  if (args->rf.device_name.compare("auto")) {
    dev_name = (char*) args->rf.device_name.c_str();
  }
  
  char *dev_args = NULL;
  if (args->rf.device_args.compare("auto")) {
    dev_args = (char*) args->rf.device_args.c_str();
  }
  
  printf("Opening RF device with %d RX antennas...\n", args->rf.nof_rx_ant);
  if(!radio.init_multi(args->rf.nof_rx_ant, dev_args, dev_name)) {
    printf("Failed to find device %s with args %s\n",
           args->rf.device_name.c_str(), args->rf.device_args.c_str());
    return false;
  }    
  
  // Set RF options
  if (args->rf.time_adv_nsamples.compare("auto")) {
    int t = atoi(args->rf.time_adv_nsamples.c_str());
    radio.set_tx_adv(abs(t));
    radio.set_tx_adv_neg(t<0);
  }
  if (args->rf.burst_preamble.compare("auto")) {
    radio.set_burst_preamble(atof(args->rf.burst_preamble.c_str()));    
  }
  if (args->rf.continuous_tx.compare("auto")) {
    printf("set continuous %s\n", args->rf.continuous_tx.c_str());
    radio.set_continuous_tx(args->rf.continuous_tx.compare("yes")?false:true);
  }

  // Set PHY options
  if (args->rf.tx_gain > 0) {
    args->expert.phy.ul_pwr_ctrl_en = false; 
  } else {
    args->expert.phy.ul_pwr_ctrl_en = true; 
  }

  if (args->rf.rx_gain < 0) {
    radio.start_agc(false);    
  } else {
    radio.set_rx_gain(args->rf.rx_gain);
  }
  if (args->rf.tx_gain > 0) {
    radio.set_tx_gain(args->rf.tx_gain);    
  } else {
    radio.set_tx_gain(args->rf.rx_gain);
    std::cout << std::endl << 
                "Warning: TX gain was not set. " << 
                "Using open-loop power control (not working properly)" << std::endl << std::endl; 
  }

  radio.register_error_handler(rf_msg);
  radio.set_freq_offset(args->rf.freq_offset);

  mac.init(&phy, &rlc, &rrc, &mac_log);
  rlc.init(&pdcp, &rrc, this, &rlc_log, &mac, 0 /* RB_ID_SRB0 */);
  pdcp.init(&rlc, &rrc, &gw, &pdcp_log, 0 /* RB_ID_SRB0 */, SECURITY_DIRECTION_UPLINK);

  srslte_nas_config_t nas_cfg(1, args->nas.apn_name, args->nas.apn_protocol, args->nas.apn_user, args->nas.apn_pass, args->nas.force_imsi_attach); /* RB_ID_SRB1 */
  nas.init(usim, &rrc, &gw, &nas_log, nas_cfg);
  gw.init(&pdcp, &nas, &gw_log, 3 /* RB_ID_DRB1 */);
  gw.set_netmask(args->expert.ip_netmask);
  gw.set_tundevname(args->expert.ip_devname);
<<<<<<< HEAD
  
  // Get current band from provided EARFCN
  // args->rrc.supported_bands[0] = srslte_band_get_band(args->rf.dl_earfcn);
  // args->rrc.nof_supported_bands = 1;
=======

>>>>>>> 5c088d75
  args->rrc.ue_category = atoi(args->ue_category_str.c_str());

  // set args and initialize RRC
  rrc.init(&phy, &mac, &rlc, &pdcp, &nas, usim, &gw, &mac, &rrc_log);
  rrc.set_args(args->rrc);

<<<<<<< HEAD
  // Currently EARFCN list is set to only one frequency as indicated in ue.conf
  std::vector<uint32_t> earfcn_list;
  std::stringstream ss;
  ss << args->rf.dl_earfcn;
  while(ss.good())
  {
      std::string substr;
      getline(ss, substr, ',');
      earfcn_list.push_back(atoi(substr.c_str()));
  }
=======
>>>>>>> 5c088d75
  phy.set_earfcn(earfcn_list);

  if (args->rf.dl_freq > 0 && args->rf.ul_freq > 0) {
    phy.force_freq(args->rf.dl_freq, args->rf.ul_freq);
  }

  printf("Waiting PHY to initialize...\n");
  phy.wait_initialize();

  // Enable AGC once PHY is initialized
  if (args->rf.rx_gain < 0) {
    phy.set_agc_enable(true);
  }

  printf("...\n");

  started = true;
  return true;
}

void ue::pregenerate_signals(bool enable)
{
  phy.enable_pregen_signals(enable);
}

void ue::stop()
{
  if(started)
  {
    usim->stop();
    nas.stop();
    rrc.stop();
    
    // Caution here order of stop is very important to avoid locks

    
    // Stop RLC and PDCP before GW to avoid locking on queue
    rlc.stop();
    pdcp.stop();
    gw.stop();

    // PHY must be stopped before radio otherwise it will lock on rf_recv()
    mac.stop();
    phy.stop();
    radio.stop();
    
    usleep(1e5);
    if(args->pcap.enable) {
       mac_pcap.close();
    }
    if(args->pcap.nas_enable) {
       nas_pcap.close();
    }
    if(args->trace.enable) {
      phy.write_trace(args->trace.phy_filename);
      radio.write_trace(args->trace.radio_filename);
    }
    started = false;
  }
}

bool ue::switch_on() {
  return nas.attach_request();
}

bool ue::switch_off() {
  // generate detach request
  nas.detach_request();

  // wait for max. 5s for it to be sent (according to TS 24.301 Sec 25.5.2.2)
  const uint32_t RB_ID_SRB1 = 1;
  int cnt = 0, timeout = 5;
  while (rlc.has_data(RB_ID_SRB1) && ++cnt <= timeout) {
    sleep(1);
  }
  bool detach_sent = true;
  if (rlc.has_data(RB_ID_SRB1)) {
    nas_log.warning("Detach couldn't be sent after %ds.\n", timeout);
    detach_sent = false;
  }

  return detach_sent;
}

bool ue::is_attached()
{
  return rrc.is_connected();
}

void ue::start_plot() {
  phy.start_plot();
}

void ue::print_pool() {
  byte_buffer_pool::get_instance()->print_all_buffers();
}

bool ue::get_metrics(ue_metrics_t &m)
{
  bzero(&m, sizeof(ue_metrics_t));
  m.rf = rf_metrics;
  bzero(&rf_metrics, sizeof(rf_metrics_t));
  rf_metrics.rf_error = false; // Reset error flag

  if(EMM_STATE_REGISTERED == nas.get_state()) {
    if(RRC_STATE_CONNECTED == rrc.get_state()) {
      phy.get_metrics(m.phy);
      mac.get_metrics(m.mac);
      rlc.get_metrics(m.rlc);
      gw.get_metrics(m.gw);
      return true;
    }
  }
  return false;
}


void ue::radio_overflow() {
  phy.radio_overflow();
}
void ue::print_mbms()
{
  rrc.print_mbms();
}

bool ue::mbms_service_start(uint32_t serv, uint32_t port)
{
  return rrc.mbms_service_start(serv, port);
}

void ue::rf_msg(srslte_rf_error_t error)
{
  ue_base *ue = ue_base::get_instance(LTE);
  ue->handle_rf_msg(error);
  if (error.type == srslte_rf_error_t::SRSLTE_RF_ERROR_OVERFLOW) {
    ue->radio_overflow();
  } else
  if (error.type == srslte_rf_error_t::SRSLTE_RF_ERROR_RX) {
    ue->stop();
    ue->cleanup();
    exit(-1);
  }
}

} // namespace srsue<|MERGE_RESOLUTION|>--- conflicted
+++ resolved
@@ -248,21 +248,12 @@
   gw.init(&pdcp, &nas, &gw_log, 3 /* RB_ID_DRB1 */);
   gw.set_netmask(args->expert.ip_netmask);
   gw.set_tundevname(args->expert.ip_devname);
-<<<<<<< HEAD
-  
-  // Get current band from provided EARFCN
-  // args->rrc.supported_bands[0] = srslte_band_get_band(args->rf.dl_earfcn);
-  // args->rrc.nof_supported_bands = 1;
-=======
-
->>>>>>> 5c088d75
   args->rrc.ue_category = atoi(args->ue_category_str.c_str());
 
   // set args and initialize RRC
   rrc.init(&phy, &mac, &rlc, &pdcp, &nas, usim, &gw, &mac, &rrc_log);
   rrc.set_args(args->rrc);
 
-<<<<<<< HEAD
   // Currently EARFCN list is set to only one frequency as indicated in ue.conf
   std::vector<uint32_t> earfcn_list;
   std::stringstream ss;
@@ -273,8 +264,6 @@
       getline(ss, substr, ',');
       earfcn_list.push_back(atoi(substr.c_str()));
   }
-=======
->>>>>>> 5c088d75
   phy.set_earfcn(earfcn_list);
 
   if (args->rf.dl_freq > 0 && args->rf.ul_freq > 0) {
