#
# Copyright 2013-2017 Software Radio Systems Limited
#
# This file is part of srsLTE
#
# srsLTE is free software: you can redistribute it and/or modify
# it under the terms of the GNU Affero General Public License as
# published by the Free Software Foundation, either version 3 of
# the License, or (at your option) any later version.
#
# srsLTE is distributed in the hope that it will be useful,
# but WITHOUT ANY WARRANTY; without even the implied warranty of
# MERCHANTABILITY or FITNESS FOR A PARTICULAR PURPOSE.  See the
# GNU Affero General Public License for more details.
#
# A copy of the GNU Affero General Public License can be found in
# the LICENSE file in the top-level directory of this distribution
# and at http://www.gnu.org/licenses/.
#

add_subdirectory(phy)
add_subdirectory(mac)
add_subdirectory(upper)

# Link libstdc++ and libgcc
if(BUILD_STATIC)
  set(CMAKE_EXE_LINKER_FLAGS "${CMAKE_EXE_LINKER_FLAGS} -static-libstdc++ -static-libgcc")
endif(BUILD_STATIC)

if (RPATH)
  set(CMAKE_BUILD_WITH_INSTALL_RPATH TRUE)
endif (RPATH)

add_executable(srsue main.cc ue_base.cc ue.cc metrics_stdout.cc metrics_csv.cc)
target_link_libraries(srsue   srsue_mac
                              srsue_phy
                              srsue_upper
                              srslte_common
                              srslte_phy
                              srslte_upper
                              srslte_radio
<<<<<<< HEAD
                              sqlite3
=======
                              rrc_asn1
>>>>>>> 5c088d75
                              ${CMAKE_THREAD_LIBS_INIT}
                              ${Boost_LIBRARIES})

if (RPATH)
  set_target_properties(srsue PROPERTIES INSTALL_RPATH ".")
endif (RPATH)

install(TARGETS srsue DESTINATION ${RUNTIME_DIR})

########################################################################
# Option to run command after build (useful for remote builds)
########################################################################
if (NOT ${BUILDUE_CMD} STREQUAL "")
  message(STATUS "Added custom post-build-UE command: ${BUILDUE_CMD}")
  add_custom_command(TARGET srsue POST_BUILD COMMAND ${BUILDUE_CMD})
else(NOT ${BUILDUE_CMD} STREQUAL "")
  message(STATUS "No post-build-UE command defined")
endif (NOT ${BUILDUE_CMD} STREQUAL "")

install(TARGETS srsue DESTINATION ${RUNTIME_DIR})<|MERGE_RESOLUTION|>--- conflicted
+++ resolved
@@ -39,11 +39,7 @@
                               srslte_phy
                               srslte_upper
                               srslte_radio
-<<<<<<< HEAD
-                              sqlite3
-=======
                               rrc_asn1
->>>>>>> 5c088d75
                               ${CMAKE_THREAD_LIBS_INIT}
                               ${Boost_LIBRARIES})
 
