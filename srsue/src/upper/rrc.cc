--- conflicted
+++ resolved
@@ -302,9 +302,6 @@
       default:
         break;
     }
-<<<<<<< HEAD
-    usleep_scaled(1000);
-=======
     if (state == RRC_STATE_CONNECTED || RRC_STATE_IDLE) {
       cell_clean_cnt++;
       if (cell_clean_cnt==1000) {
@@ -312,8 +309,7 @@
         cell_clean_cnt = 0;
       }
     }
-    usleep(1000);
->>>>>>> 2351ced9
+    usleep_scaled(1000);
   }
 }
 
@@ -655,23 +651,6 @@
     }
   }
 
-<<<<<<< HEAD
-    if (!serving_cell->has_valid_sib1) {
-      si_acquire_state = SI_ACQUIRE_SIB1;
-    } else if (state == RRC_STATE_PLMN_SELECTION) {
-      for (uint32_t j = 0; j < serving_cell->sib1.N_plmn_ids; j++) {
-        nas->plmn_found(serving_cell->sib1.plmn_id[j].id, serving_cell->sib1.tracking_area_code);
-      }
-      usleep_scaled(5000);
-      phy->cell_search_next();
-    }
-  } else {
-    // add to list of known cells and set current_cell
-    if (!add_neighbour_cell(earfcn, phy_cell, rsrp)) {
-      rrc_log->info("No more space for neighbour cells (detected cell RSRP=%.1f dBm worse than current %d neighbours)\n", 
-                    rsrp, NOF_NEIGHBOUR_CELLS);
-      usleep_scaled(5000);
-=======
   pthread_mutex_unlock(&mutex);
 
   if (state == RRC_STATE_PLMN_SELECTION && serving_cell->has_sib1()) {
@@ -681,7 +660,6 @@
     }
     // If any of the PLMNs in this cell is selected, search next cell
     if (!ret) {
->>>>>>> 2351ced9
       phy->cell_search_next();
     }
   } else if (state < RRC_STATE_CONNECTING) {
