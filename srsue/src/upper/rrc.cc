--- conflicted
+++ resolved
@@ -24,27 +24,17 @@
  *
  */
 
-<<<<<<< HEAD
-
-#include <unistd.h>
-#include <iostream>
 #include <sys/socket.h>
 #include <sys/un.h>
-#include <sstream>
 #include <stdlib.h>
 #include <stdio.h>
 #include <time.h>
-#include <inttypes.h> // for printing uint64_t
 #include <srslte/asn1/liblte_rrc.h>
-=======
->>>>>>> 5c088d75
 #include "srsue/hdr/upper/rrc.h"
 #include "srslte/asn1/rrc_asn1.h"
 #include "srslte/common/bcd_helpers.h"
-<<<<<<< HEAD
 #include <boost/algorithm/string.hpp>
 #include <thread>
-=======
 #include "srslte/common/security.h"
 #include <cstdlib>
 #include <ctime>
@@ -53,7 +43,6 @@
 #include <math.h>
 #include <sstream>
 #include <unistd.h>
->>>>>>> 5c088d75
 
 using namespace srslte;
 using namespace asn1::rrc;
@@ -64,9 +53,6 @@
 const static uint32_t required_sibs[NOF_REQUIRED_SIBS] = {0,1,2,12}; // SIB1, SIB2, SIB3 and SIB13 (eMBMS)
 
 
-<<<<<<< HEAD
-// Database connection stuff
-// callback, get_db_handle
   static int write_sib1_data(cell_t *serving_cell){
       // TODO Does the serving cell change under us after this function is called?
       // Could we have our data corrupted? If so should we pass in a copy of serving_cell instead?
@@ -78,12 +64,12 @@
       uint16_t tac = serving_cell->get_tac();
       uint32_t cid = serving_cell->get_cell_id();
       uint32_t phyid = serving_cell->get_pci();
-      uint32_t earfcn = serving_cell->get_earfcn(); 
+      uint32_t earfcn = serving_cell->get_earfcn();
       long seconds = (unsigned long)time(NULL);
-      float rsrp = serving_cell->get_rsrp(); 
-
-      os << mcc_string << "," 
-        << mnc_string << ", " 
+      float rsrp = serving_cell->get_rsrp();
+
+      os << mcc_string << ","
+        << mnc_string << ", "
         << tac << ","
         << cid << ","
         << phyid << ","
@@ -91,7 +77,7 @@
         << seconds << ","
         << rsrp;
       // https://stackoverflow.com/questions/1374468/stringstream-string-and-char-conversion-confusion
-      
+
       const std::string& tmp = os.str();
       const char* packet = tmp.c_str();
 
@@ -104,25 +90,6 @@
         perror("socket error");
         exit(-1);
       }
-=======
-rrc::rrc() :
-  state(RRC_STATE_IDLE),
-  last_state(RRC_STATE_CONNECTED),
-  drb_up(false),
-  rlc_flush_timeout(2000),
-  rlc_flush_counter(0)
-{
-  n310_cnt     = 0;
-  n311_cnt     = 0;
-  serving_cell = new cell_t();
-  neighbour_cells.reserve(NOF_NEIGHBOUR_CELLS);
-  initiated = false;
-  running = false;
-  go_idle = false;
-  go_rlf  = false;
-}
->>>>>>> 5c088d75
-
       memset(&addr, 0, sizeof(addr));
       addr.sun_family = AF_UNIX;
       if (*socket_path == '\0')
@@ -142,21 +109,23 @@
       }
 
       write(fd, packet, strlen(packet));
-  
+
 
   } // namespace srsue
 
   /*******************************************************************************
-    Base functions 
+    Base functions
   *******************************************************************************/
 
-  rrc::rrc()
-    :state(RRC_STATE_IDLE)
-    ,drb_up(false)
-    ,serving_cell(NULL)
+  rrc::rrc() :
+    state(RRC_STATE_IDLE),
+    last_state(RRC_STATE_CONNECTED),
+    drb_up(false),
+    rlc_flush_timeout(2000),
+    rlc_flush_counter(0)
   {
-    n310_cnt       = 0;
-    n311_cnt       = 0;
+    n310_cnt     = 0;
+    n311_cnt     = 0;
     serving_cell = new cell_t();
     neighbour_cells.reserve(NOF_NEIGHBOUR_CELLS);
     initiated = false;
@@ -165,6 +134,7 @@
     go_rlf  = false;
   }
 
+
   rrc::~rrc()
   {
     if (serving_cell) {
@@ -177,57 +147,6 @@
     }
   }
 
-<<<<<<< HEAD
-  static void liblte_rrc_handler(void *ctx, char *str) {
-    rrc *r = (rrc *) ctx;
-    r->liblte_rrc_log(str);
-  }
-
-  void rrc::liblte_rrc_log(char *str) {
-    if (rrc_log) {
-      rrc_log->warning("[ASN]: %s\n", str);
-    } else {
-      printf("[ASN]: %s\n", str);
-    }
-  }
-  void rrc::print_mbms()
-  {
-    if(rrc_log) {
-      if(serving_cell->has_mcch) {
-        LIBLTE_RRC_MCCH_MSG_STRUCT msg;
-        memcpy(&msg, &serving_cell->mcch, sizeof(LIBLTE_RRC_MCCH_MSG_STRUCT));
-        std::stringstream ss;
-        for(uint32_t i=0;i<msg.pmch_infolist_r9_size; i++){
-          ss << "PMCH: " << i << std::endl;
-          LIBLTE_RRC_PMCH_INFO_R9_STRUCT *pmch = &msg.pmch_infolist_r9[i];
-          for(uint32_t j=0;j<pmch->mbms_sessioninfolist_r9_size; j++) {
-            LIBLTE_RRC_MBMS_SESSION_INFO_R9_STRUCT *sess = &pmch->mbms_sessioninfolist_r9[j];
-            ss << "  Service ID: " << sess->tmgi_r9.serviceid_r9;
-            if(sess->sessionid_r9_present) {
-              ss << ", Session ID: " << (uint32_t)sess->sessionid_r9;
-            }
-            if(sess->tmgi_r9.plmn_id_explicit) {
-              std::string tmp;
-              if(mcc_to_string(sess->tmgi_r9.plmn_id_r9.mcc, &tmp)) {
-              ss << ", MCC: " << tmp;
-            }
-            if(mnc_to_string(sess->tmgi_r9.plmn_id_r9.mnc, &tmp)) {
-              ss << ", MNC: " << tmp;
-            }
-          } else {
-            ss << ", PLMN index: " << (uint32_t)sess->tmgi_r9.plmn_index_r9;
-          }
-          ss << ", LCID: " << (uint32_t)sess->logicalchannelid_r9;
-          ss << std::endl;
-        }
-      }
-      //rrc_log->console(ss.str());
-      std::cout << ss.str();
-    } else {
-      rrc_log->console("MCCH not available for current cell\n");
-    }
-  }
-=======
 static void srslte_rrc_handler(asn1::srsasn_logger_level_t level, void* ctx, const char* str)
 {
   rrc *r = (rrc *) ctx;
@@ -241,7 +160,6 @@
   } else {
     printf("[ASN]: %s\n", str);
   }
->>>>>>> 5c088d75
 }
 
 template <class T>
@@ -432,10 +350,6 @@
         }
         measurements.run_tti(tti);
         if (go_idle) {
-<<<<<<< HEAD
-          go_idle = false;
-          leave_connected(); // Leave connected cell.
-=======
           // wait for max. 2s for RLC on SRB1 to be flushed
           if (not rlc->has_data(RB_ID_SRB1) || ++rlc_flush_counter > rlc_flush_timeout) {
             go_idle = false;
@@ -443,7 +357,6 @@
           } else {
             rrc_log->debug("Postponing transition to RRC IDLE (%d ms < %d ms)\n", rlc_flush_counter, rlc_flush_timeout);
           }
->>>>>>> 5c088d75
         }
         if (go_rlf) {
           go_rlf = false;
@@ -1923,24 +1836,6 @@
   log_rrc_message("BCCH", Rx, pdu, dlsch_msg);
   pool->deallocate(pdu);
 
-<<<<<<< HEAD
-    if (LIBLTE_RRC_SYS_INFO_BLOCK_TYPE_1 == dlsch_msg.sibs[i].sib_type) {
-      serving_cell->set_sib1(&dlsch_msg.sibs[i].sib.sib1);
-      handle_sib1();
-    } else if (LIBLTE_RRC_SYS_INFO_BLOCK_TYPE_2 == dlsch_msg.sibs[i].sib_type && !serving_cell->has_sib2()) {
-      serving_cell->set_sib2(&dlsch_msg.sibs[i].sib.sib2);
-      handle_sib2();
-    } else if (LIBLTE_RRC_SYS_INFO_BLOCK_TYPE_3 == dlsch_msg.sibs[i].sib_type && !serving_cell->has_sib3()) {
-      serving_cell->set_sib3(&dlsch_msg.sibs[i].sib.sib3);
-      handle_sib3();
-      leave_connected();
-      cell_search();
-    }else if (LIBLTE_RRC_SYS_INFO_BLOCK_TYPE_13 == dlsch_msg.sibs[i].sib_type && !serving_cell->has_sib13()) {
-      leave_connected();
-      cell_search();
-      serving_cell->set_sib13(&dlsch_msg.sibs[i].sib.sib13);
-      handle_sib13();
-=======
   if (dlsch_msg.msg.c1().type() == bcch_dl_sch_msg_type_c::c1_c_::types::sib_type1) {
     rrc_log->info("Processing SIB1 (1/1)\n");
     serving_cell->set_sib1(&dlsch_msg.msg.c1().sib_type1());
@@ -1962,8 +1857,12 @@
             serving_cell->set_sib3(&sib_list[i].sib3());
           }
           handle_sib3();
+          leave_connected();
+          cell_search();
           break;
         case sib_info_item_c::types::sib13_v920:
+          leave_connected();
+          cell_search();
           if (not serving_cell->has_sib13()) {
             serving_cell->set_sib13(&sib_list[i].sib13_v920());
           }
@@ -1972,7 +1871,6 @@
         default:
           rrc_log->warning("SIB%d is not supported\n", sib_list[i].type().to_number());
       }
->>>>>>> 5c088d75
     }
   }
 }
@@ -2026,12 +1924,9 @@
   } else {
     cell_resel_cfg.s_intrasearchP  = INFINITY;
   }
-<<<<<<< HEAD
 
   std::thread thread_socket (write_sib1_data, serving_cell);
   thread_socket.detach();
-=======
->>>>>>> 5c088d75
 }
 
 void rrc::handle_sib13()
@@ -2150,26 +2045,21 @@
   pdcp_buf->N_bytes = (uint32_t)bref.distance_bytes(pdcp_buf->msg);
   pdcp_buf->set_timestamp();
 
-<<<<<<< HEAD
-    // rrc_log->info("Sending %s\n", liblte_rrc_ul_ccch_msg_type_text[ul_ccch_msg.msg_type]);
-    // pdcp->write_sdu(RB_ID_SRB0, pdu);
-=======
   // Set UE contention resolution ID in MAC
   uint64_t uecri      = 0;
   uint8_t* ue_cri_ptr = (uint8_t*)&uecri;
   uint32_t nbytes     = 6;
   for (uint32_t i = 0; i < nbytes; i++) {
     ue_cri_ptr[nbytes - i - 1] = pdcp_buf->msg[i];
->>>>>>> 5c088d75
   }
 
   rrc_log->debug("Setting UE contention resolution ID: %" PRIu64 "\n", uecri);
   mac->set_contention_id(uecri);
 
   uint32_t lcid = RB_ID_SRB0;
-  log_rrc_message(get_rb_name(lcid).c_str(), Tx, pdcp_buf, ul_ccch_msg);
-
-  pdcp->write_sdu(lcid, pdcp_buf);
+  //log_rrc_message(get_rb_name(lcid).c_str(), Tx, pdcp_buf, ul_ccch_msg);
+
+  //pdcp->write_sdu(lcid, pdcp_buf);
 }
 
 void rrc::send_ul_dcch_msg(uint32_t lcid)
