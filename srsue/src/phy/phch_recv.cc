--- conflicted
+++ resolved
@@ -740,152 +740,8 @@
   // Reset ue_sync and set CFO/gain from search procedure
   srslte_ue_sync_reset(&ue_sync);
 
-<<<<<<< HEAD
-  cell_is_set = true;
-
-  return cell_is_set;
-}
-
-void phch_recv::set_earfcn(std::vector<uint32_t> earfcn) {
-  this->earfcn = earfcn;
-}
-
-void phch_recv::force_freq(float dl_freq, float ul_freq) {
-  this->dl_freq = dl_freq;
-  this->ul_freq = ul_freq;
-}
-
-void phch_recv::reset_sync() {
-
-  Info("SYNC:  Reset. Going to Cell Select\n");
-  sfn_p.reset();
-  search_p.reset();
-  measure_p.reset();
-  srslte_ue_sync_reset(&ue_sync);
-  phy_state = CELL_SELECT;
-}
-
-void phch_recv::cell_search_inc()
-{
-  cur_earfcn_index++;
-  if (cur_earfcn_index >= 0) {
-    if (cur_earfcn_index >= (int) earfcn.size()) {
-      Info("SYNC:  Cell Search finished. Going to IDLE\n");
-      cur_earfcn_index = 0;
-      phy_state = IDLE;
-      rrc->earfcn_end();
-    } else {
-      Info("SYNC:  Cell Search idx %d/%zu\n", cur_earfcn_index, earfcn.size());
-      if (current_earfcn != earfcn[cur_earfcn_index]) {
-        current_earfcn = earfcn[cur_earfcn_index];
-        set_frequency();
-      }
-      phy_state = CELL_SEARCH;
-    }
-  }
-}
-
-void phch_recv::cell_search_next(bool reset) {
-  if (reset) {
-    cur_earfcn_index = -1;
-  }
-  cell_search_inc();
-}
-
-void phch_recv::cell_search_start() {
-  if (phy_state == CELL_CAMP) {
-    Warning("SYNC:  Can't start cell search procedure while camping on cell\n");
-  } else {
-    if (earfcn.size() > 0) {
-      Info("SYNC:  Starting Cell Search procedure in %zu EARFCNs...\n", earfcn.size());
-      cell_search_next(true);
-    } else {
-      Info("SYNC:  Empty EARFCN list. Stopping cell search...\n");
-      log_h->console("Empty EARFCN list. Stopping cell search...\n");
-    }
-  }
-}
-
-bool phch_recv::cell_handover(srslte_cell_t cell)
-{
-  if (!srslte_cell_isvalid(&cell)) {
-    log_h->error("Received HO command to invalid cell. ID=%d, PRB=%d, ports=%d\n", cell.id, cell.nof_prb, cell.nof_ports);
-    return false;
-  }
-
-  int cnt = 0;
-  while(worker_com->is_any_pending_ack() && cnt < 10) {
-    usleep_scaled(1000);
-    cnt++;
-    log_h->info("Cell HO: Waiting pending PHICH\n");
-  }
-
-  bool ret = false;
-  this->cell = cell;
-  Info("Cell HO: Stopping sync with current cell\n");
-  phy_state = IDLE;
-  cnt = 0;
-  while(!is_in_idle && cnt<20) {
-    usleep_scaled(1000);
-    cnt++;
-  }
-  for(uint32_t i=0;i<workers_pool->get_nof_workers();i++) {
-    ((phch_worker*) workers_pool->get_worker(i))->reset();
-  }
-  worker_com->reset();
-  if (is_in_idle) {
-    Info("Cell HO: Reconfiguring cell\n");
-    if (set_cell()) {
-      Info("Cell HO: Synchronizing with new cell\n");
-      phy_state = CELL_SELECT;
-      ret = true;
-    } else {
-      log_h->error("Cell HO: Configuring cell PCI=%d\n", cell.id);
-      ret = false;
-    }
-  } else {
-    log_h->error("Cell HO: Could not stop sync\n");
-    ret = false;
-  }
-  return ret;
-}
-
-/* interface from higher layers to select a new cell */
-void phch_recv::cell_select(uint32_t earfcn, srslte_cell_t cell)
-{
-  Info("SYNC:  Cell Reselect to EARFCN=%d, PCI=%d\n", earfcn, cell.id);
-  new_earfcn = earfcn;
-  new_cell = cell;
-  phy_state = CELL_RESELECT;
-}
-
-/* Perform cell (re)-selection on IDLE or CAMP */
-void phch_recv::cell_reselect()
-{
-  uint32_t earfcn = new_earfcn;
-  srslte_cell_t cell = new_cell;
-
-  reset_sync();
-
-  // If we are already in the new cell, just resynchronize
-  if (earfcn == current_earfcn && this->cell.id == cell.id) {
-    log_h->info("Cell Select: Already in cell EARFCN=%d, PCI=%d\n", earfcn, cell.id);
-    if (srate_mode != SRATE_CAMP) {
-      set_sampling_rate();
-      log_h->info("Cell Select: Setting Camping sampling rate\n");
-    }
-  } else {
-
-    if (earfcn != current_earfcn) {
-      if (set_frequency()) {
-        log_h->error("Cell Select: Configuring cell in EARFCN=%d, PCI=%d\n", earfcn, cell.id);
-      }
-      current_earfcn = earfcn;
-    }
-=======
   return true;
 }
->>>>>>> 50742195
 
 void phch_recv::set_earfcn(std::vector<uint32_t> earfcn) {
   this->earfcn = earfcn;
@@ -995,258 +851,6 @@
 
 
 
-<<<<<<< HEAD
-/**
- * MAIN THREAD
- */
-
-void phch_recv::run_thread()
-{
-  phch_worker *worker = NULL;
-  phch_worker *last_worker = NULL;
-  cf_t *buffer[SRSLTE_MAX_PORTS] = {NULL};
-  uint32_t sf_idx = 0;
-  phy_state  = IDLE;
-  is_in_idle = true;
-
-  cf_t *dummy_buffer[SRSLTE_MAX_PORTS];
-
-  for (int i=0;i<SRSLTE_MAX_PORTS;i++) {
-    dummy_buffer[i] = (cf_t*) malloc(sizeof(cf_t)*SRSLTE_SF_LEN_PRB(100));
-  }
-
-  while (running)
-  {
-    if (phy_state != IDLE) {
-      is_in_idle = false;
-    }
-    Debug("SYNC:  state=%d\n", phy_state);
-
-    log_h->step(tti);
-    log_phy_lib_h->step(tti);
-    
-    sf_idx = tti%10;
-
-    prev_state = phy_state;
-
-    switch (phy_state) {
-      case CELL_SEARCH:
-        switch(search_p.run(&cell))
-        {
-        case search::CELL_FOUND:
-          if (!srslte_cell_isvalid(&cell)) {
-            Error("SYNC:  Detected invalid cell. Going to IDLE\n");
-            phy_state = IDLE;
-            break;
-          }
-          if (set_cell()) {
-            Info("SYNC:  Setting sampling rate and going to Cell Select\n");
-            set_sampling_rate();
-            phy_state = CELL_SELECT;
-          }
-          break;
-        case search::CELL_NOT_FOUND:
-          cell_search_inc();
-          break;
-        default:
-          radio_error();
-          break;
-        }
-        break;
-      case CELL_RESELECT:
-        cell_reselect();
-        break;
-      case CELL_SELECT:
-        switch (sfn_p.run_subframe(&cell, &tti))
-        {
-          case sfn_sync::SFN_FOUND:
-            if (prev_state != CELL_SEARCH) {
-              log_h->info("Sync OK. Camping on cell PCI=%d...\n", cell.id);
-              phy_state = CELL_CAMP;
-              rrc->cell_camping(earfcn[cur_earfcn_index], cell);
-            } else {
-              log_h->info("Sync OK. Measuring PCI=%d...\n", cell.id);
-              measure_p.reset();
-              phy_state = CELL_MEASURE;
-            }
-            break;
-          case sfn_sync::TIMEOUT:
-            log_h->warning("SYNC:  Timeout while synchronizing SFN\n");
-            rrc->out_of_sync();
-            break;
-          case sfn_sync::IDLE:
-            break;
-          default:
-            radio_error();
-            break;
-        }
-        break;
-      case CELL_MEASURE:
-
-        switch(measure_p.run_subframe_sync(&ue_sync, sf_idx))
-        {
-          case measure::MEASURE_OK:
-
-            // Calibrate measure object since worker not yet calibrated
-            if (worker_com->args->rssi_sensor_enabled) {
-              measure_p.set_rx_gain_offset(measure_p.rssi() - radio_h->get_rssi() + 30);
-            } else {
-              measure_p.set_rx_gain_offset(worker_com->args->rx_gain_offset + radio_h->get_rx_gain());
-            }
-
-            log_h->info("SYNC:  Measured OK. Camping on cell PCI=%d...\n", cell.id);
-            phy_state = CELL_CAMP;
-            rrc->cell_camping(earfcn[cur_earfcn_index], cell, measure_p.rsrp());
-            break;
-          case measure::IDLE:
-            break;
-          default:
-            radio_error();
-            break;
-        }
-        break;
-      case CELL_CAMP:
-
-        worker = (phch_worker *) workers_pool->wait_worker(tti);
-        if (worker) {
-          for (uint32_t i = 0; i < SRSLTE_MAX_PORTS; i++) {
-            buffer[i] = worker->get_buffer(i);
-          }
-
-          switch(srslte_ue_sync_zerocopy_multi(&ue_sync, buffer)) {
-            case 1:
-
-              if (last_worker) {
-                Debug("SF: cfo_tot=%7.1f Hz, ref=%f Hz, pss=%f Hz, snr_sf=%.2f dB, rsrp=%.2f dB, noise=%.2f dB\n",
-                        srslte_ue_sync_get_cfo(&ue_sync),
-                     15000*last_worker->get_ref_cfo(),
-                     15000*ue_sync.strack.cfo_pss_mean,
-                     last_worker->get_snr(), last_worker->get_rsrp(), last_worker->get_noise());
-              }
-
-              last_worker = worker;
-
-              Debug("SYNC:  Worker %d synchronized\n", worker->get_id());
-
-              metrics.sfo = srslte_ue_sync_get_sfo(&ue_sync);
-              metrics.cfo = srslte_ue_sync_get_cfo(&ue_sync);
-              worker->set_cfo(get_cfo());
-              worker_com->set_sync_metrics(metrics);
-
-              /* Compute TX time: Any transmission happens in TTI+4 thus advance 4 ms the reception time */
-              srslte_timestamp_t rx_time, tx_time, tx_time_prach;
-              srslte_ue_sync_get_last_timestamp(&ue_sync, &rx_time);
-              srslte_timestamp_copy(&tx_time, &rx_time);
-              srslte_timestamp_add(&tx_time, 0, HARQ_DELAY_MS*1e-3 - time_adv_sec);
-              worker->set_tx_time(tx_time, next_offset);
-              next_offset = 0;
-
-              Debug("SYNC:  Setting TTI=%d, tx_mutex=%d to worker %d\n", tti, tx_mutex_cnt, worker->get_id());
-              worker->set_tti(tti, tx_mutex_cnt);
-              tx_mutex_cnt = (tx_mutex_cnt+1) % nof_tx_mutex;
-
-              // Reset Uplink TX buffer to avoid mixing packets in TX queue
-              /*
-              if (prach_buffer->is_pending()) {
-                Info("SYNC:  PRACH pending: Reset UL\n");
-                radio_h->tx_end();
-              }*/
-
-              // Check if we need to TX a PRACH
-              if (prach_buffer->is_ready_to_send(tti)) {
-                srslte_timestamp_copy(&tx_time_prach, &rx_time);
-                srslte_timestamp_add(&tx_time_prach, 0, prach::tx_advance_sf * 1e-3);
-                prach_buffer->send(radio_h, get_cfo(), worker_com->pathloss, tx_time_prach);
-                radio_h->tx_end();
-                worker_com->p0_preamble = prach_buffer->get_p0_preamble();
-                worker_com->cur_radio_power = SRSLTE_MIN(SRSLTE_PC_MAX, worker_com->pathloss+worker_com->p0_preamble);
-              }
-
-              workers_pool->start_worker(worker);
-
-              if ((tti%5) == 0 && worker_com->args->sic_pss_enabled) {
-                srslte_pss_sic(&ue_sync.strack.pss, &buffer[0][SRSLTE_SF_LEN_PRB(cell.nof_prb)/2-ue_sync.strack.fft_size]);
-              }
-              if (srslte_cell_isvalid(&cell)) {
-                intra_freq_meas.write(tti, buffer[0], SRSLTE_SF_LEN_PRB(cell.nof_prb));
-              }
-              break;
-            case 0:
-              Warning("SYNC:  Out-of-sync detected in PSS/SSS\n");
-              out_of_sync();
-              worker->release();
-              worker_com->reset_ul();
-              break;
-            default:
-              radio_error();
-              break;
-          }
-        } else {
-          // wait_worker() only returns NULL if it's being closed. Quit now to avoid unnecessary loops here
-          running = false;
-        }
-        break;
-      case IDLE:
-        if (radio_h->is_init()) {
-          uint32_t nsamples = 1920;
-          if (current_srate > 0) {
-            nsamples = current_srate/1000;
-          }
-          if (!radio_h->rx_now(dummy_buffer, nsamples, NULL)) {
-            printf("SYNC:  Receiving from radio while in IDLE_RX\n");
-          }
-        } else {
-          usleep_scaled(1000);
-        }
-        is_in_idle = true;
-        break;
-    }
-
-    // Increase TTI counter and trigger MAC clock (lower priority)
-    mac->tti_clock(tti);
-    tti = (tti+1) % 10240;
-  }
-
-  for (int i=0;i<SRSLTE_MAX_PORTS;i++) {
-    if (dummy_buffer[i]) {
-      free(dummy_buffer[i]);
-    }
-  }
-}
-
-void phch_recv::in_sync() {
-  in_sync_cnt++;
-  // Send RRC in-sync signal after 100 ms consecutive subframes
-  if (in_sync_cnt == NOF_IN_SYNC_SF) {
-    rrc->in_sync();
-    in_sync_cnt = 0;
-    out_of_sync_cnt = 0;
-  }
-}
-
-// Out of sync called by worker or phch_recv every 1 or 5 ms
-void phch_recv::out_of_sync() {
-  // Send RRC out-of-sync signal after 200 ms consecutive subframes
-  Info("Out-of-sync %d/%d\n", out_of_sync_cnt, NOF_OUT_OF_SYNC_SF);
-  out_of_sync_cnt++;
-  if (out_of_sync_cnt >= NOF_OUT_OF_SYNC_SF) {
-    Info("Sending to RRC\n");
-    rrc->out_of_sync();
-    out_of_sync_cnt = 0;
-    in_sync_cnt = 0;
-  }
-}
-
-
-
-
-
-
-
-
-
-=======
->>>>>>> 50742195
 
 
 
