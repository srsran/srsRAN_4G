/**
 *
 * \section COPYRIGHT
 *
 * Copyright 2013-2015 Software Radio Systems Limited
 *
 * \section LICENSE
 *
 * This file is part of the srsUE library.
 *
 * srsUE is free software: you can redistribute it and/or modify
 * it under the terms of the GNU Affero General Public License as
 * published by the Free Software Foundation, either version 3 of
 * the License, or (at your option) any later version.
 *
 * srsUE is distributed in the hope that it will be useful,
 * but WITHOUT ANY WARRANTY; without even the implied warranty of
 * MERCHANTABILITY or FITNESS FOR A PARTICULAR PURPOSE.  See the
 * GNU Affero General Public License for more details.
 *
 * A copy of the GNU Affero General Public License can be found in
 * the LICENSE file in the top-level directory of this distribution
 * and at http://www.gnu.org/licenses/.
 *
 */

#include <unistd.h>
#include <algorithm>
#include "srslte/srslte.h"
#include "srslte/common/log.h"
#include "phy/phch_worker.h"
#include "phy/phch_recv.h"

#define Error(fmt, ...)   if (SRSLTE_DEBUG_ENABLED) log_h->error(fmt, ##__VA_ARGS__)
#define Warning(fmt, ...) if (SRSLTE_DEBUG_ENABLED) log_h->warning(fmt, ##__VA_ARGS__)
#define Info(fmt, ...)    if (SRSLTE_DEBUG_ENABLED) log_h->info(fmt, ##__VA_ARGS__)
#define Debug(fmt, ...)   if (SRSLTE_DEBUG_ENABLED) log_h->debug(fmt, ##__VA_ARGS__)

namespace srsue {

int radio_recv_callback(void *obj, cf_t *data[SRSLTE_MAX_PORTS], uint32_t nsamples, srslte_timestamp_t *rx_time) {
  return ((phch_recv*) obj)->radio_recv_fnc(data, nsamples, rx_time);
}

double callback_set_rx_gain(void *h, double gain) {
  return ((phch_recv*) h)->set_rx_gain(gain);
}



phch_recv::phch_recv() {
  dl_freq = -1;
  ul_freq = -1;
  bzero(&cell, sizeof(srslte_cell_t));
  bzero(&metrics, sizeof(sync_metrics_t));
  running = false;
  worker_com = NULL;
}

void phch_recv::init(srslte::radio_multi *_radio_handler, mac_interface_phy *_mac, rrc_interface_phy *_rrc,
                     prach *_prach_buffer, srslte::thread_pool *_workers_pool,
                     phch_common *_worker_com, srslte::log *_log_h, srslte::log *_log_phy_lib_h, uint32_t nof_rx_antennas_, uint32_t prio,
                     int sync_cpu_affinity)
{
  radio_h = _radio_handler;
  log_h   = _log_h;
  log_phy_lib_h = _log_phy_lib_h;
  mac     = _mac;
  rrc     = _rrc;
  workers_pool    = _workers_pool;
  worker_com      = _worker_com;
  prach_buffer    = _prach_buffer;
  nof_rx_antennas = nof_rx_antennas_;

  for (uint32_t i = 0; i < nof_rx_antennas; i++) {
    sf_buffer[i] = (cf_t *) srslte_vec_malloc(sizeof(cf_t) * 3 * SRSLTE_SF_LEN_PRB(100));
  }

  if (srslte_ue_sync_init_multi(&ue_sync, SRSLTE_MAX_PRB, false, radio_recv_callback, nof_rx_antennas, this)) {
    Error("SYNC:  Initiating ue_sync\n");
    return;
  }

  nof_tx_mutex = MUTEX_X_WORKER * workers_pool->get_nof_workers();
  worker_com->set_nof_mutex(nof_tx_mutex);

  // Initialize cell searcher
  search_p.init(sf_buffer, log_h, nof_rx_antennas, this);

  // Initialize SFN synchronizer
  sfn_p.init(&ue_sync, sf_buffer, log_h);

  // Initialize measurement class for the primary cell 
  measure_p.init(sf_buffer, log_h, nof_rx_antennas);

  // Start intra-frequency measurement
  intra_freq_meas.init(worker_com, rrc, log_h);

  reset();
  running = true;
  // Start main thread
  if (sync_cpu_affinity < 0) {
    start(prio);
  } else {
    start_cpu(prio, sync_cpu_affinity);
  }
}

phch_recv::~phch_recv() {
  for (uint32_t i = 0; i < nof_rx_antennas; i++) {
    if (sf_buffer[i]) {
      free(sf_buffer[i]);
    }
  }
  srslte_ue_sync_free(&ue_sync);
}

void phch_recv::stop()
{
  intra_freq_meas.stop();
  running = false;
  wait_thread_finish();
}

void phch_recv::reset()
{
  in_sync_cnt = 0;
  out_of_sync_cnt = 0;
  tx_mutex_cnt = 0;
  phy_state = IDLE;
  time_adv_sec = 0;
  next_offset  = 0;
  cell_is_set = false;
  srate_mode = SRATE_NONE;
  current_earfcn = 0;
  sfn_p.reset();
  measure_p.reset();
  search_p.reset();

}

void phch_recv::radio_error()
{
  log_h->error("SYNC:  Receiving from radio.\n");
  reset();
  phy_state = CELL_SEARCH;
  // Need to find a method to effectively reset radio, reloading the driver does not work
  radio_h->reset();
}

void phch_recv::set_cfo(float cfo) {
  srslte_ue_sync_set_cfo_ref(&ue_sync, cfo);
}

void phch_recv::set_agc_enable(bool enable)
{
  do_agc = enable;
  if (do_agc) {
    if (running && radio_h) {
      srslte_ue_sync_start_agc(&ue_sync, callback_set_rx_gain, radio_h->get_rx_gain());
      search_p.set_agc_enable(true);
    } else {
      fprintf(stderr, "Error setting AGC: PHY not initiatec\n");
    }
  } else {
    fprintf(stderr, "Error stopping AGC: not implemented\n");
  }
}

void phch_recv::set_time_adv_sec(float time_adv_sec)
{
  this->time_adv_sec = time_adv_sec;
}

void phch_recv::set_ue_sync_opts(srslte_ue_sync_t *q, float cfo)
{
  if (worker_com->args->cfo_integer_enabled) {
    srslte_ue_sync_set_cfo_i_enable(q, true);
  }

  srslte_ue_sync_set_cfo_ema(q, worker_com->args->cfo_pss_ema);
  srslte_ue_sync_set_cfo_tol(q, worker_com->args->cfo_correct_tol_hz);
  srslte_ue_sync_set_cfo_loop_bw(q, worker_com->args->cfo_loop_bw_pss, worker_com->args->cfo_loop_bw_ref,
                                 worker_com->args->cfo_loop_pss_tol,
                                 worker_com->args->cfo_loop_ref_min,
                                 worker_com->args->cfo_loop_pss_tol,
                                 worker_com->args->cfo_loop_pss_conv);

  q->strack.pss.chest_on_filter = worker_com->args->sic_pss_enabled;

  // Disable CP based CFO estimation during find
  if (cfo != 0) {
    q->cfo_current_value = cfo/15000;
    q->cfo_is_copied = true;
    q->cfo_correct_enable_find = true;
    srslte_sync_set_cfo_cp_enable(&q->sfind, false, 0);
  }

  int time_correct_period = worker_com->args->time_correct_period;
  if (time_correct_period > 0) {
    srslte_ue_sync_set_sample_offset_correct_period(q, time_correct_period);
  }

  sss_alg_t sss_alg = SSS_FULL;
  if (!worker_com->args->sss_algorithm.compare("diff")) {
    sss_alg = SSS_DIFF;
  } else if (!worker_com->args->sss_algorithm.compare("partial")) {
    sss_alg = SSS_PARTIAL_3;
  } else if (!worker_com->args->sss_algorithm.compare("full")) {
    sss_alg = SSS_FULL;
  } else {
    Warning("SYNC:  Invalid SSS algorithm %s. Using 'full'\n", worker_com->args->sss_algorithm.c_str());
  }
  srslte_sync_set_sss_algorithm(&q->strack, (sss_alg_t) sss_alg);
  srslte_sync_set_sss_algorithm(&q->sfind, (sss_alg_t) sss_alg);
}

bool phch_recv::set_cell() {
  cell_is_set = false;

  // Set cell in all objects
  if (srslte_ue_sync_set_cell(&ue_sync, cell)) {
    Error("SYNC:  Setting cell: initiating ue_sync\n");
    return false;
  }
  measure_p.set_cell(cell);
  sfn_p.set_cell(cell);
  worker_com->set_cell(cell);
  intra_freq_meas.set_primay_cell(current_earfcn, cell);

  for (uint32_t i = 0; i < workers_pool->get_nof_workers(); i++) {
    if (!((phch_worker *) workers_pool->get_worker(i))->set_cell(cell)) {
      Error("SYNC:  Setting cell: initiating PHCH worker\n");
      return false;
    }
  }

  // Set options defined in expert section
  set_ue_sync_opts(&ue_sync, search_p.get_last_cfo());

  // Reset ue_sync and set CFO/gain from search procedure
  srslte_ue_sync_reset(&ue_sync);

  cell_is_set = true;

  return cell_is_set;
}

void phch_recv::set_earfcn(std::vector<uint32_t> earfcn) {
  this->earfcn = earfcn;
}

void phch_recv::force_freq(float dl_freq, float ul_freq) {
  this->dl_freq = dl_freq;
  this->ul_freq = ul_freq;
}

<<<<<<< HEAD
bool phch_recv::stop_sync() {

  wait_radio_reset();

  if (phy_state == IDLE && is_in_idle) {
    return true;
  } else {
    Info("SYNC:  Going to IDLE\n");
    phy_state = IDLE;
    int cnt = 0;
    while (!is_in_idle && cnt < 100) {
      usleep_scaled(10000);
      cnt++;
    }
    if (!is_in_idle) {
      Warning("SYNC:  Could not go to IDLE\n");
    }
    return is_in_idle;
  }
}

=======
>>>>>>> 2351ced9
void phch_recv::reset_sync() {

  Info("SYNC:  Reset. Going to Cell Select\n");
  sfn_p.reset();
  search_p.reset();
  measure_p.reset();
  srslte_ue_sync_reset(&ue_sync);
  phy_state = CELL_SELECT;
}

void phch_recv::cell_search_inc()
{
  cur_earfcn_index++;
  if (cur_earfcn_index >= 0) {
    if (cur_earfcn_index >= (int) earfcn.size()) {
      Info("SYNC:  Cell Search finished. Going to IDLE\n");
      cur_earfcn_index = 0;
      phy_state = IDLE;
      rrc->earfcn_end();
    } else {
      Info("SYNC:  Cell Search idx %d/%zu\n", cur_earfcn_index, earfcn.size());
      if (current_earfcn != earfcn[cur_earfcn_index]) {
        current_earfcn = earfcn[cur_earfcn_index];
        set_frequency();
      }
      phy_state = CELL_SEARCH;
    }
  }
}

void phch_recv::cell_search_next(bool reset) {
  if (reset) {
    cur_earfcn_index = -1;
  }
  cell_search_inc();
}

void phch_recv::cell_search_start() {
  if (phy_state == CELL_CAMP) {
    Warning("SYNC:  Can't start cell search procedure while camping on cell\n");
  } else {
    if (earfcn.size() > 0) {
      Info("SYNC:  Starting Cell Search procedure in %zu EARFCNs...\n", earfcn.size());
      cell_search_next(true);
    } else {
      Info("SYNC:  Empty EARFCN list. Stopping cell search...\n");
      log_h->console("Empty EARFCN list. Stopping cell search...\n");
    }
  }
}

bool phch_recv::cell_handover(srslte_cell_t cell)
{
  if (!srslte_cell_isvalid(&cell)) {
    log_h->error("Received HO command to invalid cell. ID=%d, PRB=%d, ports=%d\n", cell.id, cell.nof_prb, cell.nof_ports);
    return false;
  }

  int cnt = 0;
  while(worker_com->is_any_pending_ack() && cnt < 10) {
    usleep_scaled(1000);
    cnt++;
    log_h->info("Cell HO: Waiting pending PHICH\n");
  }

  bool ret = false;
  this->cell = cell;
  Info("Cell HO: Stopping sync with current cell\n");
  phy_state = IDLE;
  cnt = 0;
  while(!is_in_idle && cnt<20) {
    usleep(1000);
    cnt++;
  }
  for(uint32_t i=0;i<workers_pool->get_nof_workers();i++) {
    ((phch_worker*) workers_pool->get_worker(i))->reset();
  }
  worker_com->reset();
  if (is_in_idle) {
    Info("Cell HO: Reconfiguring cell\n");
    if (set_cell()) {
      Info("Cell HO: Synchronizing with new cell\n");
      phy_state = CELL_SELECT;
      ret = true;
    } else {
      log_h->error("Cell HO: Configuring cell PCI=%d\n", cell.id);
      ret = false;
    }
  } else {
    log_h->error("Cell HO: Could not stop sync\n");
    ret = false;
  }
  return ret;
}

/* interface from higher layers to select a new cell */
void phch_recv::cell_select(uint32_t earfcn, srslte_cell_t cell)
{
  Info("SYNC:  Cell Reselect to EARFCN=%d, PCI=%d\n", earfcn, cell.id);
  new_earfcn = earfcn;
  new_cell = cell;
  phy_state = CELL_RESELECT;
}

/* Perform cell (re)-selection on IDLE or CAMP */
void phch_recv::cell_reselect()
{
  uint32_t earfcn = new_earfcn;
  srslte_cell_t cell = new_cell;

  reset_sync();

  // If we are already in the new cell, just resynchronize
  if (earfcn == current_earfcn && this->cell.id == cell.id) {
    log_h->info("Cell Select: Already in cell EARFCN=%d, PCI=%d\n", earfcn, cell.id);
    if (srate_mode != SRATE_CAMP) {
      set_sampling_rate();
      log_h->info("Cell Select: Setting Camping sampling rate\n");
    }
  } else {

    if (earfcn != current_earfcn) {
      if (set_frequency()) {
        log_h->error("Cell Select: Configuring cell in EARFCN=%d, PCI=%d\n", earfcn, cell.id);
      }
      current_earfcn = earfcn;
    }

    this->cell = cell;
    log_h->info("Cell Select: Configuring cell...\n");

    if (set_cell()) {
      log_h->info("Cell Select: Synchronizing on cell...\n");
<<<<<<< HEAD

      resync_sfn();

      usleep_scaled(500000); // Time offset we set start_rx to start receiving samples
      return true;
=======
>>>>>>> 2351ced9
    }
  }
}

bool phch_recv::set_frequency()
{
  double set_dl_freq = 0;
  double set_ul_freq = 0;

  if (this->dl_freq > 0 && this->ul_freq > 0) {
    set_dl_freq = this->dl_freq;
    set_ul_freq = this->ul_freq;
  } else {
    set_dl_freq = 1e6*srslte_band_fd(current_earfcn);
    set_ul_freq = 1e6*srslte_band_fu(srslte_band_ul_earfcn(current_earfcn));
  }
  if (set_dl_freq > 0 && set_ul_freq > 0) {
    log_h->info("SYNC:  Set DL EARFCN=%d, f_dl=%.1f MHz, f_ul=%.1f MHz\n",
                current_earfcn, set_dl_freq / 1e6, set_ul_freq / 1e6);

    log_h->console("Searching cell in DL EARFCN=%d, f_dl=%.1f MHz, f_ul=%.1f MHz\n",
                current_earfcn, set_dl_freq / 1e6, set_ul_freq / 1e6);

    radio_h->set_rx_freq(set_dl_freq);
    radio_h->set_tx_freq(set_ul_freq);
    ul_dl_factor = radio_h->get_tx_freq()/radio_h->get_rx_freq();

    srslte_ue_sync_reset(&ue_sync);

    return true;
  } else {
    log_h->error("SYNC:  Cell Search: Invalid EARFCN=%d\n", current_earfcn);
    return false;
  }
}

float phch_recv::get_cfo()
{
  float cfo = srslte_ue_sync_get_cfo(&ue_sync);

  float ret = cfo*ul_dl_factor;

  if (worker_com->args->cfo_is_doppler) {
    ret *= -1;
  }

  if (radio_h->get_freq_offset() != 0.0f) {
    /* Compensates the radio frequency offset applied equally to DL and UL */
    const float offset_hz = (float) radio_h->get_freq_offset() * (1.0f - ul_dl_factor);
    ret = cfo - offset_hz;
  }

  return ret/15000;
}

void phch_recv::set_sampling_rate()
{
  current_srate = (float) srslte_sampling_freq_hz(cell.nof_prb);
  current_sflen = SRSLTE_SF_LEN_PRB(cell.nof_prb);
  if (current_srate != -1) {
    Info("SYNC:  Setting sampling rate %.2f MHz\n", current_srate/1000000);

#if 0
    if (((int) current_srate / 1000) % 3072 == 0) {
      radio_h->set_master_clock_rate(30.72e6);
    } else {
      radio_h->set_master_clock_rate(23.04e6);
    }
#else
      if (current_srate < 10e6) {
        radio_h->set_master_clock_rate(4 * current_srate);
      } else {
        radio_h->set_master_clock_rate(current_srate);
      }
#endif

    srate_mode = SRATE_CAMP;
    radio_h->set_rx_srate(current_srate);
    radio_h->set_tx_srate(current_srate);
  } else {
    Error("Error setting sampling rate for cell with %d PRBs\n", cell.nof_prb);
  }
}

uint32_t phch_recv::get_current_tti() {
  return tti;
}

bool phch_recv::status_is_sync() {
  return phy_state == CELL_CAMP;
}

void phch_recv::get_current_cell(srslte_cell_t *cell_, uint32_t *earfcn) {
  if (cell_) {
    memcpy(cell_, &cell, sizeof(srslte_cell_t));
  }
  if (earfcn) {
    *earfcn = current_earfcn;
  }
}

int phch_recv::radio_recv_fnc(cf_t *data[SRSLTE_MAX_PORTS], uint32_t nsamples, srslte_timestamp_t *rx_time)
{
  if (radio_h->rx_now(data, nsamples, rx_time)) {
    int offset = nsamples - current_sflen;
    if (abs(offset) < 10 && offset != 0) {
      next_offset = offset;
    } else if (nsamples < 10) {
      next_offset = nsamples;
    }

    log_h->debug("SYNC:  received %d samples from radio\n", nsamples);

    return nsamples;
  } else {
    return -1;
  }
}

double phch_recv::set_rx_gain(double gain) {
  return radio_h->set_rx_gain_th(gain);
}




/**
 * MAIN THREAD
 */

void phch_recv::run_thread()
{
  phch_worker *worker = NULL;
  phch_worker *last_worker = NULL;
  cf_t *buffer[SRSLTE_MAX_PORTS] = {NULL};
  uint32_t sf_idx = 0;
  phy_state  = IDLE;
  is_in_idle = true;

  cf_t *dummy_buffer[SRSLTE_MAX_PORTS];

  for (int i=0;i<SRSLTE_MAX_PORTS;i++) {
    dummy_buffer[i] = (cf_t*) malloc(sizeof(cf_t)*SRSLTE_SF_LEN_PRB(100));
  }

  while (running)
  {
    if (phy_state != IDLE) {
      is_in_idle = false;
    }
    Debug("SYNC:  state=%d\n", phy_state);

    log_h->step(tti);
    log_phy_lib_h->step(tti);
    
    sf_idx = tti%10;

    prev_state = phy_state;

    switch (phy_state) {
      case CELL_SEARCH:
        switch(search_p.run(&cell))
        {
        case search::CELL_FOUND:
          if (!srslte_cell_isvalid(&cell)) {
            Error("SYNC:  Detected invalid cell. Going to IDLE\n");
            phy_state = IDLE;
            break;
          }
          if (set_cell()) {
            Info("SYNC:  Setting sampling rate and going to Cell Select\n");
            set_sampling_rate();
            phy_state = CELL_SELECT;
          }
          break;
        case search::CELL_NOT_FOUND:
          cell_search_inc();
          break;
        default:
          radio_error();
          break;
        }
        break;
      case CELL_RESELECT:
        cell_reselect();
        break;
      case CELL_SELECT:
        switch (sfn_p.run_subframe(&cell, &tti))
        {
          case sfn_sync::SFN_FOUND:
            if (prev_state != CELL_SEARCH) {
              log_h->info("Sync OK. Camping on cell PCI=%d...\n", cell.id);
              phy_state = CELL_CAMP;
              rrc->cell_camping(earfcn[cur_earfcn_index], cell);
            } else {
              log_h->info("Sync OK. Measuring PCI=%d...\n", cell.id);
              measure_p.reset();
              phy_state = CELL_MEASURE;
            }
            break;
          case sfn_sync::TIMEOUT:
            log_h->warning("SYNC:  Timeout while synchronizing SFN\n");
            rrc->out_of_sync();
            break;
          case sfn_sync::IDLE:
            break;
          default:
            radio_error();
            break;
        }
        break;
      case CELL_MEASURE:

        switch(measure_p.run_subframe_sync(&ue_sync, sf_idx))
        {
          case measure::MEASURE_OK:

            // Calibrate measure object since worker not yet calibrated
            if (worker_com->args->rssi_sensor_enabled) {
              measure_p.set_rx_gain_offset(measure_p.rssi() - radio_h->get_rssi() + 30);
            } else {
              measure_p.set_rx_gain_offset(worker_com->args->rx_gain_offset + radio_h->get_rx_gain());
            }

            log_h->info("SYNC:  Measured OK. Camping on cell PCI=%d...\n", cell.id);
            phy_state = CELL_CAMP;
            rrc->cell_camping(earfcn[cur_earfcn_index], cell, measure_p.rsrp());
            break;
          case measure::IDLE:
            break;
          default:
            radio_error();
            break;
        }
        break;
      case CELL_CAMP:

        worker = (phch_worker *) workers_pool->wait_worker(tti);
        if (worker) {
          for (uint32_t i = 0; i < SRSLTE_MAX_PORTS; i++) {
            buffer[i] = worker->get_buffer(i);
          }

          switch(srslte_ue_sync_zerocopy_multi(&ue_sync, buffer)) {
            case 1:

              if (last_worker) {
                Debug("SF: cfo_tot=%7.1f Hz, ref=%f Hz, pss=%f Hz, snr_sf=%.2f dB, rsrp=%.2f dB, noise=%.2f dB\n",
                        srslte_ue_sync_get_cfo(&ue_sync),
                     15000*last_worker->get_ref_cfo(),
                     15000*ue_sync.strack.cfo_pss_mean,
                     last_worker->get_snr(), last_worker->get_rsrp(), last_worker->get_noise());
              }

              last_worker = worker;

              Debug("SYNC:  Worker %d synchronized\n", worker->get_id());

              metrics.sfo = srslte_ue_sync_get_sfo(&ue_sync);
              metrics.cfo = srslte_ue_sync_get_cfo(&ue_sync);
              worker->set_cfo(get_cfo());
              worker_com->set_sync_metrics(metrics);

              /* Compute TX time: Any transmission happens in TTI+4 thus advance 4 ms the reception time */
              srslte_timestamp_t rx_time, tx_time, tx_time_prach;
              srslte_ue_sync_get_last_timestamp(&ue_sync, &rx_time);
              srslte_timestamp_copy(&tx_time, &rx_time);
              srslte_timestamp_add(&tx_time, 0, HARQ_DELAY_MS*1e-3 - time_adv_sec);
              worker->set_tx_time(tx_time, next_offset);
              next_offset = 0;

              Debug("SYNC:  Setting TTI=%d, tx_mutex=%d to worker %d\n", tti, tx_mutex_cnt, worker->get_id());
              worker->set_tti(tti, tx_mutex_cnt);
              tx_mutex_cnt = (tx_mutex_cnt+1) % nof_tx_mutex;

              // Reset Uplink TX buffer to avoid mixing packets in TX queue
              /*
              if (prach_buffer->is_pending()) {
                Info("SYNC:  PRACH pending: Reset UL\n");
                radio_h->tx_end();
              }*/

              // Check if we need to TX a PRACH
              if (prach_buffer->is_ready_to_send(tti)) {
                srslte_timestamp_copy(&tx_time_prach, &rx_time);
                srslte_timestamp_add(&tx_time_prach, 0, prach::tx_advance_sf * 1e-3);
                prach_buffer->send(radio_h, get_cfo(), worker_com->pathloss, tx_time_prach);
                radio_h->tx_end();
                worker_com->p0_preamble = prach_buffer->get_p0_preamble();
                worker_com->cur_radio_power = SRSLTE_MIN(SRSLTE_PC_MAX, worker_com->pathloss+worker_com->p0_preamble);
              }

              workers_pool->start_worker(worker);

              if ((tti%5) == 0 && worker_com->args->sic_pss_enabled) {
                srslte_pss_sic(&ue_sync.strack.pss, &buffer[0][SRSLTE_SF_LEN_PRB(cell.nof_prb)/2-ue_sync.strack.fft_size]);
              }
              if (srslte_cell_isvalid(&cell)) {
                intra_freq_meas.write(tti, buffer[0], SRSLTE_SF_LEN_PRB(cell.nof_prb));
              }
              break;
            case 0:
              Warning("SYNC:  Out-of-sync detected in PSS/SSS\n");
              out_of_sync();
              worker->release();
              worker_com->reset_ul();
              break;
            default:
              radio_error();
              break;
          }
        } else {
          // wait_worker() only returns NULL if it's being closed. Quit now to avoid unnecessary loops here
          running = false;
        }
        break;
      case IDLE:
        if (radio_h->is_init()) {
          uint32_t nsamples = 1920;
          if (current_srate > 0) {
            nsamples = current_srate/1000;
          }
          if (!radio_h->rx_now(dummy_buffer, nsamples, NULL)) {
            printf("SYNC:  Receiving from radio while in IDLE_RX\n");
          }
        } else {
          usleep(1000);
        }
        is_in_idle = true;
<<<<<<< HEAD
        usleep_scaled(1000);
=======
>>>>>>> 2351ced9
        break;
    }

    // Increase TTI counter and trigger MAC clock (lower priority)
    mac->tti_clock(tti);
    tti = (tti+1) % 10240;
  }

  for (int i=0;i<SRSLTE_MAX_PORTS;i++) {
    if (dummy_buffer[i]) {
      free(dummy_buffer[i]);
    }
  }
}

void phch_recv::in_sync() {
  in_sync_cnt++;
  // Send RRC in-sync signal after 100 ms consecutive subframes
  if (in_sync_cnt == NOF_IN_SYNC_SF) {
    rrc->in_sync();
    in_sync_cnt = 0;
    out_of_sync_cnt = 0;
  }
}

// Out of sync called by worker or phch_recv every 1 or 5 ms
void phch_recv::out_of_sync() {
  // Send RRC out-of-sync signal after 200 ms consecutive subframes
  Info("Out-of-sync %d/%d\n", out_of_sync_cnt, NOF_OUT_OF_SYNC_SF);
  out_of_sync_cnt++;
  if (out_of_sync_cnt >= NOF_OUT_OF_SYNC_SF) {
    Info("Sending to RRC\n");
    rrc->out_of_sync();
    out_of_sync_cnt = 0;
    in_sync_cnt = 0;
  }
}












/*********
 * Cell search class
 */
phch_recv::search::~search()
{
  srslte_ue_mib_sync_free(&ue_mib_sync);
  srslte_ue_cellsearch_free(&cs);
}

void phch_recv::search::init(cf_t *buffer[SRSLTE_MAX_PORTS], srslte::log *log_h, uint32_t nof_rx_antennas, phch_recv *parent)
{
  this->log_h = log_h;
  this->p     = parent;

  for (int i=0;i<SRSLTE_MAX_PORTS;i++) {
    this->buffer[i] = buffer[i];
  }

  if (srslte_ue_cellsearch_init_multi(&cs, 5, radio_recv_callback, nof_rx_antennas, parent)) {
    Error("SYNC:  Initiating UE cell search\n");
  }

  if (srslte_ue_mib_sync_init_multi(&ue_mib_sync, radio_recv_callback, nof_rx_antennas, parent)) {
    Error("SYNC:  Initiating UE MIB synchronization\n");
  }

  srslte_ue_cellsearch_set_nof_valid_frames(&cs, 2);

  // Set options defined in expert section
  p->set_ue_sync_opts(&cs.ue_sync, 0);

  force_N_id_2 = -1;
}

void phch_recv::search::set_N_id_2(int N_id_2) {
  force_N_id_2 = N_id_2;
}

void phch_recv::search::reset()
{
  srslte_ue_sync_reset(&ue_mib_sync.ue_sync);
}

float phch_recv::search::get_last_gain()
{
  return srslte_agc_get_gain(&ue_mib_sync.ue_sync.agc);
}

float phch_recv::search::get_last_cfo()
{
  return srslte_ue_sync_get_cfo(&ue_mib_sync.ue_sync);
}

void phch_recv::search::set_agc_enable(bool enable) {
  if (enable) {
    srslte_ue_sync_start_agc(&ue_mib_sync.ue_sync, callback_set_rx_gain, p->radio_h->get_rx_gain());
  } else {
    fprintf(stderr, "Error stop AGC not implemented\n");
  }
}

phch_recv::search::ret_code phch_recv::search::run(srslte_cell_t *cell)
{

  if (!cell) {
    return ERROR;
  }

  uint8_t bch_payload[SRSLTE_BCH_PAYLOAD_LEN];

  srslte_ue_cellsearch_result_t found_cells[3];

  bzero(cell, sizeof(srslte_cell_t));
  bzero(found_cells, 3 * sizeof(srslte_ue_cellsearch_result_t));

  if (p->srate_mode != SRATE_FIND) {
    p->srate_mode = SRATE_FIND;
    p->radio_h->set_rx_srate(1.92e6);
    Info("SYNC:  Setting Cell Search sampling rate\n");
  }

  /* Find a cell in the given N_id_2 or go through the 3 of them to find the strongest */
  uint32_t max_peak_cell = 0;
  int ret = SRSLTE_ERROR;

  Info("SYNC:  Searching for cell...\n");
  printf("."); fflush(stdout);

  if (force_N_id_2 >= 0 && force_N_id_2 < 3) {
    ret = srslte_ue_cellsearch_scan_N_id_2(&cs, force_N_id_2, &found_cells[force_N_id_2]);
    max_peak_cell = force_N_id_2;
  } else {
    ret = srslte_ue_cellsearch_scan(&cs, found_cells, &max_peak_cell);
  }

  if (ret < 0) {
    Error("SYNC:  Error decoding MIB: Error searching PSS\n");
    return ERROR;
  } else if (ret == 0) {
    Info("SYNC:  Could not find any cell in this frequency\n");
    return CELL_NOT_FOUND;
  }
  // Save result
  cell->id  = found_cells[max_peak_cell].cell_id;
  cell->cp  = found_cells[max_peak_cell].cp;
  float cfo = found_cells[max_peak_cell].cfo;

  printf("\n");
  Info("SYNC:  PSS/SSS detected: PCI=%d, CFO=%.1f KHz, CP=%s\n",
       cell->id, cfo/1000, srslte_cp_string(cell->cp));

  if (srslte_ue_mib_sync_set_cell(&ue_mib_sync, cell->id, cell->cp)) {
    Error("SYNC:  Setting UE MIB cell\n");
    return ERROR;
  }

  // Set options defined in expert section
  p->set_ue_sync_opts(&ue_mib_sync.ue_sync, cfo);

  srslte_ue_sync_reset(&ue_mib_sync.ue_sync);

  /* Find and decode MIB */
  int sfn_offset;
  ret = srslte_ue_mib_sync_decode(&ue_mib_sync,
                                  40,
                                  bch_payload, &cell->nof_ports, &sfn_offset);
  if (ret == 1) {
    srslte_pbch_mib_unpack(bch_payload, cell, NULL);

    fprintf(stdout, "Found Cell:  PCI=%d, PRB=%d, Ports=%d, CFO=%.1f KHz\n",
            cell->id, cell->nof_prb, cell->nof_ports, cfo/1000);

    Info("SYNC:  MIB Decoded: PCI=%d, PRB=%d, Ports=%d, CFO=%.1f KHz\n",
         cell->id, cell->nof_prb, cell->nof_ports, cfo/1000);

    return CELL_FOUND;
  } else if (ret == 0) {
    Warning("SYNC:  Found PSS but could not decode PBCH\n");
    return CELL_NOT_FOUND;
  } else {
    Error("SYNC:  Receiving MIB\n");
    return ERROR;
  }
}








/*********
 * SFN synchronizer class
 */

phch_recv::sfn_sync::~sfn_sync()
{
  srslte_ue_mib_free(&ue_mib);
}

void phch_recv::sfn_sync::init(srslte_ue_sync_t *ue_sync, cf_t *buffer[SRSLTE_MAX_PORTS], srslte::log *log_h, uint32_t timeout)
{
  this->log_h   = log_h;
  this->ue_sync = ue_sync;
  this->timeout = timeout;

  for (int i=0;i<SRSLTE_MAX_PORTS;i++) {
    this->buffer[i] = buffer[i];
  }

  if (srslte_ue_mib_init(&ue_mib, this->buffer, SRSLTE_MAX_PRB)) {
    Error("SYNC:  Initiating UE MIB decoder\n");
  }
}

bool phch_recv::sfn_sync::set_cell(srslte_cell_t cell)
{
  if (srslte_ue_mib_set_cell(&ue_mib, cell)) {
    Error("SYNC:  Setting cell: initiating ue_mib\n");
    return false;
  }
  reset();
  return true;
}

void phch_recv::sfn_sync::reset()
{
  srslte_ue_mib_reset(&ue_mib);
  cnt = 0;
}

phch_recv::sfn_sync::ret_code phch_recv::sfn_sync::run_subframe(srslte_cell_t *cell, uint32_t *tti_cnt, bool sfidx_only)
{

  uint8_t bch_payload[SRSLTE_BCH_PAYLOAD_LEN];

  srslte_ue_sync_decode_sss_on_track(ue_sync, true);
  int ret = srslte_ue_sync_zerocopy_multi(ue_sync, buffer);
  if (ret < 0) {
    Error("SYNC:  Error calling ue_sync_get_buffer.\n");
    return ERROR;
  }

  if (ret == 1) {
    if (srslte_ue_sync_get_sfidx(ue_sync) == 0) {

      // Skip MIB decoding if we are only interested in subframe 0
      if (sfidx_only) {
        if (tti_cnt) {
          *tti_cnt = 0;
        }
        return SFX0_FOUND;
      }

      int sfn_offset = 0;
      Info("SYNC:  Trying to decode MIB... SNR=%.1f dB\n", 10*log10(srslte_chest_dl_get_snr(&ue_mib.chest)));

      int n = srslte_ue_mib_decode(&ue_mib, bch_payload, NULL, &sfn_offset);
      if (n < 0) {
        Error("SYNC:  Error decoding MIB while synchronising SFN");
        return ERROR;
      } else if (n == SRSLTE_UE_MIB_FOUND) {
        uint32_t sfn;
        srslte_pbch_mib_unpack(bch_payload, cell, &sfn);

        sfn = (sfn+sfn_offset)%1024;
        if (tti_cnt) {
          *tti_cnt = 10*sfn;
          Info("SYNC:  DONE, TTI=%d, sfn_offset=%d\n", *tti_cnt, sfn_offset);
        }

        srslte_ue_sync_decode_sss_on_track(ue_sync, true);
        reset();
        return SFN_FOUND;
      }
    }
  } else {
    Debug("SYNC:  PSS/SSS not found...\n");
  }

  cnt++;
  if (cnt >= timeout) {
    cnt = 0;
    return TIMEOUT;
  }

  return IDLE;
}






/*********
 * Measurement class 
 */
void phch_recv::measure::init(cf_t *buffer[SRSLTE_MAX_PORTS], srslte::log *log_h, uint32_t nof_rx_antennas, uint32_t nof_subframes)

{
  this->log_h         = log_h;
  this->nof_subframes = nof_subframes;
  for (int i=0;i<SRSLTE_MAX_PORTS;i++) {
    this->buffer[i] = buffer[i]; 
  }

  if (srslte_ue_dl_init(&ue_dl, this->buffer, SRSLTE_MAX_PRB, nof_rx_antennas)) {
    Error("SYNC:  Initiating ue_dl_measure\n");
    return;
  }
  srslte_chest_dl_set_rsrp_neighbour(&ue_dl.chest, true);
  reset();
}

phch_recv::measure::~measure() {
  srslte_ue_dl_free(&ue_dl);
}
  
void phch_recv::measure::reset() {
  cnt       = 0; 
  mean_rsrp = 0;
  mean_rsrq = 0;
  mean_snr  = 0;
  mean_rssi = 0;
}

void phch_recv::measure::set_cell(srslte_cell_t cell) 
{
  current_prb = cell.nof_prb;
  if (srslte_ue_dl_set_cell(&ue_dl, cell)) {
    Error("SYNC:  Setting cell: initiating ue_dl_measure\n");
  }
  reset();
}

float phch_recv::measure::rssi() {
  return 10*log10(mean_rssi);
}

float phch_recv::measure::rsrp() {
  return 10*log10(mean_rsrp) + 30 - rx_gain_offset;
}

float phch_recv::measure::rsrq() {
  return 10*log10(mean_rsrq);
}

float phch_recv::measure::snr() {
  return 10*log10(mean_snr);
}

uint32_t phch_recv::measure::frame_st_idx() {
  return final_offset;
}

void phch_recv::measure::set_rx_gain_offset(float rx_gain_offset) {
  this->rx_gain_offset  = rx_gain_offset;
}

phch_recv::measure::ret_code phch_recv::measure::run_subframe_sync(srslte_ue_sync_t *ue_sync, uint32_t sf_idx)
{
  int sync_res = srslte_ue_sync_zerocopy_multi(ue_sync, buffer);
  if (sync_res == 1) {
    log_h->info("SYNC: CFO=%.1f KHz\n", srslte_ue_sync_get_cfo(ue_sync)/1000);
    return run_subframe(sf_idx);
  } else {
    log_h->error("SYNC:  Measuring RSRP: Sync error\n");
    return ERROR;
  }

  return IDLE;
}

phch_recv::measure::ret_code phch_recv::measure::run_multiple_subframes(cf_t *input_buffer,
                                                                        int offset,
                                                                        uint32_t sf_idx,
                                                                        uint32_t max_sf)
{
  uint32_t sf_len = SRSLTE_SF_LEN_PRB(current_prb);

  ret_code ret = IDLE;

  offset = offset-sf_len/2;
  while (offset < 0 && sf_idx < max_sf) {
    offset += sf_len;
    sf_idx ++;
  }


  // Fine-tune offset using RS
#ifdef FINE_TUNE_OFFSET_WITH_RS
  float max_rsrp = -200;
  int best_test_offset = 0;
  int test_offset = 0;
  bool found_best = false;
  for (uint32_t n=0;n<5;n++) {

    test_offset = offset-2+n;
    if (test_offset >= 0) {

      cf_t *buf_m[SRSLTE_MAX_PORTS];
      buf_m[0] = &input_buffer[test_offset];

      uint32_t cfi;
      if (srslte_ue_dl_decode_fft_estimate_noguru(&ue_dl, buf_m, sf_idx, &cfi)) {
        Error("MEAS:  Measuring RSRP: Estimating channel\n");
        return ERROR;
      }

      float rsrp = srslte_chest_dl_get_rsrp(&ue_dl.chest);
      if (rsrp > max_rsrp) {
        max_rsrp = rsrp;
        best_test_offset = test_offset;
        found_best = true;
      }
    }
  }

  Debug("INTRA: fine-tuning offset: %d, found_best=%d, rem_sf=%d\n", offset, found_best, nof_sf);

  offset = found_best?best_test_offset:offset;
#endif

  if (offset >= 0 && offset < (int)(sf_len*max_sf)) {
    uint32_t nof_sf = (sf_len*max_sf - offset)/sf_len;


    final_offset = offset;

    for (uint32_t i=0;i<nof_sf;i++) {
      memcpy(buffer[0], &input_buffer[offset+i*sf_len], sizeof(cf_t)*sf_len);
      ret = run_subframe((sf_idx+i)%10);
      if (ret != IDLE) {
        return ret;
      }
    }
    if (ret != ERROR) {
      return MEASURE_OK;
    }
  } else {
    Info("INTRA: not running because offset=%d, sf_len*max_sf=%d*%d\n", offset, sf_len, max_sf);
  }
  return ret;
}

phch_recv::measure::ret_code phch_recv::measure::run_subframe(uint32_t sf_idx)
{
  uint32_t cfi = 0;
  if (srslte_ue_dl_decode_fft_estimate(&ue_dl, sf_idx, &cfi)) {
    log_h->error("SYNC:  Measuring RSRP: Estimating channel\n");
    return ERROR;
  }

  float rsrp   = srslte_chest_dl_get_rsrp_neighbour(&ue_dl.chest);
  float rsrq   = srslte_chest_dl_get_rsrq(&ue_dl.chest);
  float snr    = srslte_chest_dl_get_snr(&ue_dl.chest);
  float rssi   = srslte_vec_avg_power_cf(buffer[0], SRSLTE_SF_LEN_PRB(current_prb));

  if (cnt == 0) {
    mean_rsrp   = rsrp;
    mean_rsrq   = rsrq;
    mean_snr    = snr;
    mean_rssi   = rssi;
  } else {
    mean_rsrp   = SRSLTE_VEC_CMA(rsrp, mean_rsrp, cnt);
    mean_rsrq   = SRSLTE_VEC_CMA(rsrq, mean_rsrq, cnt);
    mean_snr    = SRSLTE_VEC_CMA(snr,  mean_snr,  cnt);
    mean_rssi   = SRSLTE_VEC_CMA(rssi, mean_rssi, cnt);
  }
  cnt++;

  log_h->debug("SYNC:  Measuring RSRP %d/%d, sf_idx=%d, RSRP=%.1f dBm, SNR=%.1f dB\n",
              cnt, nof_subframes, sf_idx, rsrp, snr);

  if (cnt >= nof_subframes) {
    return MEASURE_OK;
  } else {
    return IDLE;
  }
}






/**********
 * Secondary cell receiver
 */

void phch_recv::scell_recv::init(srslte::log *log_h, bool sic_pss_enabled, uint32_t max_sf_window)
{
  this->log_h           = log_h;
  this->sic_pss_enabled = sic_pss_enabled;

  // and a separate ue_sync instance

  uint32_t max_fft_sz  = srslte_symbol_sz(100);
  uint32_t max_sf_size = SRSLTE_SF_LEN(max_fft_sz);

  sf_buffer[0]        = (cf_t*) srslte_vec_malloc(sizeof(cf_t)*max_sf_size);

  measure_p.init(sf_buffer, log_h, 1, max_sf_window);

  //do this different we don't need all this search window.
  if(srslte_sync_init(&sync_find, max_sf_window*max_sf_size, 5*max_sf_size, max_fft_sz)) {
    fprintf(stderr, "Error initiating sync_find\n");
    return;
  }
  srslte_sync_set_sss_algorithm(&sync_find, SSS_FULL);
  srslte_sync_cp_en(&sync_find, false);
  srslte_sync_set_cfo_pss_enable(&sync_find, true);
  srslte_sync_set_threshold(&sync_find, 1.7);
  srslte_sync_set_em_alpha(&sync_find, 0.3);

  // Configure FIND object behaviour (this configuration is always the same)
  srslte_sync_set_cfo_ema_alpha(&sync_find,    1.0);
  srslte_sync_set_cfo_i_enable(&sync_find,     false);
  srslte_sync_set_cfo_pss_enable(&sync_find,   true);
  srslte_sync_set_pss_filt_enable(&sync_find,  true);
  srslte_sync_set_sss_eq_enable(&sync_find,    true);

  sync_find.pss.chest_on_filter = true;
  sync_find.sss_channel_equalize = false;

  reset();
}

void phch_recv::scell_recv::reset()
{
  current_fft_sz = 0;
  measure_p.reset();
}

void phch_recv::scell_recv::deinit()
{
  srslte_sync_free(&sync_find);
  free(sf_buffer[0]);
}

int phch_recv::scell_recv::find_cells(cf_t *input_buffer, float rx_gain_offset, srslte_cell_t cell, uint32_t nof_sf, cell_info_t cells[MAX_CELLS])
{
  uint32_t fft_sz  = srslte_symbol_sz(cell.nof_prb);
  uint32_t sf_len  = SRSLTE_SF_LEN(fft_sz);

  if (fft_sz != current_fft_sz) {
    if (srslte_sync_resize(&sync_find, nof_sf*sf_len, 5*sf_len, fft_sz)) {
      fprintf(stderr, "Error resizing sync nof_sf=%d, sf_len=%d, fft_sz=%d\n", nof_sf, sf_len, fft_sz);
      return SRSLTE_ERROR;
    }
    current_fft_sz = fft_sz;
  }

  int nof_cells = 0;
  uint32_t peak_idx = 0;
  uint32_t sf_idx   = 0;
  int      cell_id  = 0;

  srslte_cell_t found_cell;
  memcpy(&found_cell, &cell, sizeof(srslte_cell_t));

  measure_p.set_rx_gain_offset(rx_gain_offset);

  for (uint32_t n_id_2=0;n_id_2<3;n_id_2++) {

    found_cell.id = 10000;

    if (n_id_2 != (cell.id%3) || sic_pss_enabled) {
      srslte_sync_set_N_id_2(&sync_find, n_id_2);

      srslte_sync_find_ret_t sync_res;

      do {
        srslte_sync_reset(&sync_find);
        srslte_sync_cfo_reset(&sync_find);

        sync_res = SRSLTE_SYNC_NOFOUND;
        cell_id          = 0;
        float max_peak   = -1;
        uint32_t max_sf5 = 0;
        uint32_t max_sf_idx = 0;

        for (uint32_t sf5_cnt=0;sf5_cnt<nof_sf/5;sf5_cnt++) {
          sync_res = srslte_sync_find(&sync_find, input_buffer, sf5_cnt*5*sf_len, &peak_idx);
          Debug("INTRA: n_id_2=%d, cnt=%d/%d, sync_res=%d, sf_idx=%d, peak_idx=%d, peak_value=%f\n",
                 n_id_2, sf5_cnt, nof_sf/5, sync_res, srslte_sync_get_sf_idx(&sync_find), peak_idx, sync_find.peak_value);

          if (sync_find.peak_value > max_peak && sync_res == SRSLTE_SYNC_FOUND) {
            max_sf5    = sf5_cnt;
            max_sf_idx = srslte_sync_get_sf_idx(&sync_find);
            cell_id    = srslte_sync_get_cell_id(&sync_find);
          }
        }

        switch(sync_res) {
          case SRSLTE_SYNC_ERROR:
            return SRSLTE_ERROR;
            fprintf(stderr, "Error finding correlation peak\n");
            return SRSLTE_ERROR;
          case SRSLTE_SYNC_FOUND:

            sf_idx = (10-max_sf_idx - 5*(max_sf5%2))%10;

            if (cell_id >= 0) {
              // We found the same cell as before, look another N_id_2
              if ((uint32_t) cell_id == found_cell.id || (uint32_t) cell_id == cell.id) {
                Info("n_id_2=%d, PCI=%d, found_cell.id=%d, cell.id=%d\n", n_id_2, cell_id, found_cell.id, cell.id);
                sync_res = SRSLTE_SYNC_NOFOUND;
              } else {
                // We found a new cell ID
                found_cell.id = cell_id;
                found_cell.nof_ports = 1;  // Use port 0 only for measurement
                measure_p.set_cell(found_cell);

                switch(measure_p.run_multiple_subframes(input_buffer, peak_idx, sf_idx, nof_sf))
                {
                  case measure::MEASURE_OK:
                    // Consider a cell to be detectable 8.1.2.2.1.1 from 36.133. Currently only using first condition
                    if (measure_p.rsrp() > ABSOLUTE_RSRP_THRESHOLD_DBM) {

                      cells[nof_cells].pci = found_cell.id;
                      cells[nof_cells].rsrp = measure_p.rsrp();
                      cells[nof_cells].rsrq = measure_p.rsrq();
                      cells[nof_cells].offset = measure_p.frame_st_idx();

                      Info(
                          "INTRA: Found neighbour cell %d: PCI=%03d, RSRP=%5.1f dBm, peak_idx=%5d, peak_value=%3.2f, sf=%d, nof_sf=%d, n_id_2=%d, CFO=%6.1f Hz\n",
                          nof_cells, cell_id, measure_p.rsrp(), measure_p.frame_st_idx(), sync_find.peak_value,
                          sf_idx, nof_sf, n_id_2, 15000 * srslte_sync_get_cfo(&sync_find));

                      nof_cells++;

                      /*
                      if (sic_pss_enabled) {
                        srslte_pss_sic(&sync_find.pss, &input_buffer[sf5_cnt * 5 * sf_len + sf_len / 2 - fft_sz]);
                      }*/
                    }
                    break;
                  default:
                    Info("INTRA: Not enough samples to measure PCI=%d\n", cell_id);
                    break;
                  case measure::ERROR:
                    Error("Measuring neighbour cell\n");
                    return SRSLTE_ERROR;
                }
              }
            } else {
              sync_res = SRSLTE_SYNC_NOFOUND;
            }
            break;
          case SRSLTE_SYNC_FOUND_NOSPACE:
            /* If a peak was found but there is not enough space for SSS/CP detection, discard a few samples */
            break;
          default:
            break;
        }
      } while (sync_res == SRSLTE_SYNC_FOUND && sic_pss_enabled && nof_cells < MAX_CELLS);
    }
  }
  return nof_cells;
}



/**********
 * PHY measurements
 *
 */

void phch_recv::meas_reset() {
  // Stop all measurements
  intra_freq_meas.clear_cells();
  if (worker_com) {
    worker_com->pcell_meas_enabled = false;
  }
}

int phch_recv::meas_start(uint32_t earfcn, int pci) {
  if (earfcn == current_earfcn) {
    worker_com->pcell_meas_enabled = true;
    if (pci != (int) cell.id) {
      intra_freq_meas.add_cell(pci);
    }
    return 0;
  } else {
    Warning("INTRA: Inter-frequency measurements not supported (current EARFCN=%d, requested measurement for %d)\n",
            current_earfcn, earfcn);
    return -1;
  }
}

int phch_recv::meas_stop(uint32_t earfcn, int pci) {
  if (earfcn == current_earfcn) {
    intra_freq_meas.rem_cell(pci);
    return 0;
  } else {
    Warning("INTRA: Inter-frequency measurements not supported (current EARFCN=%d, requested stop measurement for %d)\n",
            current_earfcn, earfcn);
  }
  return -1;
}

void phch_recv::intra_measure::init(phch_common *common, rrc_interface_phy *rrc, srslte::log *log_h) {
  this->rrc    = rrc;
  this->log_h  = log_h;
  this->common = common;
  receive_enabled = false;

  // Start scell
  scell.init(log_h, common->args->sic_pss_enabled, common->args->intra_freq_meas_len_ms);

  search_buffer = (cf_t*) srslte_vec_malloc(common->args->intra_freq_meas_len_ms*SRSLTE_SF_LEN_PRB(SRSLTE_MAX_PRB)*sizeof(cf_t));

  if (srslte_ringbuffer_init(&ring_buffer, sizeof(cf_t)*common->args->intra_freq_meas_len_ms*2*SRSLTE_SF_LEN_PRB(SRSLTE_MAX_PRB))) {
    return;
  }

  running = true;
  start(INTRA_FREQ_MEAS_PRIO);
}

void phch_recv::intra_measure::stop() {
  running = false;
  srslte_ringbuffer_stop(&ring_buffer);
  tti_sync.increase();
  wait_thread_finish();
}

phch_recv::intra_measure::~intra_measure() {
  srslte_ringbuffer_free(&ring_buffer);
  scell.deinit();
  free(search_buffer);
}

void phch_recv::intra_measure::set_primay_cell(uint32_t earfcn, srslte_cell_t cell) {
  this->current_earfcn = earfcn;
  current_sflen = SRSLTE_SF_LEN_PRB(cell.nof_prb);
  memcpy(&this->primary_cell, &cell, sizeof(srslte_cell_t));
}

void phch_recv::intra_measure::clear_cells() {
  active_pci.clear();
  receive_enabled = false;
  receiving = false;
  receive_cnt = 0;
  srslte_ringbuffer_reset(&ring_buffer);
}

void phch_recv::intra_measure::add_cell(int pci) {
  if (std::find(active_pci.begin(), active_pci.end(), pci) == active_pci.end()) {
    active_pci.push_back(pci);
    receive_enabled = true;
    Info("INTRA: Starting intra-frequency measurement for pci=%d\n", pci);
  } else {
    Debug("INTRA: Requested to start already existing intra-frequency measurement for PCI=%d\n", pci);
  }
}

int phch_recv::intra_measure::get_offset(uint32_t pci) {
  for (int i=0;i<scell_recv::MAX_CELLS;i++) {
    if (info[i].pci == pci) {
      return info[i].offset;
    }
  }
  return -1;
}

void phch_recv::intra_measure::rem_cell(int pci) {
  std::vector<int>::iterator newEnd = std::remove(active_pci.begin(), active_pci.end(), pci);

  if (newEnd != active_pci.end()) {
    active_pci.erase(newEnd, active_pci.end());
    if (active_pci.size() == 0) {
      receive_enabled = false;
    }
    Info("INTRA: Stopping intra-frequency measurement for pci=%d. Number of cells: %zu\n", pci, active_pci.size());
  } else {
    Warning("INTRA: Requested to stop non-existing intra-frequency measurement for PCI=%d\n", pci);
  }
}

void phch_recv::intra_measure::write(uint32_t tti, cf_t *data, uint32_t nsamples) {
  if (receive_enabled) {
    if ((tti%common->args->intra_freq_meas_period_ms) == 0) {
      receiving   = true;
      receive_cnt = 0;
      measure_tti = tti;
      srslte_ringbuffer_reset(&ring_buffer);
    }
    if (receiving == true) {
      if (srslte_ringbuffer_write(&ring_buffer, data, nsamples*sizeof(cf_t)) < (int) (nsamples*sizeof(cf_t))) {
        Warning("Error writting to ringbuffer\n");
        receiving = false;
      } else {
        receive_cnt++;
        if (receive_cnt == common->args->intra_freq_meas_len_ms) {
          tti_sync.increase();
          receiving = false; 
        }
      }
    }
  }
}

void phch_recv::intra_measure::run_thread()
{
  while(running) {
    if (running) {
      tti_sync.wait();
    }

    if (running) {

      // Read data from buffer and find cells in it
      srslte_ringbuffer_read(&ring_buffer, search_buffer, common->args->intra_freq_meas_len_ms*current_sflen*sizeof(cf_t));
      int found_cells = scell.find_cells(search_buffer, common->rx_gain_offset, primary_cell, common->args->intra_freq_meas_len_ms, info);
      receiving = false;

      for (int i=0;i<found_cells;i++) {
        rrc->new_phy_meas(info[i].rsrp, info[i].rsrq, measure_tti, current_earfcn, info[i].pci);
      }
      // Look for other cells not found automatically
    }
  }
}

}<|MERGE_RESOLUTION|>--- conflicted
+++ resolved
@@ -255,30 +255,6 @@
   this->ul_freq = ul_freq;
 }
 
-<<<<<<< HEAD
-bool phch_recv::stop_sync() {
-
-  wait_radio_reset();
-
-  if (phy_state == IDLE && is_in_idle) {
-    return true;
-  } else {
-    Info("SYNC:  Going to IDLE\n");
-    phy_state = IDLE;
-    int cnt = 0;
-    while (!is_in_idle && cnt < 100) {
-      usleep_scaled(10000);
-      cnt++;
-    }
-    if (!is_in_idle) {
-      Warning("SYNC:  Could not go to IDLE\n");
-    }
-    return is_in_idle;
-  }
-}
-
-=======
->>>>>>> 2351ced9
 void phch_recv::reset_sync() {
 
   Info("SYNC:  Reset. Going to Cell Select\n");
@@ -412,14 +388,6 @@
 
     if (set_cell()) {
       log_h->info("Cell Select: Synchronizing on cell...\n");
-<<<<<<< HEAD
-
-      resync_sfn();
-
-      usleep_scaled(500000); // Time offset we set start_rx to start receiving samples
-      return true;
-=======
->>>>>>> 2351ced9
     }
   }
 }
@@ -749,10 +717,7 @@
           usleep(1000);
         }
         is_in_idle = true;
-<<<<<<< HEAD
         usleep_scaled(1000);
-=======
->>>>>>> 2351ced9
         break;
     }
 
