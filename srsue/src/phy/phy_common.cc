--- conflicted
+++ resolved
@@ -798,11 +798,7 @@
           uint32_t            mbsfn_per_frame =
               mcch.pmch_info_list[0].sf_alloc_end / enum_to_number(mcch.pmch_info_list[0].mch_sched_period);
           uint32_t                     frame_alloc_idx = sfn % enum_to_number(mcch.common_sf_alloc_period);
-<<<<<<< HEAD
-          uint32_t sf_alloc_idx    = frame_alloc_idx * mbsfn_per_frame + ((sf < 4) ? sf - 1 : sf - 3);
-=======
           uint32_t                     sf_alloc_idx = frame_alloc_idx * mbsfn_per_frame + ((sf < 4) ? sf - 1 : sf - 3);
->>>>>>> 705cd3c2
           std::unique_lock<std::mutex> lock(mtch_mutex);
           while (!have_mtch_stop) {
             mtch_cvar.wait(lock);
