/**
<<<<<<< HEAD
 * Copyright 2013-2021 Software Radio Systems Limited
 *
 * This file is part of srsLTE.
=======
>>>>>>> cc0c091a
 *
 * \section COPYRIGHT
 *
 * Copyright 2013-2020 Software Radio Systems Limited
 *
 * By using this file, you agree to the terms and conditions set
 * forth in the LICENSE file which can be found at the top level of
 * the distribution.
 *
 */
#include "srsue/hdr/phy/nr/worker_pool.h"

namespace srsue {
namespace nr {

worker_pool::worker_pool(uint32_t max_workers, srslog::sink& log_sink_) :
  pool(max_workers), log_sink(log_sink_), logger(srslog::fetch_basic_logger("NR-PHY", log_sink))
{}

bool worker_pool::init(const phy_args_nr_t& args, phy_common* common, stack_interface_phy_nr* stack_, int prio)
{
  phy_state.stack = stack_;
  phy_state.args  = args;

  // Set carrier attributes
  phy_state.carrier.id      = 500;
  phy_state.carrier.nof_prb = args.nof_prb;

  // Set NR arguments
  phy_state.args.nof_carriers   = args.nof_carriers;
  phy_state.args.dl.nof_max_prb = args.nof_prb;

  // Skip init of workers if no NR carriers
  if (phy_state.args.nof_carriers == 0) {
    return true;
  }

  // Add workers to workers pool and start threads
  for (uint32_t i = 0; i < args.nof_phy_threads; i++) {
    auto& log = srslog::fetch_basic_logger(fmt::format("PHY{}", i), log_sink);
    log.set_level(srslog::str_to_basic_level(args.log.phy_level));
    log.set_hex_dump_max_size(args.log.phy_hex_limit);

    auto w = new sf_worker(common, &phy_state, log);
    pool.init_worker(i, w, prio, args.worker_cpu_mask);
    workers.push_back(std::unique_ptr<sf_worker>(w));

    if (not w->set_carrier_unlocked(0, &phy_state.carrier)) {
      return false;
    }
  }

  // Initialise PRACH
  auto& prach_log = srslog::fetch_basic_logger("NR-PRACH", log_sink);
  prach_log.set_level(srslog::str_to_basic_level(args.log.phy_level));
  prach_buffer = std::unique_ptr<prach>(new prach(prach_log));
  prach_buffer->init(phy_state.args.dl.nof_max_prb);

  // Set PRACH hard-coded cell
  srslte_cell_t cell = {};
  cell.nof_prb       = 50;
  cell.id            = phy_state.carrier.id;
  if (not prach_buffer->set_cell(cell, phy_state.cfg.prach)) {
    prach_log.error("Setting PRACH cell");
    return false;
  }

  return true;
}

void worker_pool::start_worker(sf_worker* w)
{
  pool.start_worker(w);
}

sf_worker* worker_pool::wait_worker(uint32_t tti)
{
  sf_worker* worker = (sf_worker*)pool.wait_worker(tti);

  // Generate PRACH if ready
  if (prach_buffer->is_ready_to_send(tti, phy_state.carrier.id)) {
    uint32_t nof_prach_sf       = 0;
    float    prach_target_power = 0.0f;
    cf_t*    prach_ptr          = prach_buffer->generate(0.0f, &nof_prach_sf, &prach_target_power);
    worker->set_prach(prach_ptr, prach_target_power);
  }

  return worker;
}

void worker_pool::stop()
{
  pool.stop();
}

void worker_pool::send_prach(uint32_t prach_occasion, uint32_t preamble_index, int preamble_received_target_power)
{
  prach_buffer->prepare_to_send(preamble_index);
}

int worker_pool::set_ul_grant(std::array<uint8_t, SRSLTE_RAR_UL_GRANT_NBITS> packed_ul_grant,
                              uint16_t                                       rnti,
                              srslte_rnti_type_t                             rnti_type)
{
  // Copy DCI bits and setup DCI context
  srslte_dci_msg_nr_t dci_msg = {};
  dci_msg.format              = srslte_dci_format_nr_0_0; // MAC RAR grant shall be unpacked as DCI 0_0 format
  dci_msg.rnti_type           = rnti_type;
  dci_msg.search_space        = srslte_search_space_type_rar; // This indicates it is a MAC RAR
  dci_msg.rnti                = rnti;
  dci_msg.nof_bits            = SRSLTE_RAR_UL_GRANT_NBITS;
  srslte_vec_u8_copy(dci_msg.payload, packed_ul_grant.data(), SRSLTE_RAR_UL_GRANT_NBITS);

  srslte_dci_ul_nr_t dci_ul = {};

  if (srslte_dci_nr_rar_unpack(&dci_msg, &dci_ul) < SRSLTE_SUCCESS) {
    return SRSLTE_ERROR;
  }

  if (logger.info.enabled()) {
    std::array<char, 512> str;
    srslte_dci_ul_nr_to_str(&dci_ul, str.data(), str.size());
    logger.set_context(phy_state.rar_grant_tti);
    logger.info("Setting RAR Grant %s", str.data());
  }

  phy_state.set_ul_pending_grant(phy_state.rar_grant_tti, dci_ul);

  return SRSLTE_SUCCESS;
}
bool worker_pool::set_config(const srslte::phy_cfg_nr_t& cfg)
{
  phy_state.cfg = cfg;
  return true;
}
} // namespace nr
} // namespace srsue<|MERGE_RESOLUTION|>--- conflicted
+++ resolved
@@ -1,10 +1,4 @@
 /**
-<<<<<<< HEAD
- * Copyright 2013-2021 Software Radio Systems Limited
- *
- * This file is part of srsLTE.
-=======
->>>>>>> cc0c091a
  *
  * \section COPYRIGHT
  *
