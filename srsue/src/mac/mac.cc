/**
 *
 * \section COPYRIGHT
 *
 * Copyright 2013-2015 Software Radio Systems Limited
 *
 * \section LICENSE
 *
 * This file is part of the srsUE library.
 *
 * srsUE is free software: you can redistribute it and/or modify
 * it under the terms of the GNU Affero General Public License as
 * published by the Free Software Foundation, either version 3 of
 * the License, or (at your option) any later version.
 *
 * srsUE is distributed in the hope that it will be useful,
 * but WITHOUT ANY WARRANTY; without even the implied warranty of
 * MERCHANTABILITY or FITNESS FOR A PARTICULAR PURPOSE.  See the
 * GNU Affero General Public License for more details.
 *
 * A copy of the GNU Affero General Public License can be found in
 * the LICENSE file in the top-level directory of this distribution
 * and at http://www.gnu.org/licenses/.
 *
 */

#define Error(fmt, ...)   log_h->error(fmt, ##__VA_ARGS__)
#define Warning(fmt, ...) log_h->warning(fmt, ##__VA_ARGS__)
#define Info(fmt, ...)    log_h->info(fmt, ##__VA_ARGS__)
#define Debug(fmt, ...)   log_h->debug(fmt, ##__VA_ARGS__)

#include <string.h>
#include <strings.h>
#include <pthread.h>
#include <unistd.h>

#include "srslte/common/log.h"
#include "srsue/hdr/mac/mac.h"
#include "srslte/common/pcap.h"


namespace srsue {

mac::mac() : timers(64),
             mux_unit(MAC_NOF_HARQ_PROC),
             pdu_process_thread(&demux_unit),
             mch_msg(10)
{
  pcap    = NULL;
  bzero(&metrics, sizeof(mac_metrics_t));
}

bool mac::init(phy_interface_mac *phy, rlc_interface_mac *rlc, rrc_interface_mac *rrc, srslte::log *log_h_)
{
  phy_h = phy;
  rlc_h = rlc;
  rrc_h = rrc;
  log_h = log_h_;
  tti = 0;

  srslte_softbuffer_rx_init(&pch_softbuffer, 100);
  srslte_softbuffer_rx_init(&mch_softbuffer, 100);

  timer_alignment             = timers.get_unique_id();
  contention_resolution_timer = timers.get_unique_id();

  bsr_procedure.init(       rlc_h, log_h,          &config,                &timers);
  phr_procedure.init(phy_h,        log_h,          &config,                &timers);
  mux_unit.init     (       rlc_h, log_h,                                              &bsr_procedure, &phr_procedure);
  demux_unit.init   (phy_h, rlc_h, log_h,                                  timers.get(timer_alignment));
  ra_procedure.init (phy_h, rrc,   log_h, &uernti, &config,                timers.get(timer_alignment), timers.get(contention_resolution_timer), &mux_unit, &demux_unit);
  sr_procedure.init (phy_h, rrc,   log_h,          &config);
  ul_harq.init      (              log_h, &uernti, &config.ul_harq_params, timers.get(contention_resolution_timer), &mux_unit);
  dl_harq.init      (              log_h,                                  timers.get(timer_alignment),             &demux_unit);

  reset();

  start_periodic(1000, MAC_MAIN_THREAD_PRIO);

  return true;
}

void mac::stop()
{
  srslte_softbuffer_rx_free(&pch_softbuffer);

  pdu_process_thread.stop();
  stop_thread();
  wait_thread_finish();
}

void mac::start_pcap(srslte::mac_pcap* pcap_)
{
  pcap = pcap_;
  dl_harq.start_pcap(pcap);
  ul_harq.start_pcap(pcap);
  ra_procedure.start_pcap(pcap);
}

// Implement Section 5.8
void mac::reconfiguration()
{

}

void mac::wait_uplink() {
  int cnt=0;
  Info("Waiting to uplink...\n");
  while(mux_unit.is_pending_any_sdu() && cnt<20) {
    usleep_scaled(1000);
    cnt++;
  }
}

// Implement Section 5.9
void mac::reset()
{
  bzero(&metrics, sizeof(mac_metrics_t));

  Info("Resetting MAC\n");

  timers.get(timer_alignment)->stop();
  timers.get(contention_resolution_timer)->stop();

  ul_harq.reset_ndi();

  mux_unit.msg3_flush();
  mux_unit.reset();

  ra_procedure.reset();
  sr_procedure.reset();
  bsr_procedure.reset();
  phr_procedure.reset();

  dl_harq.reset();
  phy_h->pdcch_dl_search_reset();
  phy_h->pdcch_ul_search_reset();

  is_first_ul_grant = true;

  bzero(&uernti, sizeof(ue_rnti_t));
}

<<<<<<< HEAD
void mac::mac_timers::init(srslte::timers *timers, srslte::log *log_h) {
  this->timers = timers;
  running = true;
  this->log_h = log_h;
  start_periodic(1000);
}

void mac::mac_timers::run_period() {
  timers->step_all();
}

void mac::run_thread() {
  int cnt=0;

  while (!phy_h->sync_status() && started) {
    usleep_scaled(5000);
    if (phy_h->sync_status()) {
      Debug("Setting ttysync to %d\n", phy_h->get_current_tti());
      ttisync.set_producer_cntr(phy_h->get_current_tti());
    }
  }

  while(started) {
=======
void mac::run_period() {
>>>>>>> 50742195

  /* Warning: Here order of invocation of procedures is important!! */

  tti = phy_h->get_current_tti();

  log_h->step(tti);

  // Step all procedures
  bsr_procedure.step(tti);
  phr_procedure.step(tti);

  // Check if BSR procedure need to start SR

  if (bsr_procedure.need_to_send_sr(tti)) {
    Debug("Starting SR procedure by BSR request, PHY TTI=%d\n", tti);
    sr_procedure.start();
  }
  if (bsr_procedure.need_to_reset_sr()) {
    Debug("Resetting SR procedure by BSR request\n");
    sr_procedure.reset();
  }
  sr_procedure.step(tti);

  // Check SR if we need to start RA
  if (sr_procedure.need_random_access()) {
    ra_procedure.start_mac_order();
  }

  ra_procedure.step(tti);
  timers.step_all();
  rrc_h->run_tti(tti);
}

void mac::bcch_start_rx()
{
  bcch_start_rx(tti, -1);
}

void mac::bcch_start_rx(int si_window_start, int si_window_length)
{
  if (si_window_length >= 0 && si_window_start >= 0) {
    dl_harq.set_si_window_start(si_window_start);
    phy_h->pdcch_dl_search(SRSLTE_RNTI_SI, SRSLTE_SIRNTI, si_window_start, si_window_start+si_window_length);
  } else {
    phy_h->pdcch_dl_search(SRSLTE_RNTI_SI, SRSLTE_SIRNTI, si_window_start);
  }
  Info("SCHED: Searching for DL grant for SI-RNTI window_st=%d, window_len=%d\n", si_window_start, si_window_length);
}

void mac::pcch_start_rx()
{
  phy_h->pdcch_dl_search(SRSLTE_RNTI_PCH, SRSLTE_PRNTI);
  Info("SCHED: Searching for DL grant for P-RNTI\n");
}

void mac::clear_rntis()
{
  phy_h->pdcch_dl_search_reset();
}

void mac::bch_decoded_ok(uint8_t* payload, uint32_t len)
{
  // Send MIB to RLC
  rlc_h->write_pdu_bcch_bch(payload, len);

  if (pcap) {
    pcap->write_dl_bch(payload, len, true, phy_h->get_current_tti());
  }
}

void mac::pch_decoded_ok(uint32_t len)
{
  // Send PCH payload to RLC
  rlc_h->write_pdu_pcch(pch_payload_buffer, len);

  if (pcap) {
    pcap->write_dl_pch(pch_payload_buffer, len, true, phy_h->get_current_tti());
  }
}

void mac::mch_decoded_ok(uint32_t len)
{
  // Parse MAC header
  mch_msg.init_rx(len);
  
  mch_msg.parse_packet(mch_payload_buffer);
  while(mch_msg.next()) {
    for(uint32_t i = 0; i < phy_mbsfn_cfg.nof_mbsfn_services;i++) {
      if(srslte::mch_subh::MCH_SCHED_INFO == mch_msg.get()->ce_type()) {
        uint16_t stop;
        uint8_t  lcid;
        if(mch_msg.get()->get_next_mch_sched_info(&lcid, &stop)) {
          phy_h->set_mch_period_stop(stop);
          Info("MCH Sched Info: LCID: %d, Stop: %d, tti is %d \n", lcid, stop, phy_h->get_current_tti());
        }
      }
    }
  }
  
  demux_unit.push_pdu_mch(mch_payload_buffer, len, 0);
  pdu_process_thread.notify();
  if (pcap) {
    pcap->write_dl_mch(mch_payload_buffer, len, true, phy_h->get_current_tti());
  }

  metrics.rx_brate += len*8;
}

void mac::tb_decoded(bool ack, uint32_t tb_idx, srslte_rnti_type_t rnti_type, uint32_t harq_pid)
{
  if (rnti_type == SRSLTE_RNTI_RAR) {
    if (ack) {
      ra_procedure.tb_decoded_ok();
    }
  } else {
    dl_harq.tb_decoded(ack, tb_idx, rnti_type, harq_pid);
    if (ack) {
      pdu_process_thread.notify();
      metrics.rx_brate += dl_harq.get_current_tbs(harq_pid, tb_idx);
    } else {
      metrics.rx_errors++;
    }
    metrics.rx_pkts++;
  }
}

void mac::new_grant_dl(mac_interface_phy::mac_grant_t grant, mac_interface_phy::tb_action_dl_t* action)
{
  if (grant.rnti_type == SRSLTE_RNTI_RAR) {
    ra_procedure.new_grant_dl(grant, action);
  } else if (grant.rnti_type == SRSLTE_RNTI_PCH) {

    memcpy(&action->phy_grant, &grant.phy_grant, sizeof(srslte_phy_grant_t));
    action->generate_ack = false;
    action->decode_enabled[0] = true;
    action->decode_enabled[1] = false;
    srslte_softbuffer_rx_reset_cb(&pch_softbuffer, 1);
    action->payload_ptr[0] = pch_payload_buffer;
    action->softbuffers[0]  = &pch_softbuffer;
    action->rnti = grant.rnti;
    action->rv[0]   = grant.rv[0];
    if (grant.n_bytes[0] > pch_payload_buffer_sz) {
      Error("Received grant for PCH (%d bytes) exceeds buffer (%d bytes)\n", grant.n_bytes[0], pch_payload_buffer_sz);
      action->decode_enabled[0] = false;
    }
  } else {
    // If PDCCH for C-RNTI and RA procedure in Contention Resolution, notify it
    if (grant.rnti_type == SRSLTE_RNTI_USER && ra_procedure.is_contention_resolution()) {
      ra_procedure.pdcch_to_crnti(false);
    }
    dl_harq.new_grant_dl(grant, action);
  }
}

uint32_t mac::get_current_tti()
{
  return phy_h->get_current_tti();
}

void mac::new_grant_ul(mac_interface_phy::mac_grant_t grant, mac_interface_phy::tb_action_ul_t* action)
{
  /* Start PHR Periodic timer on first UL grant */
  if (is_first_ul_grant) {
    is_first_ul_grant = false;
    phr_procedure.start_timer();
  }
  if (grant.rnti_type == SRSLTE_RNTI_USER && ra_procedure.is_contention_resolution()) {
    ra_procedure.pdcch_to_crnti(true);
  }
  ul_harq.new_grant_ul(grant, action);
  metrics.tx_pkts++;
}

void mac::new_grant_ul_ack(mac_interface_phy::mac_grant_t grant, bool ack, mac_interface_phy::tb_action_ul_t* action)
{
  int tbs = ul_harq.get_current_tbs(tti);
  ul_harq.new_grant_ul_ack(grant, &ack, action);
  if (!ack) {
    metrics.tx_errors++;
  } else {
    metrics.tx_brate += tbs;
  }
  metrics.tx_pkts++;
  if (!ack && ra_procedure.is_contention_resolution()) {
    ra_procedure.harq_retx();
  }
  if (grant.rnti_type == SRSLTE_RNTI_USER && ra_procedure.is_contention_resolution()) {
    ra_procedure.pdcch_to_crnti(true);
  }
}

void mac::new_mch_dl(srslte_ra_dl_grant_t phy_grant, tb_action_dl_t *action)
{
  memcpy(&action->phy_grant, &phy_grant, sizeof(srslte_phy_grant_t));
  action->generate_ack = false;
  action->decode_enabled[0] = true;
  srslte_softbuffer_rx_reset_cb(&mch_softbuffer, 1);
  action->payload_ptr[0] = mch_payload_buffer;
  action->softbuffers[0]  = &mch_softbuffer;
}

void mac::harq_recv(uint32_t tti, bool ack, mac_interface_phy::tb_action_ul_t* action)
{
  int tbs = ul_harq.get_current_tbs(tti);
  ul_harq.harq_recv(tti, ack, action);
  if (!ack) {
    metrics.tx_errors++;
    metrics.tx_pkts++;
  } else {
    metrics.tx_brate += tbs;
  }
  if (!ack && ra_procedure.is_contention_resolution()) {
    ra_procedure.harq_retx();
  }
}

void mac::setup_timers()
{
  // stop currently running time alignment timer
  if (timers.get(timer_alignment)->is_running()) {
    timers.get(timer_alignment)->stop();
  }

  int value = liblte_rrc_time_alignment_timer_num[config.main.time_alignment_timer];
  if (value > 0) {
    timers.get(timer_alignment)->set(this, value);
  }
}

void mac::timer_expired(uint32_t timer_id)
{
  if(timer_id == timer_alignment) {
    timer_alignment_expire();
  } else {
    Warning("Received callback from unknown timer_id=%d\n", timer_id);
  }
}

/* Function called on expiry of TimeAlignmentTimer */
void mac::timer_alignment_expire()
{
  printf("TimeAlignment timer has expired value=%d ms\n", timers.get(timer_alignment)->get_timeout());
  rrc_h->release_pucch_srs();
  dl_harq.reset();
  ul_harq.reset();
}

void mac::get_rntis(ue_rnti_t* rntis)
{
  memcpy(rntis, &uernti, sizeof(ue_rnti_t));
}

void mac::set_ho_rnti(uint16_t crnti, uint16_t target_pci) {
  phy_h->pdcch_dl_search_reset();
  phy_h->pdcch_ul_search_reset();
  uernti.crnti = crnti;
  if (pcap) {
    pcap->set_ue_id(target_pci);
  }
}

void mac::set_contention_id(uint64_t uecri)
{
  uernti.contention_id = uecri;
}

void mac::start_noncont_ho(uint32_t preamble_index, uint32_t prach_mask)
{
  ra_procedure.start_noncont(preamble_index, prach_mask);
}

void mac::start_cont_ho()
{
  ra_procedure.start_mac_order(56, true);
}

void mac::get_config(mac_cfg_t* mac_cfg)
{
  memcpy(mac_cfg, &config, sizeof(mac_cfg_t));
}

void mac::set_mbsfn_config(uint32_t nof_mbsfn_services)
{
  //cfg->nof_mbsfn_services = config.mbsfn.mcch.pmch_infolist_r9[0].mbms_sessioninfolist_r9_size;
  phy_mbsfn_cfg.nof_mbsfn_services = nof_mbsfn_services;
}


void mac::set_config(mac_cfg_t* mac_cfg)
{
  memcpy(&config, mac_cfg, sizeof(mac_cfg_t));
  setup_timers();
}

void mac::set_config_main(LIBLTE_RRC_MAC_MAIN_CONFIG_STRUCT* main_cfg)
{
  memcpy(&config.main, main_cfg, sizeof(LIBLTE_RRC_MAC_MAIN_CONFIG_STRUCT));
  setup_timers();
}

void mac::set_config_rach(LIBLTE_RRC_RACH_CONFIG_COMMON_STRUCT* rach_cfg, uint32_t prach_config_index)
{
  memcpy(&config.rach, rach_cfg, sizeof(LIBLTE_RRC_RACH_CONFIG_COMMON_STRUCT));
  config.prach_config_index = prach_config_index;
}

void mac::set_config_sr(LIBLTE_RRC_SCHEDULING_REQUEST_CONFIG_STRUCT* sr_cfg)
{
  memcpy(&config.sr, sr_cfg, sizeof(LIBLTE_RRC_SCHEDULING_REQUEST_CONFIG_STRUCT));
}

void mac::setup_lcid(uint32_t lcid, uint32_t lcg, uint32_t priority, int PBR_x_tti, uint32_t BSD)
{
  Info("Logical Channel Setup: LCID=%d, LCG=%d, priority=%d, PBR=%d, BSd=%d\n",
       lcid, lcg, priority, PBR_x_tti, BSD);
  mux_unit.set_priority(lcid, priority, PBR_x_tti, BSD);
  bsr_procedure.setup_lcg(lcid, lcg);
  bsr_procedure.set_priority(lcid, priority);
}

void mac::mch_start_rx(uint32_t lcid)
{
  demux_unit.mch_start_rx(lcid);
}

void mac::get_metrics(mac_metrics_t &m)
{
  Info("DL retx: %.2f \%%, perpkt: %.2f, UL retx: %.2f \%% perpkt: %.2f\n", 
       metrics.rx_pkts?((float) 100*metrics.rx_errors/metrics.rx_pkts):0.0, 
       dl_harq.get_average_retx(),
       metrics.tx_pkts?((float) 100*metrics.tx_errors/metrics.tx_pkts):0.0, 
       ul_harq.get_average_retx());
  
  metrics.ul_buffer = (int) bsr_procedure.get_buffer_state();
  m = metrics;  
  bzero(&metrics, sizeof(mac_metrics_t));  
}




/********************************************************
 *
 * Interface for timers used by upper layers
 *
 *******************************************************/
srslte::timers::timer* mac::timer_get(uint32_t timer_id)
{
  return timers.get(timer_id);
}

void mac::timer_release_id(uint32_t timer_id)
{
  timers.release_id(timer_id);
}

uint32_t mac::timer_get_unique_id()
{
  return timers.get_unique_id();
}


/********************************************************
 *
 * Class that runs a thread to process DL MAC PDUs from
 * DEMUX unit
 *
 *******************************************************/
mac::pdu_process::pdu_process(demux *demux_unit_)
{
  demux_unit = demux_unit_;
  pthread_mutex_init(&mutex, NULL);
  pthread_cond_init(&cvar, NULL);
  have_data = false; 
  start(MAC_PDU_THREAD_PRIO);  
}

void mac::pdu_process::stop()
{
  pthread_mutex_lock(&mutex);
  running = false; 
  pthread_cond_signal(&cvar);
  pthread_mutex_unlock(&mutex);
  
  wait_thread_finish();
}

void mac::pdu_process::notify()
{
  pthread_mutex_lock(&mutex);
  have_data = true; 
  pthread_cond_signal(&cvar);
  pthread_mutex_unlock(&mutex);
}

void mac::pdu_process::run_thread()
{
  running = true; 
  while(running) {
    have_data = demux_unit->process_pdus();
    if (!have_data) {
      pthread_mutex_lock(&mutex);
      while(!have_data && running) {
        pthread_cond_wait(&cvar, &mutex);
      }
      pthread_mutex_unlock(&mutex);
    }
  }
}







}


<|MERGE_RESOLUTION|>--- conflicted
+++ resolved
@@ -141,33 +141,7 @@
   bzero(&uernti, sizeof(ue_rnti_t));
 }
 
-<<<<<<< HEAD
-void mac::mac_timers::init(srslte::timers *timers, srslte::log *log_h) {
-  this->timers = timers;
-  running = true;
-  this->log_h = log_h;
-  start_periodic(1000);
-}
-
-void mac::mac_timers::run_period() {
-  timers->step_all();
-}
-
-void mac::run_thread() {
-  int cnt=0;
-
-  while (!phy_h->sync_status() && started) {
-    usleep_scaled(5000);
-    if (phy_h->sync_status()) {
-      Debug("Setting ttysync to %d\n", phy_h->get_current_tti());
-      ttisync.set_producer_cntr(phy_h->get_current_tti());
-    }
-  }
-
-  while(started) {
-=======
 void mac::run_period() {
->>>>>>> 50742195
 
   /* Warning: Here order of invocation of procedures is important!! */
 
