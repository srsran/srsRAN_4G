/**
 *
 * \section COPYRIGHT
 *
 * Copyright 2013-2015 Software Radio Systems Limited
 *
 * \section LICENSE
 *
 * This file is part of the srsUE library.
 *
 * srsUE is free software: you can redistribute it and/or modify
 * it under the terms of the GNU Affero General Public License as
 * published by the Free Software Foundation, either version 3 of
 * the License, or (at your option) any later version.
 *
 * srsUE is distributed in the hope that it will be useful,
 * but WITHOUT ANY WARRANTY; without even the implied warranty of
 * MERCHANTABILITY or FITNESS FOR A PARTICULAR PURPOSE.  See the
 * GNU Affero General Public License for more details.
 *
 * A copy of the GNU Affero General Public License can be found in
 * the LICENSE file in the top-level directory of this distribution
 * and at http://www.gnu.org/licenses/.
 *
 */

#ifndef SRSUE_PHCH_COMMON_H
#define SRSUE_PHCH_COMMON_H

#define TX_MODE_CONTINUOUS 1


#include <pthread.h>
#include <string.h>
#include <vector>
#include "srslte/srslte.h"
#include "srslte/interfaces/ue_interfaces.h"
#include "srslte/radio/radio.h"
#include "srslte/common/log.h"
#include "srslte/common/gen_mch_tables.h"
#include "phy_metrics.h"


namespace srsue {

class chest_feedback_itf
{
public:
  virtual void in_sync() = 0;
  virtual void out_of_sync() = 0;
  virtual void set_cfo(float cfo) = 0;
};


typedef enum{
  SUBFRAME_TYPE_REGULAR = 0,
  SUBFRAME_TYPE_MBSFN,
  SUBFRAME_TYPE_N_ITEMS,
} subframe_type_t;
static const char subframe_type_text[SUBFRAME_TYPE_N_ITEMS][20] = {"Regular", "MBSFN"};

/* Subframe config */

typedef struct {
  subframe_type_t sf_type;
  uint8_t         mbsfn_area_id;
  uint8_t         non_mbsfn_region_length;
  uint8_t         mbsfn_mcs;
  bool            mbsfn_decode;
  bool            is_mcch;
} subframe_cfg_t;


/* Subclass that manages variables common to all workers */
  class phch_common {
  public:
    
    /* Common variables used by all phy workers */
    phy_interface_rrc::phy_cfg_t *config; 
    phy_args_t                   *args;
    rrc_interface_phy *rrc;
    mac_interface_phy *mac;
    srslte_ue_ul_t     ue_ul; 
    
    /* Power control variables */
    float pathloss;
    float cur_pathloss;
    float p0_preamble;
    float cur_radio_power;
    float cur_pusch_power;
    float avg_rsrp;
    float avg_rsrp_cqi;
    float avg_rsrp_dbm;
    float avg_rsrp_sync_dbm;
    float avg_rsrq_db;
    float avg_rssi_dbm;
    float last_radio_rssi;
    float rx_gain_offset;
   float avg_snr_db_cqi;
   float avg_snr_db_sync;

    float avg_noise;
    bool  pcell_meas_enabled;

    uint32_t pcell_report_period;
    bool     pcell_first_measurement;

    // Save last TBS for mcs>28 cases
    int last_dl_tbs[2*HARQ_DELAY_MS][SRSLTE_MAX_CODEWORDS];
    uint32_t last_dl_tti[2*HARQ_DELAY_MS];

    int last_ul_tbs[2*HARQ_DELAY_MS];
    uint32_t last_ul_tti[2*HARQ_DELAY_MS];
    srslte_mod_t last_ul_mod[2*HARQ_DELAY_MS];
    uint8_t last_ri;
    uint8_t last_pmi;

    phch_common(uint32_t max_mutex = 3);
    void init(phy_interface_rrc::phy_cfg_t *config,
              phy_args_t  *args,
              srslte::log *_log,
              srslte::radio *_radio,
              rrc_interface_phy *rrc,
              mac_interface_phy *_mac);

    /* For RNTI searches, -1 means now or forever */
    void               set_ul_rnti(srslte_rnti_type_t type, uint16_t rnti_value, int tti_start = -1, int tti_end = -1);
    uint16_t           get_ul_rnti(uint32_t tti);
    srslte_rnti_type_t get_ul_rnti_type();

    void               set_dl_rnti(srslte_rnti_type_t type, uint16_t rnti_value, int tti_start = -1, int tti_end = -1);
    uint16_t           get_dl_rnti(uint32_t tti);
    srslte_rnti_type_t get_dl_rnti_type();

    void set_rar_grant(uint32_t tti, uint8_t grant_payload[SRSLTE_RAR_GRANT_LEN]);
    bool get_pending_rar(uint32_t tti, srslte_dci_rar_grant_t *rar_grant = NULL);

    void reset_pending_ack(uint32_t tti);
    void set_pending_ack(uint32_t tti, uint32_t I_lowest, uint32_t n_dmrs);
    bool get_pending_ack(uint32_t tti);
    bool get_pending_ack(uint32_t tti, uint32_t *I_lowest, uint32_t *n_dmrs);
    bool is_any_pending_ack();

    void worker_end(uint32_t tti, bool tx_enable, cf_t *buffer, uint32_t nof_samples, srslte_timestamp_t tx_time);

    void set_nof_mutex(uint32_t nof_mutex);

    bool sr_enabled;
    int  sr_last_tx_tti;


    srslte::radio*    get_radio();

    void set_cell(const srslte_cell_t &c);
    uint32_t get_nof_prb();
    void set_dl_metrics(const dl_metrics_t &m);
    void get_dl_metrics(dl_metrics_t &m);
    void set_ul_metrics(const ul_metrics_t &m);
    void get_ul_metrics(ul_metrics_t &m);
    void set_sync_metrics(const sync_metrics_t &m);
    void get_sync_metrics(sync_metrics_t &m);

    void reset_ul();
    void reset();

    // MBSFN helpers
    void build_mch_table();
    void build_mcch_table();
    void set_mcch();
    void get_sf_config(subframe_cfg_t *cfg, uint32_t phy_tti);
    void set_mch_period_stop(uint32_t stop);
    
  private:
      
    bool have_mtch_stop; 
    pthread_mutex_t mtch_mutex;
    pthread_cond_t  mtch_cvar;

    
    
    std::vector<pthread_mutex_t>    tx_mutex;

    bool               is_first_of_burst;
    srslte::radio      *radio_h;
    float              cfo;
    srslte::log       *log_h;

    
    bool               ul_rnti_active(uint32_t tti);
    bool               dl_rnti_active(uint32_t tti);
    uint16_t           ul_rnti, dl_rnti;  
    srslte_rnti_type_t ul_rnti_type, dl_rnti_type; 
    int                ul_rnti_start, ul_rnti_end, dl_rnti_start, dl_rnti_end; 
    
    float              time_adv_sec; 
    
    srslte_dci_rar_grant_t rar_grant; 
    bool                   rar_grant_pending; 
    uint32_t               rar_grant_tti; 
    
    typedef struct {
      bool enabled; 
      uint32_t I_lowest; 
      uint32_t n_dmrs;
    } pending_ack_t;
    pending_ack_t pending_ack[TTIMOD_SZ];
    
    bool            is_first_tx;

    uint32_t        nof_workers;
    uint32_t        nof_mutex;
    uint32_t        max_mutex;

    srslte_cell_t   cell;

    dl_metrics_t    dl_metrics;
    uint32_t        dl_metrics_count;
    bool            dl_metrics_read;
    ul_metrics_t    ul_metrics;
    uint32_t        ul_metrics_count;
    bool            ul_metrics_read;
    sync_metrics_t  sync_metrics;
    uint32_t        sync_metrics_count;
    bool            sync_metrics_read;

    // MBSFN
    bool sib13_configured;
    bool mcch_configured;
    uint32_t mch_period_stop;
    uint8_t mch_table[40];
    uint8_t mcch_table[10];

    bool is_mch_subframe(subframe_cfg_t *cfg, uint32_t phy_tti);
    bool is_mcch_subframe(subframe_cfg_t *cfg, uint32_t phy_tti);

  };

<<<<<<< HEAD
=======
  /* Common variables used by all phy workers */
  phy_interface_rrc::phy_cfg_t *config;
  phy_args_t                   *args;
  rrc_interface_phy *rrc;
  mac_interface_phy *mac;

  /* Power control variables */
  float pathloss;
  float cur_pathloss;
  float p0_preamble;
  float cur_radio_power;
  float cur_pusch_power;
  float avg_rsrp;
  float avg_rsrp_dbm;
  float avg_rsrq_db;
  float avg_rssi_dbm;
  float last_radio_rssi;
  float rx_gain_offset;
  float avg_snr_db_cqi;
  float avg_noise;

  uint32_t pcell_report_period;

  // Save last TBS for mcs>28 cases
  int last_dl_tbs[2*HARQ_DELAY_MS][SRSLTE_MAX_CODEWORDS];
  uint32_t last_dl_tti[2*HARQ_DELAY_MS];

  int last_ul_tbs[2*HARQ_DELAY_MS];
  uint32_t last_ul_tti[2*HARQ_DELAY_MS];
  srslte_mod_t last_ul_mod[2*HARQ_DELAY_MS];

  uint8_t last_ri;
  uint8_t last_pmi;

  phch_common(uint32_t max_mutex = 3);
  void init(phy_interface_rrc::phy_cfg_t *config,
            phy_args_t  *args,
            srslte::log *_log,
            srslte::radio *_radio,
            rrc_interface_phy *rrc,
            mac_interface_phy *_mac);

  /* For RNTI searches, -1 means now or forever */
  void               set_ul_rnti(srslte_rnti_type_t type, uint16_t rnti_value, int tti_start = -1, int tti_end = -1);
  uint16_t           get_ul_rnti(uint32_t tti);
  srslte_rnti_type_t get_ul_rnti_type();

  void               set_dl_rnti(srslte_rnti_type_t type, uint16_t rnti_value, int tti_start = -1, int tti_end = -1);
  uint16_t           get_dl_rnti(uint32_t tti);
  srslte_rnti_type_t get_dl_rnti_type();

  void set_rar_grant(uint32_t tti, uint8_t grant_payload[SRSLTE_RAR_GRANT_LEN]);
  bool get_pending_rar(uint32_t tti, srslte_dci_rar_grant_t *rar_grant = NULL);

  void reset_pending_ack(uint32_t tti);
  void set_pending_ack(uint32_t tti, uint32_t I_lowest, uint32_t n_dmrs);
  bool get_pending_ack(uint32_t tti);
  bool get_pending_ack(uint32_t tti, uint32_t *I_lowest, uint32_t *n_dmrs);
  bool is_any_pending_ack();

  void worker_end(uint32_t tti, bool tx_enable, cf_t *buffer, uint32_t nof_samples, srslte_timestamp_t tx_time);

  void set_nof_mutex(uint32_t nof_mutex);

  bool sr_enabled;
  int  sr_last_tx_tti;

  srslte::radio*    get_radio();

  void set_cell(const srslte_cell_t &c);
  uint32_t get_nof_prb();
  void set_dl_metrics(const dl_metrics_t &m);
  void get_dl_metrics(dl_metrics_t &m);
  void set_ul_metrics(const ul_metrics_t &m);
  void get_ul_metrics(ul_metrics_t &m);
  void set_sync_metrics(const sync_metrics_t &m);
  void get_sync_metrics(sync_metrics_t &m);

  void reset_ul();
  void reset();

private:

  std::vector<pthread_mutex_t>    tx_mutex;

  bool               is_first_of_burst;
  srslte::radio      *radio_h;
  float              cfo;
  srslte::log       *log_h;


  bool               ul_rnti_active(uint32_t tti);
  bool               dl_rnti_active(uint32_t tti);
  uint16_t           ul_rnti, dl_rnti;
  srslte_rnti_type_t ul_rnti_type, dl_rnti_type;
  int                ul_rnti_start, ul_rnti_end, dl_rnti_start, dl_rnti_end;

  float              time_adv_sec;

  srslte_dci_rar_grant_t rar_grant;
  bool                   rar_grant_pending;
  uint32_t               rar_grant_tti;

  typedef struct {
    bool enabled;
    uint32_t I_lowest;
    uint32_t n_dmrs;
  } pending_ack_t;
  pending_ack_t pending_ack[TTIMOD_SZ];

  bool            is_first_tx;

  uint32_t        nof_workers;
  uint32_t        nof_mutex;
  uint32_t        max_mutex;

  srslte_cell_t   cell;
>>>>>>> 8beb3cab

  
} // namespace srsue

#endif // SRSUE_PDCH_COMMON_H<|MERGE_RESOLUTION|>--- conflicted
+++ resolved
@@ -96,8 +96,8 @@
     float avg_rssi_dbm;
     float last_radio_rssi;
     float rx_gain_offset;
-   float avg_snr_db_cqi;
-   float avg_snr_db_sync;
+    float avg_snr_db_cqi;
+    float avg_snr_db_sync;
 
     float avg_noise;
     bool  pcell_meas_enabled;
@@ -232,131 +232,7 @@
 
     bool is_mch_subframe(subframe_cfg_t *cfg, uint32_t phy_tti);
     bool is_mcch_subframe(subframe_cfg_t *cfg, uint32_t phy_tti);
-
-  };
-
-<<<<<<< HEAD
-=======
-  /* Common variables used by all phy workers */
-  phy_interface_rrc::phy_cfg_t *config;
-  phy_args_t                   *args;
-  rrc_interface_phy *rrc;
-  mac_interface_phy *mac;
-
-  /* Power control variables */
-  float pathloss;
-  float cur_pathloss;
-  float p0_preamble;
-  float cur_radio_power;
-  float cur_pusch_power;
-  float avg_rsrp;
-  float avg_rsrp_dbm;
-  float avg_rsrq_db;
-  float avg_rssi_dbm;
-  float last_radio_rssi;
-  float rx_gain_offset;
-  float avg_snr_db_cqi;
-  float avg_noise;
-
-  uint32_t pcell_report_period;
-
-  // Save last TBS for mcs>28 cases
-  int last_dl_tbs[2*HARQ_DELAY_MS][SRSLTE_MAX_CODEWORDS];
-  uint32_t last_dl_tti[2*HARQ_DELAY_MS];
-
-  int last_ul_tbs[2*HARQ_DELAY_MS];
-  uint32_t last_ul_tti[2*HARQ_DELAY_MS];
-  srslte_mod_t last_ul_mod[2*HARQ_DELAY_MS];
-
-  uint8_t last_ri;
-  uint8_t last_pmi;
-
-  phch_common(uint32_t max_mutex = 3);
-  void init(phy_interface_rrc::phy_cfg_t *config,
-            phy_args_t  *args,
-            srslte::log *_log,
-            srslte::radio *_radio,
-            rrc_interface_phy *rrc,
-            mac_interface_phy *_mac);
-
-  /* For RNTI searches, -1 means now or forever */
-  void               set_ul_rnti(srslte_rnti_type_t type, uint16_t rnti_value, int tti_start = -1, int tti_end = -1);
-  uint16_t           get_ul_rnti(uint32_t tti);
-  srslte_rnti_type_t get_ul_rnti_type();
-
-  void               set_dl_rnti(srslte_rnti_type_t type, uint16_t rnti_value, int tti_start = -1, int tti_end = -1);
-  uint16_t           get_dl_rnti(uint32_t tti);
-  srslte_rnti_type_t get_dl_rnti_type();
-
-  void set_rar_grant(uint32_t tti, uint8_t grant_payload[SRSLTE_RAR_GRANT_LEN]);
-  bool get_pending_rar(uint32_t tti, srslte_dci_rar_grant_t *rar_grant = NULL);
-
-  void reset_pending_ack(uint32_t tti);
-  void set_pending_ack(uint32_t tti, uint32_t I_lowest, uint32_t n_dmrs);
-  bool get_pending_ack(uint32_t tti);
-  bool get_pending_ack(uint32_t tti, uint32_t *I_lowest, uint32_t *n_dmrs);
-  bool is_any_pending_ack();
-
-  void worker_end(uint32_t tti, bool tx_enable, cf_t *buffer, uint32_t nof_samples, srslte_timestamp_t tx_time);
-
-  void set_nof_mutex(uint32_t nof_mutex);
-
-  bool sr_enabled;
-  int  sr_last_tx_tti;
-
-  srslte::radio*    get_radio();
-
-  void set_cell(const srslte_cell_t &c);
-  uint32_t get_nof_prb();
-  void set_dl_metrics(const dl_metrics_t &m);
-  void get_dl_metrics(dl_metrics_t &m);
-  void set_ul_metrics(const ul_metrics_t &m);
-  void get_ul_metrics(ul_metrics_t &m);
-  void set_sync_metrics(const sync_metrics_t &m);
-  void get_sync_metrics(sync_metrics_t &m);
-
-  void reset_ul();
-  void reset();
-
-private:
-
-  std::vector<pthread_mutex_t>    tx_mutex;
-
-  bool               is_first_of_burst;
-  srslte::radio      *radio_h;
-  float              cfo;
-  srslte::log       *log_h;
-
-
-  bool               ul_rnti_active(uint32_t tti);
-  bool               dl_rnti_active(uint32_t tti);
-  uint16_t           ul_rnti, dl_rnti;
-  srslte_rnti_type_t ul_rnti_type, dl_rnti_type;
-  int                ul_rnti_start, ul_rnti_end, dl_rnti_start, dl_rnti_end;
-
-  float              time_adv_sec;
-
-  srslte_dci_rar_grant_t rar_grant;
-  bool                   rar_grant_pending;
-  uint32_t               rar_grant_tti;
-
-  typedef struct {
-    bool enabled;
-    uint32_t I_lowest;
-    uint32_t n_dmrs;
-  } pending_ack_t;
-  pending_ack_t pending_ack[TTIMOD_SZ];
-
-  bool            is_first_tx;
-
-  uint32_t        nof_workers;
-  uint32_t        nof_mutex;
-  uint32_t        max_mutex;
-
-  srslte_cell_t   cell;
->>>>>>> 8beb3cab
-
-  
+  };  
 } // namespace srsue
 
 #endif // SRSUE_PDCH_COMMON_H