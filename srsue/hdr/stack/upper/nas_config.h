/**
 * Copyright 2013-2023 Software Radio Systems Limited
 *
 * This file is part of srsRAN.
 *
 * srsRAN is free software: you can redistribute it and/or modify
 * it under the terms of the GNU Affero General Public License as
 * published by the Free Software Foundation, either version 3 of
 * the License, or (at your option) any later version.
 *
 * srsRAN is distributed in the hope that it will be useful,
 * but WITHOUT ANY WARRANTY; without even the implied warranty of
 * MERCHANTABILITY or FITNESS FOR A PARTICULAR PURPOSE.  See the
 * GNU Affero General Public License for more details.
 *
 * A copy of the GNU Affero General Public License can be found in
 * the LICENSE file in the top-level directory of this distribution
 * and at http://www.gnu.org/licenses/.
 *
 */

#ifndef SRSUE_NAS_CONFIG_H
#define SRSUE_NAS_CONFIG_H

#include "srsran/interfaces/ue_nas_interfaces.h"
#include <string>

namespace srsue {

struct nas_sim_args_t {
  int airplane_t_on_ms  = -1;
  int airplane_t_off_ms = -1;
};

class nas_args_t
{
public:
  nas_args_t() : force_imsi_attach(false) {}
  ~nas_args_t() = default;
  std::string    apn_name;
  std::string    apn_protocol;
  std::string    apn_user;
  std::string    apn_pass;
  bool           force_imsi_attach;
  std::string    eia;
  std::string    eea;
  nas_sim_args_t sim;

  // 5G args
  std::string    ia5g;
  std::string    ea5g;
  std::vector<pdu_session_cfg_t> pdu_session_cfgs;
};

class nas_5g_args_t
{
public:
  nas_5g_args_t() : force_imsi_attach(false) {}
  ~nas_5g_args_t() = default;
  bool force_imsi_attach;

  // Need EPS sec capabilities in 5G
  std::string eia;
  std::string eea;

  // 5G Security capabilities
  std::string                    ia5g;
  std::string                    ea5g;
  std::vector<pdu_session_cfg_t> pdu_session_cfgs;
<<<<<<< HEAD
  bool emergency_registration_5g;
=======
  // slicing configuration
  bool enable_slicing;
  int  nssai_sst;
  int  nssai_sd;
>>>>>>> 921f1748
};

} // namespace srsue
#endif // SRSUE_NAS_COMMON_H<|MERGE_RESOLUTION|>--- conflicted
+++ resolved
@@ -67,14 +67,12 @@
   std::string                    ia5g;
   std::string                    ea5g;
   std::vector<pdu_session_cfg_t> pdu_session_cfgs;
-<<<<<<< HEAD
   bool emergency_registration_5g;
-=======
+
   // slicing configuration
   bool enable_slicing;
   int  nssai_sst;
   int  nssai_sd;
->>>>>>> 921f1748
 };
 
 } // namespace srsue
