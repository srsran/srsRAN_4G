--- conflicted
+++ resolved
@@ -262,16 +262,11 @@
       bool outcome;
     };
 
-<<<<<<< HEAD
-    srslte::proc_outcome_t init(nas* nas_ptr_, srslte::establishment_cause_t cause_, srslte::unique_byte_buffer_t pdu);
-    srslte::proc_outcome_t step() final;
-=======
     explicit rrc_connect_proc(nas* nas_ptr_) : nas_ptr(nas_ptr_) {}
     srslte::proc_outcome_t init(srslte::establishment_cause_t cause_, srslte::unique_byte_buffer_t pdu);
     srslte::proc_outcome_t step();
     void                   then(const srslte::proc_state_t& result);
     srslte::proc_outcome_t react(connection_request_completed_t event);
->>>>>>> 3a813ff0
     static const char*     name() { return "RRC Connect"; }
 
   private:
@@ -293,18 +288,12 @@
       }
     };
 
-<<<<<<< HEAD
-    srslte::proc_outcome_t init(nas* nas_ptr_);
-    srslte::proc_outcome_t step() final;
-    srslte::proc_outcome_t trigger_event(const plmn_search_complete_t& t);
-=======
     explicit plmn_search_proc(nas* nas_ptr_) : nas_ptr(nas_ptr_) {}
     srslte::proc_outcome_t init();
     srslte::proc_outcome_t step();
     void                   then(const srslte::proc_state_t& result);
     srslte::proc_outcome_t react(const plmn_search_complete_t& t);
     srslte::proc_outcome_t react(const rrc_connect_proc::rrc_connect_complete_ev& t);
->>>>>>> 3a813ff0
     static const char*     name() { return "PLMN Search"; }
 
   private:
