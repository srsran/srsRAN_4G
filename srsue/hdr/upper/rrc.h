--- conflicted
+++ resolved
@@ -48,6 +48,13 @@
 }rrc_args_t;
 
 using srslte::byte_buffer_t;
+
+
+static std::string rb_id_str[] = {"SRB0", "SRB1", "SRB2",
+                                  "DRB1","DRB2","DRB3",
+                                  "DRB4","DRB5","DRB6",
+                                  "DRB7","DRB8"};
+
 
 namespace srsue {
 
@@ -222,7 +229,6 @@
   bool thread_running;
   void run_thread();
 
-<<<<<<< HEAD
   // Radio bearers
   typedef enum{
     RB_ID_SRB0 = 0,
@@ -362,38 +368,6 @@
 
   bool connection_requested;
   void plmn_select_rrc(LIBLTE_RRC_PLMN_IDENTITY_STRUCT plmn_id);
-=======
-  // NAS interface
-  void write_sdu(uint32_t lcid, byte_buffer_t *sdu);
-
-  uint16_t get_mcc();
-
-  uint16_t get_mnc();
-
-  void enable_capabilities();
-  void plmn_search();
-  void plmn_select(LIBLTE_RRC_PLMN_IDENTITY_STRUCT plmn_id);
-
-  // PHY interface
-  void in_sync();
-  void out_of_sync();
-  void earfcn_end();
-  void cell_found(uint32_t earfcn, srslte_cell_t phy_cell, float rsrp);
-
-  // MAC interface
-  void release_pucch_srs();
-  void ra_problem();
-
-  // GW interface
-  bool is_connected();
-  bool have_drb();
-
-  // PDCP interface
-  void write_pdu(uint32_t lcid, byte_buffer_t *pdu);
-  void write_pdu_bcch_bch(byte_buffer_t *pdu);
-  void write_pdu_bcch_dlsch(byte_buffer_t *pdu);
-  void write_pdu_pcch(byte_buffer_t *pdu);
->>>>>>> 8a18491e
 
   // RLC interface
   void          max_retx_attempted();
