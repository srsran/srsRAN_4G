#include <sys/types.h>
#include <sys/stat.h>
#include <fcntl.h>
#include <arpa/inet.h>
#include <linux/ip.h>
#include <linux/if.h>
#include <linux/if_tun.h>
#include <sys/ioctl.h>
#include <sys/socket.h>
#include <stdio.h>
#include <unistd.h>

#include "mac/mac.h"
#include "phy/phy.h"
#include "srslte/common/threads.h"
#include "srslte/interfaces/enb_interfaces.h"
#include "srslte/common/common.h"
#include "srslte/common/buffer_pool.h"
#include "srslte/common/logger_file.h"
#include "srslte/common/log_filter.h"
#include "srslte/upper/rlc.h"
#include "srslte/radio/radio.h"
#include "srslte/phy/utils/debug.h"

#define START_TUNTAP
#define USE_RADIO

/**********************************************************************
 *  Program arguments processing
 ***********************************************************************/

#define LCID 3

typedef struct {
  float rx_freq; 
  float tx_freq; 
  float rx_gain;
  float tx_gain;
  bool  enable_gui; 
  int time_adv;
  std::string ip_address;
}prog_args_t;

uint32_t srsapps_verbose = 1; 

prog_args_t prog_args; 

void args_default(prog_args_t *args) {
  args->rx_freq = 2.505e9;
  args->tx_freq = 2.625e9;
  args->rx_gain = 50.0; 
  args->tx_gain = 70.0;
  args->enable_gui = false; 
  args->time_adv = -1; // calibrated for b210
  args->ip_address = "192.168.3.1";
}

void usage(prog_args_t *args, char *prog) {
  printf("Usage: %s [gGIrfFdv] \n", prog);
  printf("\t-f RX frequency [Default %.1f MHz]\n", args->rx_freq/1e6);
  printf("\t-F TX frequency [Default %.1f MHz]\n", args->tx_freq/1e6);
  printf("\t-g RX gain [Default %.1f]\n", args->rx_gain);
  printf("\t-G TX gain [Default %.1f]\n", args->tx_gain);
  printf("\t-I IP address [Default %s]\n", args->ip_address.c_str());
  printf("\t-t time advance (in samples) [Default %d]\n", args->time_adv);
  printf("\t-d Enable gui [Default disabled]\n");
  printf("\t-v [increase verbosity, default none]\n");
}

void parse_args(prog_args_t *args, int argc, char **argv) {
  int opt;
  args_default(args);
  while ((opt = getopt(argc, argv, "gGfFItdv")) != -1) {
    switch (opt) {
    case 'd':
      args->enable_gui = true;
      break;
    case 'g':
      args->rx_gain = atof(argv[optind]);
      break;
    case 'G':
      args->tx_gain = atof(argv[optind]);
      break;
    case 'f':
      args->rx_freq = atof(argv[optind]);
      break;
    case 'F':
      args->tx_freq = atof(argv[optind]);
      break;
    case 'I':
      args->ip_address = argv[optind];
      break;
    case 't':
      args->time_adv = atoi(argv[optind]);
      break;
    case 'v':
      srsapps_verbose++;
      break;
    default:
      usage(args, argv[0]);
      exit(-1);
    }
  }
  if (args->rx_freq < 0 || args->tx_freq < 0) {
    usage(args, argv[0]);
    exit(-1);
  }
}

LIBLTE_BYTE_MSG_STRUCT sib_buffer[2];
                            
int setup_if_addr(char *ip_addr);
  
class tester : public srsue::pdcp_interface_rlc, 
               public srsue::rrc_interface_rlc,
               public srsue::ue_interface,
               public srsenb::rlc_interface_mac,
               public srsenb::rrc_interface_mac,
               public thread
{
public:
  
  tester() {
    rnti = 0; 
  }
  
  void init(srslte::rlc *rlc_, srsenb::mac *mac_, srsenb::phy *phy_, srslte::log *log_h_, std::string ip_address) {
    log_h = log_h_; 
    rlc   = rlc_; 
    mac   = mac_; 
    phy   = phy_;
    
    tun_fd = 0; 
    
#ifdef START_TUNTAP
    if (init_tuntap((char*) ip_address.c_str())) {
      log_h->error("Initiating IP address\n");
    }
#endif

    pool = srslte::byte_buffer_pool::get_instance();
    
    // Start reader thread
    running=true; 
    start();
  }

  void write_pdu_bcch_bch(srslte::byte_buffer_t *sdu) {}
  void write_pdu_bcch_dlsch(srslte::byte_buffer_t *sdu) {}
  void write_pdu_pcch(srslte::byte_buffer_t *sdu) {}
  void max_retx_attempted(){}
  void add_user(uint16_t rnti) {} 
  void release_user(uint16_t rnti) {} 
  void upd_user(uint16_t rnti, uint16_t old_rnti) {}
  void set_activity_user(uint16_t rnti) {}
  bool is_paging_opportunity(uint32_t tti, uint32_t *payload_len) {return false;}
  void read_pdu_pcch(uint8_t* payload, uint32_t buffer_size) {}
  std::string get_rb_name(uint32_t lcid) { return std::string("lcid"); }
  
  void write_pdu(uint32_t lcid, srslte::byte_buffer_t *sdu)
  {
    int n = write(tun_fd, sdu->msg, sdu->N_bytes);
    if (n != (int) sdu->N_bytes) {
      log_h->error("TUN/TAP write failure n=%d, nof_bytes=%d\n", n, sdu->N_bytes);
      return; 
    }
    log_h->debug_hex(sdu->msg, sdu->N_bytes, 
                    "Wrote %d bytes to TUN/TAP\n", 
                    sdu->N_bytes);         
    pool->deallocate(sdu);
  }
  
  int read_pdu(uint16_t rnti, uint32_t lcid, uint8_t *payload, uint32_t nof_bytes)
  {
    return rlc->read_pdu(lcid, payload, nof_bytes);
  }
  
  void read_pdu_bcch_dlsch(uint32_t sib_index, uint8_t payload[srsenb::sched_interface::MAX_SIB_PAYLOAD_LEN])
  {
    if (sib_index < 2) {
      memcpy(payload, sib_buffer[sib_index].msg, sib_buffer[sib_index].N_bytes);
    } 
  }

  void write_pdu(uint16_t rnti, uint32_t lcid, uint8_t *payload, uint32_t nof_bytes)
  {
    srslte::byte_buffer_t *sdu = NULL;
    log_h->info("Received PDU rnti=0x%x, lcid=%d, nof_bytes=%d\n", rnti, lcid, nof_bytes);
    switch(lcid) {
      case LCID:
        rlc->write_pdu(lcid, payload, nof_bytes);
      break;
      case 0:        
        log_h->info("Received ConnectionRequest from rnti=0x%x\n", rnti);
        
        // Configure User in MAC
        srsenb::sched_interface::ue_cfg_t uecfg; 
        bzero(&uecfg, sizeof(srsenb::sched_interface::ue_cfg_t));
        uecfg.maxharq_tx = 5; 
        uecfg.continuous_pusch = false; 
        uecfg.ue_bearers[0].direction    = srsenb::sched_interface::ue_bearer_cfg_t::BOTH; 
        uecfg.ue_bearers[LCID].direction = srsenb::sched_interface::ue_bearer_cfg_t::BOTH; 
        mac->ue_cfg(rnti, &uecfg);

        // configure DRB1 as UM
        LIBLTE_RRC_RLC_CONFIG_STRUCT cfg; 
        bzero(&cfg, sizeof(LIBLTE_RRC_RLC_CONFIG_STRUCT));
        cfg.rlc_mode = LIBLTE_RRC_RLC_MODE_UM_BI; 
        cfg.dl_um_bi_rlc.t_reordering = LIBLTE_RRC_T_REORDERING_MS100; 
        cfg.dl_um_bi_rlc.sn_field_len = LIBLTE_RRC_SN_FIELD_LENGTH_SIZE10;   
        cfg.ul_um_bi_rlc.sn_field_len = LIBLTE_RRC_SN_FIELD_LENGTH_SIZE10;   
        rlc->add_bearer(LCID, &cfg);
        
        // Send dummy ConnectionSetup. MAC will send contention resolution ID automatically. 
        log_h->info("Sending ConnectionSetup\n");
        sdu = pool_allocate;
        sdu->msg[0]  = 0xab; 
        sdu->N_bytes = 1; 
        rlc->write_sdu(0, sdu);
        
        // Indicate RLC status to mac 
        mac->rlc_buffer_state(rnti, 0, 1, 0);
        
        LIBLTE_RRC_PHYSICAL_CONFIG_DEDICATED_STRUCT dedicated; 
        bzero(&dedicated, sizeof(LIBLTE_RRC_PHYSICAL_CONFIG_DEDICATED_STRUCT));
        dedicated.pusch_cnfg_ded.beta_offset_ack_idx = 5;
        dedicated.pusch_cnfg_ded.beta_offset_ri_idx  = 12;
        dedicated.pusch_cnfg_ded.beta_offset_cqi_idx = 15;
        dedicated.pusch_cnfg_ded_present = true; 
        dedicated.sched_request_cnfg.dsr_trans_max = LIBLTE_RRC_DSR_TRANS_MAX_N4; 
        dedicated.sched_request_cnfg.sr_pucch_resource_idx = 0;
        dedicated.sched_request_cnfg.sr_cnfg_idx = 35; 
        dedicated.sched_request_cnfg_present = true; 
        phy->set_config_dedicated(rnti, &dedicated);
        
        usleep(500);
      break;
      default:
        log_h->error("Received message for lcid=%d\n", lcid);
      break;
    }    
  }
  
  void rl_failure(uint16_t rnti) 
  {
    log_h->console("Disconnecting rnti=0x%x.\n", rnti);
    mac->ue_rem(rnti);  
    rlc->reset();
  }
  
private:
  int tun_fd;
  bool running; 
  srslte::log *log_h;
  srslte::byte_buffer_pool *pool;
  srslte::rlc *rlc; 
  srsenb::mac *mac;
  srsenb::phy *phy;
  uint16_t rnti; 
  bool read_enable;

  int init_tuntap(char *ip_address) {
    read_enable = true; 
    tun_fd = setup_if_addr(ip_address);
    if (tun_fd<0) {
      fprintf(stderr, "Error setting up IP %s\n", ip_address);
      return -1;
    }
    printf("Created tun/tap interface at IP %s\n", ip_address);
    return 0; 
  }
  
  void run_thread() {
    struct iphdr   *ip_pkt;
    uint32_t        idx = 0;
    int32_t         N_bytes = 0;
    srslte::byte_buffer_t  *pdu = pool_allocate;

    log_h->info("TUN/TAP reader thread running\n");

    int first=1;
    while(running) {
      if (tun_fd > 0) {
        pdu->msg[0] = 0x0; 
        N_bytes = read(tun_fd, &pdu->msg[idx], SRSLTE_MAX_BUFFER_SIZE_BYTES-SRSLTE_BUFFER_HEADER_OFFSET - idx);
      } 
      if(N_bytes > 0)
      {
        if (read_enable && pdu->msg[0] != 0x60) {

          pdu->N_bytes = idx + N_bytes;
          ip_pkt       = (struct iphdr*)pdu->msg;

          log_h->debug_hex(pdu->msg, pdu->N_bytes, 
                          "Read %d bytes from TUN/TAP\n", 
                          N_bytes);
          
          // Check if entire packet was received
          if(ntohs(ip_pkt->tot_len) == pdu->N_bytes)
          {
            // Send PDU directly to RLC
            pdu->set_timestamp();
            rlc->write_sdu(LCID, pdu);
            
            // Indicate RLC status to mac 
            mac->rlc_buffer_state(rnti, LCID, rlc->get_buffer_state(LCID), 0);
            
            pdu = pool_allocate;
            idx = 0;
          } else{
            idx += N_bytes;
          }
        }
      }else{
        log_h->error("Failed to read from TUN interface - gw receive thread exiting.\n");
        break;
      }
    }
  }  
};


// Create classes
srslte::logger_file logger;
srslte::log_filter  log_phy;
srslte::log_filter  log_mac;
srslte::log_filter  log_rlc;
srslte::log_filter  log_tester;
srsenb::phy my_phy;
srsenb::mac my_mac;
srslte::rlc  my_rlc;
srslte::radio my_radio; 

// Local classes for testing
tester my_tester; 


void generate_cell_configuration(srsenb::sched_interface::cell_cfg_t *mac_cfg, srsenb::phy_cfg_t *phy_cfg)
{
  // Main cell configuration 
  srslte_cell_t cell;
  cell.id = 0; 
  cell.cp = SRSLTE_CP_NORM; 
  cell.nof_ports = 1; 
  cell.nof_prb = 25; 
  cell.phich_length = SRSLTE_PHICH_NORM;
  cell.phich_resources = SRSLTE_PHICH_R_1;
  
  // Generate SIB1
  LIBLTE_RRC_BCCH_DLSCH_MSG_STRUCT msg[2];
  bzero(&msg[0], sizeof(LIBLTE_RRC_BCCH_DLSCH_MSG_STRUCT));
  bzero(&msg[1], sizeof(LIBLTE_RRC_BCCH_DLSCH_MSG_STRUCT));    
  
  msg[0].N_sibs = 1; 
  msg[0].sibs[0].sib_type = LIBLTE_RRC_SYS_INFO_BLOCK_TYPE_1;
  LIBLTE_RRC_SYS_INFO_BLOCK_TYPE_1_STRUCT *sib1 = &msg[0].sibs[0].sib.sib1;
  
  sib1->cell_id = 0x1234;
  sib1->tracking_area_code = 0x1234;
  sib1->freq_band_indicator = 2; 
  sib1->N_plmn_ids = 1; 
  sib1->plmn_id[0].id.mcc = 1;  
  sib1->plmn_id[0].id.mnc = 1;
  sib1->plmn_id[0].resv_for_oper = LIBLTE_RRC_NOT_RESV_FOR_OPER;
  sib1->cell_barred = LIBLTE_RRC_CELL_NOT_BARRED;
  sib1->intra_freq_reselection = LIBLTE_RRC_INTRA_FREQ_RESELECTION_ALLOWED;
  sib1->q_rx_lev_min = -140;
  sib1->q_rx_lev_min_offset = 1;
  sib1->p_max = 10; 
  sib1->p_max_present = true; 
  sib1->si_window_length = LIBLTE_RRC_SI_WINDOW_LENGTH_MS40;
  sib1->N_sched_info = 1; 
  sib1->sched_info[0].si_periodicity = LIBLTE_RRC_SI_PERIODICITY_RF16; 
  sib1->sched_info[0].N_sib_mapping_info = 0;
  sib1->system_info_value_tag = 8; 
    
  // Generate SIB2
  msg[1].N_sibs = 2; 
  msg[1].sibs[0].sib_type = LIBLTE_RRC_SYS_INFO_BLOCK_TYPE_2;
  msg[1].sibs[1].sib_type = LIBLTE_RRC_SYS_INFO_BLOCK_TYPE_3;
  LIBLTE_RRC_SYS_INFO_BLOCK_TYPE_2_STRUCT *sib2 = &msg[1].sibs[0].sib.sib2;
  
  // RACH configuration 
  sib2->rr_config_common_sib.rach_cnfg.num_ra_preambles = LIBLTE_RRC_NUMBER_OF_RA_PREAMBLES_N64;
  sib2->rr_config_common_sib.rach_cnfg.preambles_group_a_cnfg.present = false; 
  sib2->rr_config_common_sib.rach_cnfg.preamble_init_rx_target_pwr = LIBLTE_RRC_PREAMBLE_INITIAL_RECEIVED_TARGET_POWER_DBM_N90;
  sib2->rr_config_common_sib.rach_cnfg.pwr_ramping_step = LIBLTE_RRC_POWER_RAMPING_STEP_DB6;
  sib2->rr_config_common_sib.rach_cnfg.preamble_trans_max = LIBLTE_RRC_PREAMBLE_TRANS_MAX_N10;
  sib2->rr_config_common_sib.rach_cnfg.ra_resp_win_size = LIBLTE_RRC_RA_RESPONSE_WINDOW_SIZE_SF10;
  sib2->rr_config_common_sib.rach_cnfg.mac_con_res_timer = LIBLTE_RRC_MAC_CONTENTION_RESOLUTION_TIMER_SF40;
  sib2->rr_config_common_sib.rach_cnfg.max_harq_msg3_tx = 4;
  
  // BCCH
  sib2->rr_config_common_sib.bcch_cnfg.modification_period_coeff = LIBLTE_RRC_MODIFICATION_PERIOD_COEFF_N16;
    
  // PCCH 
  sib2->rr_config_common_sib.pcch_cnfg.default_paging_cycle = LIBLTE_RRC_DEFAULT_PAGING_CYCLE_RF128;
  sib2->rr_config_common_sib.pcch_cnfg.nB = LIBLTE_RRC_NB_ONE_THIRTY_SECOND_T;

  // PRACH Configuration
  sib2->rr_config_common_sib.prach_cnfg.root_sequence_index = 41; 
  sib2->rr_config_common_sib.prach_cnfg.prach_cnfg_info.high_speed_flag = false; 
  sib2->rr_config_common_sib.prach_cnfg.prach_cnfg_info.prach_config_index = 4;
  sib2->rr_config_common_sib.prach_cnfg.prach_cnfg_info.prach_freq_offset = 2;
  sib2->rr_config_common_sib.prach_cnfg.prach_cnfg_info.zero_correlation_zone_config = 11;

  // PDSCH configuration
  sib2->rr_config_common_sib.pdsch_cnfg.p_b = 0; 
  sib2->rr_config_common_sib.pdsch_cnfg.rs_power = -5; 

  // PUSCH configuration
  sib2->rr_config_common_sib.pusch_cnfg.n_sb = 1;
  sib2->rr_config_common_sib.pusch_cnfg.hopping_mode = LIBLTE_RRC_HOPPING_MODE_INTER_SUBFRAME;
  sib2->rr_config_common_sib.pusch_cnfg.pusch_hopping_offset = 4;
  sib2->rr_config_common_sib.pusch_cnfg.enable_64_qam = false; 
  sib2->rr_config_common_sib.pusch_cnfg.ul_rs.cyclic_shift = 0; 
  sib2->rr_config_common_sib.pusch_cnfg.ul_rs.group_assignment_pusch = 0;
  sib2->rr_config_common_sib.pusch_cnfg.ul_rs.group_hopping_enabled = false; 
  sib2->rr_config_common_sib.pusch_cnfg.ul_rs.sequence_hopping_enabled = false; 
  
  // PUCCH configuration
  sib2->rr_config_common_sib.pucch_cnfg.delta_pucch_shift = LIBLTE_RRC_DELTA_PUCCH_SHIFT_DS2;
  sib2->rr_config_common_sib.pucch_cnfg.n_rb_cqi = 2;
  sib2->rr_config_common_sib.pucch_cnfg.n_cs_an = 0;
  sib2->rr_config_common_sib.pucch_cnfg.n1_pucch_an = 12;

  // SRS configuration 
  sib2->rr_config_common_sib.srs_ul_cnfg.present = false; 
  
  // UL power control 
  sib2->rr_config_common_sib.ul_pwr_ctrl.p0_nominal_pusch = -80; 
  sib2->rr_config_common_sib.ul_pwr_ctrl.alpha = LIBLTE_RRC_UL_POWER_CONTROL_ALPHA_1; 
  sib2->rr_config_common_sib.ul_pwr_ctrl.p0_nominal_pucch = -80; 
  sib2->rr_config_common_sib.ul_pwr_ctrl.delta_flist_pucch.format_1  = LIBLTE_RRC_DELTA_F_PUCCH_FORMAT_1_0; 
  sib2->rr_config_common_sib.ul_pwr_ctrl.delta_flist_pucch.format_1b = LIBLTE_RRC_DELTA_F_PUCCH_FORMAT_1B_5; 
  sib2->rr_config_common_sib.ul_pwr_ctrl.delta_flist_pucch.format_2  = LIBLTE_RRC_DELTA_F_PUCCH_FORMAT_2_2; 
  sib2->rr_config_common_sib.ul_pwr_ctrl.delta_flist_pucch.format_2a = LIBLTE_RRC_DELTA_F_PUCCH_FORMAT_2A_2; 
  sib2->rr_config_common_sib.ul_pwr_ctrl.delta_flist_pucch.format_2b = LIBLTE_RRC_DELTA_F_PUCCH_FORMAT_2B_2; 
  sib2->rr_config_common_sib.ul_pwr_ctrl.delta_preamble_msg3 = 4;
  
  sib2->rr_config_common_sib.ul_cp_length = LIBLTE_RRC_UL_CP_LENGTH_1;
  
  sib2->ue_timers_and_constants.t300 = LIBLTE_RRC_T300_MS1000;
  sib2->ue_timers_and_constants.t301 = LIBLTE_RRC_T301_MS1000;
  sib2->ue_timers_and_constants.n310 = LIBLTE_RRC_N310_N10;
  sib2->ue_timers_and_constants.t311 = LIBLTE_RRC_T311_MS1000;
  sib2->ue_timers_and_constants.n311 = LIBLTE_RRC_N311_N1;

  sib2->time_alignment_timer = LIBLTE_RRC_TIME_ALIGNMENT_TIMER_INFINITY;
  sib2->additional_spectrum_emission = 1; 
  sib2->arfcn_value_eutra.present = false; 
  sib2->ul_bw.present = false; 
  
  LIBLTE_RRC_SYS_INFO_BLOCK_TYPE_3_STRUCT *sib3 = &msg[1].sibs[1].sib.sib3;
  
  bzero(sib3, sizeof(LIBLTE_RRC_SYS_INFO_BLOCK_TYPE_3_STRUCT));
  sib3->q_hyst = LIBLTE_RRC_Q_HYST_DB_2;
  sib3->s_non_intra_search = 6;
  sib3->s_non_intra_search_present = true; 
  sib3->thresh_serving_low = 4;
  sib3->cell_resel_prio = 6; 
  sib3->q_rx_lev_min = -122; 
  sib3->p_max = 23;
  sib3->p_max_present = true; 
  sib3->s_intra_search = 10; 
  sib3->s_intra_search_present = true; 
  sib3->presence_ant_port_1 = true; 
  sib3->neigh_cell_cnfg = 1;
  sib3->t_resel_eutra = 1; 
  
  // Genreate payload   
  LIBLTE_BIT_MSG_STRUCT bitbuffer[2];
  for (int i=0;i<2;i++) {
    liblte_rrc_pack_bcch_dlsch_msg(&msg[i], &bitbuffer[i]);
    srslte_bit_pack_vector(bitbuffer[i].msg, sib_buffer[i].msg, bitbuffer[i].N_bits);
    sib_buffer[i].N_bytes = (bitbuffer[i].N_bits-1)/8+1;
  }

  // Fill MAC scheduler configuration 
  bzero(mac_cfg, sizeof(srsenb::sched_interface::cell_cfg_t));
  memcpy(&mac_cfg->cell, &cell, sizeof(srslte_cell_t));
  mac_cfg->sibs[0].len = sib_buffer[0].N_bytes;
  mac_cfg->sibs[0].period_rf = 8; // Fixed to 8 rf
  mac_cfg->sibs[1].len = sib_buffer[1].N_bytes;
  mac_cfg->sibs[1].period_rf = liblte_rrc_si_periodicity_num[sib1->sched_info[0].si_periodicity];
  mac_cfg->si_window_ms = liblte_rrc_si_window_length_num[sib1->si_window_length];
  
 
  mac_cfg->prach_rar_window = liblte_rrc_ra_response_window_size_num[sib2->rr_config_common_sib.rach_cnfg.ra_resp_win_size];

  // Copy PHY common configuration 
  bzero(phy_cfg, sizeof(srsenb::phy_cfg_t));  
  memcpy(&phy_cfg->cell, &cell, sizeof(srslte_cell_t));
  memcpy(&phy_cfg->prach_cnfg,  &sib2->rr_config_common_sib.prach_cnfg, sizeof(LIBLTE_RRC_PRACH_CONFIG_SIB_STRUCT));
  memcpy(&phy_cfg->pdsch_cnfg,  &sib2->rr_config_common_sib.pdsch_cnfg, sizeof(LIBLTE_RRC_PDSCH_CONFIG_COMMON_STRUCT));
  memcpy(&phy_cfg->pusch_cnfg,  &sib2->rr_config_common_sib.pusch_cnfg, sizeof(LIBLTE_RRC_PUSCH_CONFIG_COMMON_STRUCT));
  memcpy(&phy_cfg->pucch_cnfg,  &sib2->rr_config_common_sib.pucch_cnfg, sizeof(LIBLTE_RRC_PUCCH_CONFIG_COMMON_STRUCT));
  memcpy(&phy_cfg->srs_ul_cnfg, &sib2->rr_config_common_sib.srs_ul_cnfg, sizeof(LIBLTE_RRC_SRS_UL_CONFIG_COMMON_STRUCT));
}

int main(int argc, char *argv[])
{
  
  parse_args(&prog_args, argc, argv);

  logger.init("/tmp/ip_test.log");
  log_phy.init("PHY ", &logger, true);
  log_mac.init("MAC ", &logger, true);
  log_rlc.init("RLC ", &logger);
  log_tester.init("TEST", &logger);
  logger.log("\n\n");
 
  if (srsapps_verbose == 1) {
    log_phy.set_level(srslte::LOG_LEVEL_INFO);
    log_phy.set_hex_limit(100);
    log_mac.set_level(srslte::LOG_LEVEL_DEBUG);
    log_mac.set_hex_limit(100);
    log_rlc.set_level(srslte::LOG_LEVEL_DEBUG);
    log_rlc.set_hex_limit(1000);
    log_tester.set_level(srslte::LOG_LEVEL_DEBUG);
    log_tester.set_hex_limit(100);
    printf("Log level info\n");
  }
  if (srsapps_verbose == 2) {
    log_phy.set_level(srslte::LOG_LEVEL_DEBUG);
    log_phy.set_hex_limit(100);
    log_mac.set_level(srslte::LOG_LEVEL_DEBUG);
    log_mac.set_hex_limit(100);
    log_rlc.set_level(srslte::LOG_LEVEL_DEBUG);
    log_rlc.set_hex_limit(100);
    log_tester.set_level(srslte::LOG_LEVEL_DEBUG);
    log_tester.set_hex_limit(100);
    srslte_verbose = SRSLTE_VERBOSE_DEBUG;
    printf("Log level debug\n");
  }

  // Init Radio and PHY
#ifdef USE_RADIO
  my_radio.init();
#else
  my_radio.init(NULL, (char*) "dummy");
#endif
  my_radio.set_tx_freq(prog_args.tx_freq);
  my_radio.set_tx_gain(prog_args.tx_gain);
  my_radio.set_rx_freq(prog_args.rx_freq);
  my_radio.set_rx_gain(prog_args.rx_gain);
  //my_radio.set_tx_adv_neg(true);
  if (prog_args.time_adv >= 0) {
    printf("Setting TA=%d samples\n", prog_args.time_adv);
    my_radio.set_tx_adv(prog_args.time_adv);
  }
  
  // Configuure cell 
  srsenb::phy_cfg_t phy_cfg;   
  srsenb::sched_interface::cell_cfg_t mac_cfg; 
  srsenb::mac_args_t mac_args; 
  srsenb::phy_args_t phy_args; 
  
  mac_args.link_failure_nof_err = 10; 
  phy_args.equalizer_mode  = "mmse"; 
  phy_args.estimator_fil_w = 0.2;
  phy_args.max_prach_offset_us = 50; 
  phy_args.nof_phy_threads = 1; 
  phy_args.pusch_max_its   = 5; 
  
  generate_cell_configuration(&mac_cfg, &phy_cfg);
  
  my_phy.init(&phy_args, &phy_cfg, &my_radio, &my_mac, &log_phy);
  my_mac.init(&mac_args, &mac_cfg.cell, &my_phy, &my_tester, &my_tester, &log_mac);
  my_rlc.init(&my_tester, &my_tester, &my_tester, &log_rlc, &my_mac, 0 /* SRB0 */);
  my_tester.init(&my_rlc, &my_mac, &my_phy, &log_tester, prog_args.ip_address);
    
  if (prog_args.enable_gui) {
    sleep(1);
    my_phy.start_plot();
  }
      
  bool running = true; 
  while(running) {
    printf("Main running\n");
    sleep(1);
  }
  my_phy.stop();
  my_mac.stop();
}




/******************* This is copied from srsue gw **********************/
int setup_if_addr(char *ip_addr)
{
    
  char *dev = (char*) "tun_srsenb";

  // Construct the TUN device
  int tun_fd = open("/dev/net/tun", O_RDWR);
  if(0 > tun_fd)
  {
    perror("open");
    return(-1);
  }

  struct ifreq ifr;
  
  memset(&ifr, 0, sizeof(ifr));
  ifr.ifr_flags = IFF_TUN | IFF_NO_PI;
  strncpy(ifr.ifr_ifrn.ifrn_name, dev, IFNAMSIZ);
  if(0 > ioctl(tun_fd, TUNSETIFF, &ifr))
  {
    perror("ioctl1");
    close(tun_fd);
    return -1;
  }

  // Bring up the interface
  int sock = socket(AF_INET, SOCK_DGRAM, 0);
  if(0 > ioctl(sock, SIOCGIFFLAGS, &ifr))
  {
    perror("socket");
    close(sock);
    close(tun_fd);
    return -1;
  }
  ifr.ifr_flags |= IFF_UP | IFF_RUNNING;
  if(0 > ioctl(sock, SIOCSIFFLAGS, &ifr))
  {
    perror("ioctl2");
    close(sock);
    close(tun_fd);
    return -1;
  }

  close(sock);

  // Setup the IP address    
  sock                                                   = socket(AF_INET, SOCK_DGRAM, 0);
  ifr.ifr_addr.sa_family                                 = AF_INET;
  ((struct sockaddr_in *)&ifr.ifr_addr)->sin_addr.s_addr = inet_addr(ip_addr);
  if(0 > ioctl(sock, SIOCSIFADDR, &ifr))
  {
    perror("ioctl");
    close(sock);
    close(tun_fd);
    return -1;
  }
  ifr.ifr_netmask.sa_family                                 = AF_INET;
  ((struct sockaddr_in *)&ifr.ifr_netmask)->sin_addr.s_addr = inet_addr("255.255.255.0");
  if(0 > ioctl(sock, SIOCSIFNETMASK, &ifr))
  {
    perror("ioctl");
    close(sock);
    close(tun_fd);
    return -1;
  }
<<<<<<< HEAD
  
  close(sock);
=======

  close(sock);

>>>>>>> 0650567d
  return(tun_fd);
}<|MERGE_RESOLUTION|>--- conflicted
+++ resolved
@@ -653,13 +653,8 @@
     close(tun_fd);
     return -1;
   }
-<<<<<<< HEAD
   
   close(sock);
-=======
-
-  close(sock);
-
->>>>>>> 0650567d
+
   return(tun_fd);
 }