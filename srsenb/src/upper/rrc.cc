/**
 *
 * \section COPYRIGHT
 *
 * Copyright 2013-2017 Software Radio Systems Limited
 *
 * \section LICENSE
 *
 * This file is part of srsLTE.
 *
 * srsUE is free software: you can redistribute it and/or modify
 * it under the terms of the GNU Affero General Public License as
 * published by the Free Software Foundation, either version 3 of
 * the License, or (at your option) any later version.
 *
 * srsUE is distributed in the hope that it will be useful,
 * but WITHOUT ANY WARRANTY; without even the implied warranty of
 * MERCHANTABILITY or FITNESS FOR A PARTICULAR PURPOSE.  See the
 * GNU Affero General Public License for more details.
 *
 * A copy of the GNU Affero General Public License can be found in
 * the LICENSE file in the top-level directory of this distribution
 * and at http://www.gnu.org/licenses/.
 *
 */

#include "srslte/interfaces/sched_interface.h"
#include "srslte/asn1/liblte_rrc.h"
#include "srsenb/hdr/upper/rrc.h"
#include "srslte/srslte.h"
#include "srslte/asn1/liblte_mme.h"


using srslte::byte_buffer_t;
using srslte::bit_buffer_t;

namespace srsenb {
  
void rrc::init(rrc_cfg_t *cfg_,
               phy_interface_rrc* phy_, 
               mac_interface_rrc* mac_, 
               rlc_interface_rrc* rlc_, 
               pdcp_interface_rrc* pdcp_, 
               s1ap_interface_rrc *s1ap_,
               gtpu_interface_rrc* gtpu_,
               srslte::log* log_rrc)
{
  phy     = phy_; 
  mac     = mac_; 
  rlc     = rlc_; 
  pdcp    = pdcp_; 
  gtpu    = gtpu_;
  s1ap    = s1ap_; 
  rrc_log = log_rrc;
  cnotifier = NULL; 

  running = false;
  pool    = srslte::byte_buffer_pool::get_instance();

  memcpy(&cfg, cfg_, sizeof(rrc_cfg_t));

  if(cfg.sibs[12].sib_type == LIBLTE_RRC_SYS_INFO_BLOCK_TYPE_13 && cfg_->enable_mbsfn) {
    configure_mbsfn_sibs(&cfg.sibs[1].sib.sib2,&cfg.sibs[12].sib.sib13);
  }
  
  nof_si_messages = generate_sibs();  
  config_mac();
 
  pthread_mutex_init(&user_mutex, NULL);
  pthread_mutex_init(&paging_mutex, NULL);

  act_monitor.start(RRC_THREAD_PRIO);
  bzero(&sr_sched, sizeof(sr_sched_t));
  
  start(RRC_THREAD_PRIO);
}

void rrc::set_connect_notifer(connect_notifier *cnotifier)
{
  this->cnotifier = cnotifier; 
}

void rrc::stop()
{
  if(running) {
    running = false;
    rrc_pdu p = {0, LCID_EXIT, NULL};
    rx_pdu_queue.push(p);
    wait_thread_finish();
  }
  act_monitor.stop();
  pthread_mutex_lock(&user_mutex);
  users.clear();
  pthread_mutex_unlock(&user_mutex);
  pthread_mutex_destroy(&user_mutex);
  pthread_mutex_destroy(&paging_mutex);
}


/*******************************************************************************
  Public functions

  All public functions must be mutexed. 
*******************************************************************************/

void rrc::get_metrics(rrc_metrics_t &m)
{
  if (running) {
    pthread_mutex_lock(&user_mutex);
    m.n_ues = 0;
    for(std::map<uint16_t, ue>::iterator iter=users.begin(); m.n_ues < ENB_METRICS_MAX_USERS &&iter!=users.end(); ++iter) {
      ue *u = (ue*) &iter->second;
      if(iter->first != SRSLTE_MRNTI){
        m.ues[m.n_ues++].state = u->get_state();
      }
    }
    pthread_mutex_unlock(&user_mutex);
  }
}

/*******************************************************************************
  MAC interface

  Those functions that shall be called from a phch_worker should push the command
  to the queue and process later
*******************************************************************************/

void rrc::read_pdu_bcch_dlsch(uint32_t sib_index, uint8_t* payload)
{
  if (sib_index < LIBLTE_RRC_MAX_SIB) {
    memcpy(payload, sib_buffer[sib_index].msg, sib_buffer[sib_index].N_bytes);
  } 
}

void rrc::rl_failure(uint16_t rnti)
{
  rrc_pdu p = {rnti, LCID_RLF_USER, NULL};
  rx_pdu_queue.push(p);
}

void rrc::set_activity_user(uint16_t rnti)
{
  rrc_pdu p = {rnti, LCID_ACT_USER, NULL};
  rx_pdu_queue.push(p);
}

void rrc::rem_user_thread(uint16_t rnti)
{
  rrc_pdu p = {rnti, LCID_REM_USER, NULL};
  rx_pdu_queue.push(p);
}

uint32_t rrc::get_nof_users() {
  return users.size();
}

void rrc::max_retx_attempted(uint16_t rnti)
{

}

// This function is called from PRACH worker (can wait)
void rrc::add_user(uint16_t rnti)
{
  pthread_mutex_lock(&user_mutex);
  if (users.count(rnti) == 0) {

    users[rnti].parent = this;
    users[rnti].rnti   = rnti;
    rlc->add_user(rnti);
    pdcp->add_user(rnti);
    rrc_log->info("Added new user rnti=0x%x\n", rnti);
  } else {
    rrc_log->error("Adding user rnti=0x%x (already exists)\n", rnti);
  }

<<<<<<< HEAD
    pthread_mutex_unlock(&user_mutex);
    usleep_scaled(50000);
    pthread_mutex_lock(&user_mutex);
=======
  if(rnti == SRSLTE_MRNTI){
    srslte::srslte_pdcp_config_t cfg;
    cfg.is_control = false;
    cfg.is_data = true;
    cfg.direction = SECURITY_DIRECTION_DOWNLINK;
    uint32_t teid_in = 1;
>>>>>>> 50742195

    for(uint32_t i = 0; i <mcch.pmch_infolist_r9[0].mbms_sessioninfolist_r9_size; i++) {
      uint32_t lcid = mcch.pmch_infolist_r9[0].mbms_sessioninfolist_r9[i].logicalchannelid_r9;
      rlc->add_bearer_mrb(SRSLTE_MRNTI,lcid);
      pdcp->add_bearer(SRSLTE_MRNTI,lcid,cfg);
      gtpu->add_bearer(SRSLTE_MRNTI,lcid, 1, 1, &teid_in);
    }
  }

  pthread_mutex_unlock(&user_mutex);
}

/* Function called by MAC after the reception of a C-RNTI CE indicating that the UE still has a
 * valid RNTI.
 * Called by MAC reader thread (can wait to process)
 */
void rrc::upd_user(uint16_t new_rnti, uint16_t old_rnti)
{
  // Remove new_rnti
  rem_user_thread(new_rnti);

  // Send Reconfiguration to old_rnti if is RRC_CONNECT or RRC Release if already released here
  pthread_mutex_lock(&user_mutex);
  if (users.count(old_rnti) == 1) {
    if (users[old_rnti].is_connected()) {
      users[old_rnti].send_connection_reconf_upd(pool_allocate);
    } else {
      users[old_rnti].send_connection_release();
    }
  }
  pthread_mutex_unlock(&user_mutex);
}



/*******************************************************************************
  PDCP interface
*******************************************************************************/
void rrc::write_pdu(uint16_t rnti, uint32_t lcid, byte_buffer_t* pdu)
{
  rrc_pdu p = {rnti, lcid, pdu};
  rx_pdu_queue.push(p);
}

/*******************************************************************************
  S1AP interface
*******************************************************************************/
void rrc::write_dl_info(uint16_t rnti, byte_buffer_t* sdu)
{
  LIBLTE_RRC_DL_DCCH_MSG_STRUCT dl_dcch_msg;
  bzero(&dl_dcch_msg, sizeof(LIBLTE_RRC_DL_DCCH_MSG_STRUCT));

  pthread_mutex_lock(&user_mutex);

  if (users.count(rnti) == 1) {
    dl_dcch_msg.msg_type = LIBLTE_RRC_DL_DCCH_MSG_TYPE_DL_INFO_TRANSFER; 
    memcpy(dl_dcch_msg.msg.dl_info_transfer.dedicated_info.msg, sdu->msg, sdu->N_bytes);
    dl_dcch_msg.msg.dl_info_transfer.dedicated_info.N_bytes = sdu->N_bytes;
    
    sdu->reset();
    
    users[rnti].send_dl_dcch(&dl_dcch_msg, sdu);
        
  } else {
    rrc_log->error("Rx SDU for unknown rnti=0x%x\n", rnti);
  }

  pthread_mutex_unlock(&user_mutex);
}

<<<<<<< HEAD
void rrc::release_complete(uint16_t rnti)
{
  rrc_log->info("Received Release Complete rnti=0x%x\n", rnti);
  if (users.count(rnti) == 1) {
    if (!users[rnti].is_idle()) {
      rlc->clear_buffer(rnti); 
      users[rnti].send_connection_release();
      // There is no RRCReleaseComplete message from UE thus wait ~100 subframes for tx
      usleep_scaled(100000);
    }
    rem_user(rnti);
  } else {
    rrc_log->error("Received ReleaseComplete for unknown rnti=0x%x\n", rnti);
  }
=======
void rrc::release_complete(uint16_t rnti) {
  rrc_pdu p = {rnti, LCID_REL_USER, NULL};
  rx_pdu_queue.push(p);
>>>>>>> 50742195
}

bool rrc::setup_ue_ctxt(uint16_t rnti, LIBLTE_S1AP_MESSAGE_INITIALCONTEXTSETUPREQUEST_STRUCT *msg)
{
  pthread_mutex_lock(&user_mutex);

  rrc_log->info("Adding initial context for 0x%x\n", rnti);

  if(users.count(rnti) == 0) {
    rrc_log->warning("Unrecognised rnti: 0x%x\n", rnti);
    pthread_mutex_unlock(&user_mutex);
    return false;
  }

  if(msg->CSFallbackIndicator_present) {
    rrc_log->warning("Not handling CSFallbackIndicator\n");
  }
  if(msg->AdditionalCSFallbackIndicator_present) {
    rrc_log->warning("Not handling AdditionalCSFallbackIndicator\n");
  }
  if(msg->CSGMembershipStatus_present) {
    rrc_log->warning("Not handling CSGMembershipStatus\n");
  }
  if(msg->GUMMEI_ID_present) {
    rrc_log->warning("Not handling GUMMEI_ID\n");
  }
  if(msg->HandoverRestrictionList_present) {
    rrc_log->warning("Not handling HandoverRestrictionList\n");
  }
  if(msg->ManagementBasedMDTAllowed_present) {
    rrc_log->warning("Not handling ManagementBasedMDTAllowed\n");
  }
  if(msg->ManagementBasedMDTPLMNList_present) {
    rrc_log->warning("Not handling ManagementBasedMDTPLMNList\n");
  }
  if(msg->MME_UE_S1AP_ID_2_present) {
    rrc_log->warning("Not handling MME_UE_S1AP_ID_2\n");
  }
  if(msg->RegisteredLAI_present) {
    rrc_log->warning("Not handling RegisteredLAI\n");
  }
  if(msg->SRVCCOperationPossible_present) {
    rrc_log->warning("Not handling SRVCCOperationPossible\n");
  }
  if(msg->SubscriberProfileIDforRFP_present) {
    rrc_log->warning("Not handling SubscriberProfileIDforRFP\n");
  }
  if(msg->TraceActivation_present) {
    rrc_log->warning("Not handling TraceActivation\n");
  }
  if(msg->UERadioCapability_present) {
    rrc_log->warning("Not handling UERadioCapability\n");
  }

  // UEAggregateMaximumBitrate
  users[rnti].set_bitrates(&msg->uEaggregateMaximumBitrate);

  // UESecurityCapabilities
  users[rnti].set_security_capabilities(&msg->UESecurityCapabilities);

  // SecurityKey
  uint8_t key[32];
  liblte_pack(msg->SecurityKey.buffer, LIBLTE_S1AP_SECURITYKEY_BIT_STRING_LEN, key);
  users[rnti].set_security_key(key, LIBLTE_S1AP_SECURITYKEY_BIT_STRING_LEN/8);

  // Send RRC security mode command
  users[rnti].send_security_mode_command();

  // Setup E-RABs
  users[rnti].setup_erabs(&msg->E_RABToBeSetupListCtxtSUReq);

  pthread_mutex_unlock(&user_mutex);

  return true;
}

bool rrc::setup_ue_erabs(uint16_t rnti, LIBLTE_S1AP_MESSAGE_E_RABSETUPREQUEST_STRUCT *msg)
{
  pthread_mutex_lock(&user_mutex);

  rrc_log->info("Setting up erab(s) for 0x%x\n", rnti);

  if(users.count(rnti) == 0) {
    rrc_log->warning("Unrecognised rnti: 0x%x\n", rnti);
    pthread_mutex_unlock(&user_mutex);
    return false;
  }

  if(msg->uEaggregateMaximumBitrate_present) {
    // UEAggregateMaximumBitrate
    users[rnti].set_bitrates(&msg->uEaggregateMaximumBitrate);
  }

  // Setup E-RABs
  users[rnti].setup_erabs(&msg->E_RABToBeSetupListBearerSUReq);

  pthread_mutex_unlock(&user_mutex);

  return true;
}

bool rrc::release_erabs(uint32_t rnti)
{
  pthread_mutex_lock(&user_mutex);
  rrc_log->info("Releasing E-RABs for 0x%x\n", rnti);

  if(users.count(rnti) == 0) {
    rrc_log->warning("Unrecognised rnti: 0x%x\n", rnti);
    pthread_mutex_unlock(&user_mutex);
    return false;
  }

  bool ret = users[rnti].release_erabs();
  pthread_mutex_unlock(&user_mutex);
  return ret;
}



/*******************************************************************************
  Paging functions
  These functions use a different mutex because access different shared variables
  than user map
*******************************************************************************/

void rrc::add_paging_id(uint32_t ueid, LIBLTE_S1AP_UEPAGINGID_STRUCT UEPagingID) 
{
  pthread_mutex_lock(&paging_mutex);
  if (pending_paging.count(ueid) == 0) {
    pending_paging[ueid] = UEPagingID;
  } else {
    rrc_log->warning("Received Paging for UEID=%d but not yet transmitted\n", ueid);
  }
  pthread_mutex_unlock(&paging_mutex);
}

// Described in Section 7 of 36.304
bool rrc::is_paging_opportunity(uint32_t tti, uint32_t *payload_len)
{
  int sf_pattern[4][4] = {{9, 4, -1, 0}, {-1, 9, -1, 4}, {-1, -1, -1, 5}, {-1, -1, -1, 9}};
  
  if (pending_paging.empty()) {
    return false; 
  }

  pthread_mutex_lock(&paging_mutex);
  
  LIBLTE_RRC_PCCH_MSG_STRUCT pcch_msg;
  bzero(&pcch_msg, sizeof(LIBLTE_RRC_PCCH_MSG_STRUCT));
  
  // Default paging cycle, should get DRX from user
  uint32_t T  = liblte_rrc_default_paging_cycle_num[cfg.sibs[1].sib.sib2.rr_config_common_sib.pcch_cnfg.default_paging_cycle]; 
  uint32_t Nb = T*liblte_rrc_nb_num[cfg.sibs[1].sib.sib2.rr_config_common_sib.pcch_cnfg.nB]; 

  uint32_t N  = T<Nb?T:Nb;
  uint32_t Ns = Nb/T>1?Nb/T:1; 
  uint32_t sfn = tti/10;   
  
  std::vector<uint32_t> ue_to_remove;
  
  int n=0;
  for(std::map<uint32_t, LIBLTE_S1AP_UEPAGINGID_STRUCT>::iterator iter=pending_paging.begin(); n <  LIBLTE_RRC_MAX_PAGE_REC && iter!=pending_paging.end(); ++iter) {
    LIBLTE_S1AP_UEPAGINGID_STRUCT u = (LIBLTE_S1AP_UEPAGINGID_STRUCT) iter->second; 
    uint32_t ueid = ((uint32_t) iter->first)%1024; 
    uint32_t i_s = (ueid/N) % Ns; 
    
    if ((sfn % T) == (T/N) * (ueid % N)) {
            
      int sf_idx = sf_pattern[i_s%4][(Ns-1)%4];
      if (sf_idx < 0) {
        rrc_log->error("SF pattern is N/A for Ns=%d, i_s=%d, imsi_decimal=%d\n", Ns, i_s, ueid);
      } else if ((uint32_t) sf_idx == (tti%10)) {

        if (u.choice_type == LIBLTE_S1AP_UEPAGINGID_CHOICE_IMSI) {
          pcch_msg.paging_record_list[n].ue_identity.ue_identity_type = LIBLTE_RRC_PAGING_UE_IDENTITY_TYPE_IMSI; 
          memcpy(pcch_msg.paging_record_list[n].ue_identity.imsi, u.choice.iMSI.buffer, u.choice.iMSI.n_octets);
          pcch_msg.paging_record_list[n].ue_identity.imsi_size = u.choice.iMSI.n_octets;
          printf("Warning IMSI paging not tested\n");
        } else {
          pcch_msg.paging_record_list[n].ue_identity.ue_identity_type = LIBLTE_RRC_PAGING_UE_IDENTITY_TYPE_S_TMSI; 
          pcch_msg.paging_record_list[n].ue_identity.s_tmsi.mmec   = u.choice.s_TMSI.mMEC.buffer[0];
          uint32_t m_tmsi = 0; 
          for (int i=0;i<LIBLTE_S1AP_M_TMSI_OCTET_STRING_LEN;i++) {
            m_tmsi |= u.choice.s_TMSI.m_TMSI.buffer[i]<<(8*(LIBLTE_S1AP_M_TMSI_OCTET_STRING_LEN-i-1));
          }
          pcch_msg.paging_record_list[n].ue_identity.s_tmsi.m_tmsi = m_tmsi; 
        }
        pcch_msg.paging_record_list[n].cn_domain = LIBLTE_RRC_CN_DOMAIN_PS;        
        ue_to_remove.push_back(ueid);
        n++;
        rrc_log->info("Assembled paging for ue_id=%d, tti=%d\n", ueid, tti);
      }
    }
  }  
  
  for (uint32_t i=0;i<ue_to_remove.size();i++) {
    pending_paging.erase(ue_to_remove[i]);
  }

  pthread_mutex_unlock(&paging_mutex);
  
  if (n > 0) {
    pcch_msg.paging_record_list_size = n;
    liblte_rrc_pack_pcch_msg(&pcch_msg, (LIBLTE_BIT_MSG_STRUCT*)&bit_buf_paging);
    uint32_t N_bytes = (bit_buf_paging.N_bits-1)/8+1;

    if (payload_len) {
      *payload_len = N_bytes;
    }
    rrc_log->info("Assembling PCCH payload with %d UE identities, payload_len=%d bytes, nbits=%d\n", 
                  pcch_msg.paging_record_list_size, N_bytes, bit_buf_paging.N_bits);  
    return true; 
  } 
  
  return false;     
}

void rrc::read_pdu_pcch(uint8_t *payload, uint32_t buffer_size)
{
  pthread_mutex_lock(&paging_mutex);
  uint32_t N_bytes = (bit_buf_paging.N_bits-1)/8+1;
  if (N_bytes <= buffer_size) {
    srslte_bit_pack_vector(bit_buf_paging.msg, payload, bit_buf_paging.N_bits);    
  }
  pthread_mutex_unlock(&paging_mutex);
}


/*******************************************************************************
  Private functions
  All private functions are not mutexed and must be called from a mutexed enviornment
  from either a public function or the internal thread
*******************************************************************************/

void rrc::parse_ul_ccch(uint16_t rnti, byte_buffer_t *pdu)
{
  uint16_t old_rnti = 0; 

  if (pdu) {
    LIBLTE_RRC_UL_CCCH_MSG_STRUCT ul_ccch_msg;
    bzero(&ul_ccch_msg, sizeof(LIBLTE_RRC_UL_CCCH_MSG_STRUCT));

    srslte_bit_unpack_vector(pdu->msg, bit_buf.msg, pdu->N_bytes * 8);
    bit_buf.N_bits = pdu->N_bytes * 8;
    liblte_rrc_unpack_ul_ccch_msg((LIBLTE_BIT_MSG_STRUCT *) &bit_buf, &ul_ccch_msg);

    rrc_log->info_hex(pdu->msg, pdu->N_bytes,
                      "SRB0 - Rx: %s",
                      liblte_rrc_ul_ccch_msg_type_text[ul_ccch_msg.msg_type]);

    switch (ul_ccch_msg.msg_type) {
      case LIBLTE_RRC_UL_CCCH_MSG_TYPE_RRC_CON_REQ:
        if (users.count(rnti)) {
          users[rnti].handle_rrc_con_req(&ul_ccch_msg.msg.rrc_con_req);
        } else {
          rrc_log->error("Received ConnectionSetup for rnti=0x%x without context\n", rnti);
        }
        break;
      case LIBLTE_RRC_UL_CCCH_MSG_TYPE_RRC_CON_REEST_REQ:
        rrc_log->debug("rnti=0x%x, phyid=0x%x, smac=0x%x, cause=%s\n",
                       ul_ccch_msg.msg.rrc_con_reest_req.ue_id.c_rnti,
                       ul_ccch_msg.msg.rrc_con_reest_req.ue_id.phys_cell_id,
                       ul_ccch_msg.msg.rrc_con_reest_req.ue_id.short_mac_i,
                       liblte_rrc_con_reest_req_cause_text[ul_ccch_msg.msg.rrc_con_reest_req.cause]
        );
        if (users[rnti].is_idle()) {
          old_rnti = ul_ccch_msg.msg.rrc_con_reest_req.ue_id.c_rnti;
          if (users.count(old_rnti)) {
            rrc_log->error("Not supported: ConnectionReestablishment for rnti=0x%x. Sending Connection Reject\n", old_rnti);
            users[rnti].send_connection_reest_rej();
            s1ap->user_release(old_rnti, LIBLTE_S1AP_CAUSERADIONETWORK_RELEASE_DUE_TO_EUTRAN_GENERATED_REASON);
          } else {
            rrc_log->error("Received ConnectionReestablishment for rnti=0x%x without context\n", old_rnti);
            users[rnti].send_connection_reest_rej();
          }
          // remove temporal rnti
          rrc_log->warning("Received ConnectionReestablishment for rnti=0x%x. Removing temporal rnti=0x%x\n", old_rnti, rnti);
          rem_user_thread(rnti);
        } else {
          rrc_log->error("Received ReestablishmentRequest from an rnti=0x%x not in IDLE\n", rnti);
        }
        break;
      default:
        rrc_log->error("UL CCCH message not recognised\n");
        break;
    }

    pool->deallocate(pdu);
  }
}

void rrc::parse_ul_dcch(uint16_t rnti, uint32_t lcid, byte_buffer_t *pdu)
{
  if (pdu) {
    if (users.count(rnti)) {
      users[rnti].parse_ul_dcch(lcid, pdu);
    } else {
      rrc_log->error("Processing %s: Unkown rnti=0x%x\n", rb_id_text[lcid], rnti);
    }
  }
}

void rrc::process_rl_failure(uint16_t rnti)
{
  if (users.count(rnti) == 1) {
    uint32_t n_rfl = users[rnti].rl_failure();
    if (n_rfl == 1) {
      rrc_log->info("Radio-Link failure detected rnti=0x%x\n", rnti);
      if (s1ap->user_exists(rnti)) {
        if (!s1ap->user_release(rnti, LIBLTE_S1AP_CAUSERADIONETWORK_RADIO_CONNECTION_WITH_UE_LOST)) {
          rrc_log->info("Removing rnti=0x%x\n", rnti);
        }
      } else {
        rrc_log->warning("User rnti=0x%x context not existing in S1AP. Removing user\n", rnti);
        // Remove user from separate thread to wait to close all resources
        rem_user_thread(rnti);
      }
    } else {
      rrc_log->info("%d Radio-Link failure detected rnti=0x%x\n", n_rfl, rnti);
    }
  } else {
    rrc_log->error("Radio-Link failure detected for uknown rnti=0x%x\n", rnti);
  }
}

void rrc::process_release_complete(uint16_t rnti)
{
  rrc_log->info("Received Release Complete rnti=0x%x\n", rnti);
  if (users.count(rnti) == 1) {
    if (!users[rnti].is_idle()) {
      rlc->clear_buffer(rnti);
      users[rnti].send_connection_release();
      // There is no RRCReleaseComplete message from UE thus wait ~50 subframes for tx
      usleep(50000);
    }
    rem_user_thread(rnti);
  } else {
    rrc_log->error("Received ReleaseComplete for unknown rnti=0x%x\n", rnti);
  }
}

void rrc::rem_user(uint16_t rnti)
{
  pthread_mutex_lock(&user_mutex);
  if (users.count(rnti) == 1) {
    rrc_log->console("Disconnecting rnti=0x%x.\n", rnti);
    rrc_log->info("Disconnecting rnti=0x%x.\n", rnti);

    /* First remove MAC and GTPU to stop processing DL/UL traffic for this user
     */
    mac->ue_rem(rnti);  // MAC handles PHY
    gtpu->rem_user(rnti);

    // Now remove RLC and PDCP
    rlc->rem_user(rnti);
    pdcp->rem_user(rnti);

    // And deallocate resources from RRC
    users[rnti].sr_free();
    users[rnti].cqi_free();

    users.erase(rnti);
    rrc_log->info("Removed user rnti=0x%x\n", rnti);
  } else {
    rrc_log->error("Removing user rnti=0x%x (does not exist)\n", rnti);
  }
  pthread_mutex_unlock(&user_mutex);
}

void rrc::config_mac()
{
  // Fill MAC scheduler configuration for SIBs
  sched_interface::cell_cfg_t sched_cfg;
  bzero(&sched_cfg, sizeof(sched_interface::cell_cfg_t));
  for (uint32_t i=0;i<nof_si_messages;i++) {
    sched_cfg.sibs[i].len = sib_buffer[i].N_bytes;
    if (i == 0) {
      sched_cfg.sibs[i].period_rf = 8; // SIB1 is always 8 rf
    } else {
      sched_cfg.sibs[i].period_rf = liblte_rrc_si_periodicity_num[cfg.sibs[0].sib.sib1.sched_info[i-1].si_periodicity];
    }
  }
  sched_cfg.si_window_ms = liblte_rrc_si_window_length_num[cfg.sibs[0].sib.sib1.si_window_length];
  sched_cfg.prach_rar_window = liblte_rrc_ra_response_window_size_num[cfg.sibs[1].sib.sib2.rr_config_common_sib.rach_cnfg.ra_resp_win_size];
  sched_cfg.prach_freq_offset = cfg.sibs[1].sib.sib2.rr_config_common_sib.prach_cnfg.prach_cnfg_info.prach_freq_offset;
  sched_cfg.maxharq_msg3tx = cfg.sibs[1].sib.sib2.rr_config_common_sib.rach_cnfg.max_harq_msg3_tx;

  sched_cfg.nrb_pucch = SRSLTE_MAX(cfg.sr_cfg.nof_prb, cfg.cqi_cfg.nof_prb);
  rrc_log->info("Allocating %d PRBs for PUCCH\n", sched_cfg.nrb_pucch);

  // Copy Cell configuration
  memcpy(&sched_cfg.cell, &cfg.cell, sizeof(srslte_cell_t));

  // Configure MAC scheduler
  mac->cell_cfg(&sched_cfg);
}

uint32_t rrc::generate_sibs()
{
  // nof_messages includes SIB2 by default, plus all configured SIBs
  uint32_t nof_messages = 1+cfg.sibs[0].sib.sib1.N_sched_info;
  LIBLTE_RRC_SCHEDULING_INFO_STRUCT *sched_info = cfg.sibs[0].sib.sib1.sched_info;

  // msg is array of SI messages, each SI message msg[i] may contain multiple SIBs
  // all SIBs in a SI message msg[i] share the same periodicity
  LIBLTE_RRC_BCCH_DLSCH_MSG_STRUCT *msg = (LIBLTE_RRC_BCCH_DLSCH_MSG_STRUCT*)calloc(nof_messages+1, sizeof(LIBLTE_RRC_BCCH_DLSCH_MSG_STRUCT));

  // Copy SIB1 to first SI message
  msg[0].N_sibs = 1;
  memcpy(&msg[0].sibs[0], &cfg.sibs[0], sizeof(LIBLTE_RRC_SYS_INFO_BLOCK_TYPE_STRUCT));

  // Copy rest of SIBs
  for (uint32_t sched_info_elem = 0; sched_info_elem < nof_messages; sched_info_elem++) {
    uint32_t msg_index = sched_info_elem + 1; // first msg is SIB1, therefore start with second
    uint32_t current_msg_element_offset = 0;

    msg[msg_index].N_sibs = 0;

    // SIB2 always in second SI message
    if (msg_index == 1) {
      msg[msg_index].N_sibs++;
      memcpy(&msg[msg_index].sibs[0], &cfg.sibs[1], sizeof(LIBLTE_RRC_SYS_INFO_BLOCK_TYPE_STRUCT));
      current_msg_element_offset = 1; // make sure "other SIBs" do not overwrite this SIB2
      // Save SIB2
      memcpy(&sib2, &cfg.sibs[1].sib.sib2, sizeof(LIBLTE_RRC_SYS_INFO_BLOCK_TYPE_2_STRUCT));
    } else {
      current_msg_element_offset = 0; // no SIB2, no offset
    }

    // Add other SIBs to this message, if any
    for (uint32_t mapping = 0; mapping < sched_info[sched_info_elem].N_sib_mapping_info; mapping++) {
      msg[msg_index].N_sibs++;
      // current_msg_element_offset skips SIB2 if necessary
      memcpy(&msg[msg_index].sibs[mapping + current_msg_element_offset],
             &cfg.sibs[(int) sched_info[sched_info_elem].sib_mapping_info[mapping].sib_type+2],
             sizeof(LIBLTE_RRC_SYS_INFO_BLOCK_TYPE_STRUCT));
    }
  }

  // Pack payload for all messages
  for (uint32_t msg_index = 0; msg_index < nof_messages; msg_index++) {
    LIBLTE_BIT_MSG_STRUCT bitbuffer;
    liblte_rrc_pack_bcch_dlsch_msg(&msg[msg_index], &bitbuffer);
    srslte_bit_pack_vector(bitbuffer.msg, sib_buffer[msg_index].msg, bitbuffer.N_bits);
    sib_buffer[msg_index].N_bytes = (bitbuffer.N_bits-1)/8+1;
  }

  free(msg);
  return nof_messages;
}

void rrc::configure_mbsfn_sibs(LIBLTE_RRC_SYS_INFO_BLOCK_TYPE_2_STRUCT *sib2, LIBLTE_RRC_SYS_INFO_BLOCK_TYPE_13_STRUCT *sib13)
{
  // Temp assignment of MCCH, this will eventually come from a cfg file
  mcch.pmch_infolist_r9_size = 1;
  mcch.commonsf_allocpatternlist_r9_size = 1;
  mcch.commonsf_allocperiod_r9 = LIBLTE_RRC_MBSFN_COMMON_SF_ALLOC_PERIOD_R9_RF64;
  mcch.commonsf_allocpatternlist_r9[0].radio_fr_alloc_offset = 0;
  mcch.commonsf_allocpatternlist_r9[0].radio_fr_alloc_period = LIBLTE_RRC_RADIO_FRAME_ALLOCATION_PERIOD_N1;
  mcch.commonsf_allocpatternlist_r9[0].subfr_alloc = 32+31;
  mcch.commonsf_allocpatternlist_r9[0].subfr_alloc_num_frames = LIBLTE_RRC_SUBFRAME_ALLOCATION_NUM_FRAMES_ONE;

  mcch.pmch_infolist_r9[0].mbms_sessioninfolist_r9_size = 1;


  mcch.pmch_infolist_r9[0].mbms_sessioninfolist_r9[0].logicalchannelid_r9 = 1;
  mcch.pmch_infolist_r9[0].mbms_sessioninfolist_r9[0].sessionid_r9 = 0;
  mcch.pmch_infolist_r9[0].mbms_sessioninfolist_r9[0].sessionid_r9_present = true;
  mcch.pmch_infolist_r9[0].mbms_sessioninfolist_r9[0].tmgi_r9.plmn_id_explicit = true;
  mcch.pmch_infolist_r9[0].mbms_sessioninfolist_r9[0].tmgi_r9.plmn_id_r9.mcc = 0;
  mcch.pmch_infolist_r9[0].mbms_sessioninfolist_r9[0].tmgi_r9.plmn_id_r9.mnc = 3;
  mcch.pmch_infolist_r9[0].mbms_sessioninfolist_r9[0].tmgi_r9.plmn_index_r9 = 0;
  mcch.pmch_infolist_r9[0].mbms_sessioninfolist_r9[0].tmgi_r9.serviceid_r9 = 0;

  if(mcch.pmch_infolist_r9[0].mbms_sessioninfolist_r9_size > 1) {

    mcch.pmch_infolist_r9[0].mbms_sessioninfolist_r9[1].logicalchannelid_r9 = 2;
    mcch.pmch_infolist_r9[0].mbms_sessioninfolist_r9[1].sessionid_r9 = 1;
    mcch.pmch_infolist_r9[0].mbms_sessioninfolist_r9[1].sessionid_r9_present = true;
    mcch.pmch_infolist_r9[0].mbms_sessioninfolist_r9[1].tmgi_r9.plmn_id_explicit = true;
    mcch.pmch_infolist_r9[0].mbms_sessioninfolist_r9[1].tmgi_r9.plmn_id_r9.mcc = 0;
    mcch.pmch_infolist_r9[0].mbms_sessioninfolist_r9[1].tmgi_r9.plmn_id_r9.mnc = 3;
    mcch.pmch_infolist_r9[0].mbms_sessioninfolist_r9[1].tmgi_r9.plmn_index_r9 = 0;
    mcch.pmch_infolist_r9[0].mbms_sessioninfolist_r9[1].tmgi_r9.serviceid_r9 = 1;

  }
  mcch.pmch_infolist_r9[0].pmch_config_r9.datamcs_r9 = 10;
  mcch.pmch_infolist_r9[0].pmch_config_r9.mch_schedulingperiod_r9 = LIBLTE_RRC_MCH_SCHEDULING_PERIOD_R9_RF64;
  mcch.pmch_infolist_r9[0].pmch_config_r9.sf_alloc_end_r9 = 64*6;



  phy->configure_mbsfn(sib2,sib13,mcch);
  mac->write_mcch(sib2,sib13,&mcch);
}

void rrc::configure_security(uint16_t rnti,
                             uint32_t lcid,
                             uint8_t *k_rrc_enc,
                             uint8_t *k_rrc_int,
                             uint8_t *k_up_enc,
                             uint8_t *k_up_int,
                             srslte::CIPHERING_ALGORITHM_ID_ENUM cipher_algo,
                             srslte::INTEGRITY_ALGORITHM_ID_ENUM integ_algo)
{
  // TODO: add k_up_enc, k_up_int support to PDCP
  pdcp->config_security(rnti, lcid, k_rrc_enc, k_rrc_int, cipher_algo, integ_algo);
}

/*******************************************************************************
  RRC thread
*******************************************************************************/

void rrc::run_thread()
{
  rrc_pdu p;
  running = true;

  while(running) {
    p = rx_pdu_queue.wait_pop();
    if (p.pdu) {
      rrc_log->info_hex(p.pdu->msg, p.pdu->N_bytes, "Rx %s PDU", rb_id_text[p.lcid]);
    }

    // Mutex these calls even though it's a private function
    if (users.count(p.rnti) == 1) {
      switch(p.lcid)
      {
        case RB_ID_SRB0:
          parse_ul_ccch(p.rnti, p.pdu);
          break;
        case RB_ID_SRB1:
        case RB_ID_SRB2:
          parse_ul_dcch(p.rnti, p.lcid, p.pdu);
          break;
        case LCID_REM_USER:
<<<<<<< HEAD
          pthread_mutex_unlock(&user_mutex);
          usleep_scaled(10000);
=======
>>>>>>> 50742195
          rem_user(p.rnti);
          break;
        case LCID_REL_USER:
          process_release_complete(p.rnti);
          break;
        case LCID_RLF_USER:
          process_rl_failure(p.rnti);
          break;
        case LCID_ACT_USER:
          if (users.count(p.rnti) == 1) {
            users[p.rnti].set_activity();
          }
          break;
        case LCID_EXIT:
          rrc_log->info("Exiting thread\n");
          break;
        default:
          rrc_log->error("Rx PDU with invalid bearer id: %d", p.lcid);
          break;
      }
    } else {
      rrc_log->warning("Discarding PDU for removed rnti=0x%x\n", p.rnti);
    }
  }
}



/*******************************************************************************
  Activity monitor class
*******************************************************************************/

rrc::activity_monitor::activity_monitor(rrc* parent_)
{
  running = true;
  parent = parent_;
}

void rrc::activity_monitor::stop()
{
  if (running) {
    running = false;
    thread_cancel();
    wait_thread_finish();
  }
}

void rrc::activity_monitor::run_thread()
{
  while(running)
  {
    usleep_scaled(10000);
    pthread_mutex_lock(&parent->user_mutex);
    uint16_t rem_rnti = 0;
    for(std::map<uint16_t, ue>::iterator iter=parent->users.begin(); rem_rnti == 0 && iter!=parent->users.end(); ++iter) {
      if(iter->first != SRSLTE_MRNTI){
        ue *u = (ue*) &iter->second;
        uint16_t rnti = (uint16_t) iter->first;

        if (parent->cnotifier && u->is_connected() && !u->connect_notified) {
          parent->cnotifier->user_connected(rnti);
          u->connect_notified = true;
        }

        if (u->is_timeout()) {
          parent->rrc_log->info("User rnti=0x%x timed out. Exists in s1ap=%s\n", rnti, parent->s1ap->user_exists(rnti)?"yes":"no");
          rem_rnti = rnti;
        }
      }
    }
    if (rem_rnti) {
      if (parent->s1ap->user_exists(rem_rnti)) {
        parent->s1ap->user_release(rem_rnti, LIBLTE_S1AP_CAUSERADIONETWORK_USER_INACTIVITY);
      } else {
        if(rem_rnti != SRSLTE_MRNTI)
          parent->rem_user_thread(rem_rnti);
      }
    }
    pthread_mutex_unlock(&parent->user_mutex);
  }
}





/*******************************************************************************
  UE class

  Every function in UE class is called from a mutex environment thus does not
  need extra protection.
*******************************************************************************/
rrc::ue::ue()
{
  parent           = NULL; 
  set_activity();
  has_tmsi         = false;
  connect_notified = false; 
  transaction_id   = 0;
  sr_allocated     = false;
  sr_sched_sf_idx  = 0;
  sr_sched_prb_idx = 0;
  sr_N_pucch       = 0;
  sr_I             = 0;
  cqi_allocated    = false;
  cqi_pucch        = 0;
  cqi_idx          = 0;
  cqi_sched_sf_idx = 0;
  cqi_sched_prb_idx = 0;
  rlf_cnt          = 0;
  state            = RRC_STATE_IDLE;
  pool             = srslte::byte_buffer_pool::get_instance();
}

rrc_state_t rrc::ue::get_state()
{
  return state;
}

uint32_t rrc::ue::rl_failure() {
  rlf_cnt++;
  return rlf_cnt;
}

void rrc::ue::set_activity() 
{
  gettimeofday(&t_last_activity, NULL);  
  if (parent) {
    if (parent->rrc_log) {
      parent->rrc_log->debug("Activity registered rnti=0x%x\n", rnti);
    }
  }
}

bool rrc::ue::is_connected() {
  return state == RRC_STATE_REGISTERED;
}

bool rrc::ue::is_idle() {
  return state == RRC_STATE_IDLE;
}

bool rrc::ue::is_timeout() 
{
  
  if (!parent) {
    return false; 
  }
  
  struct timeval t[3]; 
  uint32_t deadline_s  = 0; 
  uint32_t deadline_us = 0; 
  const char *deadline_str = NULL; 
  memcpy(&t[1], &t_last_activity, sizeof(struct timeval));
  gettimeofday(&t[2], NULL);
  get_time_interval(t);

  switch(state) {
    case RRC_STATE_IDLE:  
      deadline_s   = get_time_scaled(0);
      deadline_us  = get_time_scaled((parent->sib2.rr_config_common_sib.rach_cnfg.max_harq_msg3_tx + 1)* 8 * 1000);
      deadline_str = "RRCConnectionSetup";
      break;
    case RRC_STATE_WAIT_FOR_CON_SETUP_COMPLETE:
      deadline_s   = get_time_scaled(1);
      deadline_us  = get_time_scaled(0);
      deadline_str = "RRCConnectionSetupComplete";
      break;
    case RRC_STATE_RELEASE_REQUEST:
      deadline_s   = get_time_scaled(4);
      deadline_us  = get_time_scaled(0);
      deadline_str = "RRCReleaseRequest";
      break;
    default:
      deadline_s   = get_time_scaled(parent->cfg.inactivity_timeout_ms/1000);
      deadline_us  = get_time_scaled((parent->cfg.inactivity_timeout_ms%1000)*1000);
      deadline_str = "Activity";
      break;    
  }
  
  if (deadline_str) {
    int64_t deadline = deadline_s*1e6  + deadline_us;
    int64_t elapsed  = t[0].tv_sec*1e6 + t[0].tv_usec;
    if (elapsed > deadline && elapsed > 0) {
      parent->rrc_log->warning("User rnti=0x%x expired %s deadline: %ld:%ld>%d:%d us\n", 
                                rnti, deadline_str, 
                                t[0].tv_sec, t[0].tv_usec, 
                               deadline_s, deadline_us);
      memcpy(&t_last_activity, &t[2], sizeof(struct timeval));
      state = RRC_STATE_RELEASE_REQUEST;
      return true; 
    }
  }
  return false;       
}

void rrc::ue::parse_ul_dcch(uint32_t lcid, byte_buffer_t *pdu)
{
  
  set_activity();

  LIBLTE_RRC_UL_DCCH_MSG_STRUCT ul_dcch_msg;
  bzero(&ul_dcch_msg, sizeof(LIBLTE_RRC_UL_DCCH_MSG_STRUCT));
  
  srslte_bit_unpack_vector(pdu->msg, parent->bit_buf.msg, pdu->N_bytes*8);
  parent->bit_buf.N_bits = pdu->N_bytes*8;
  liblte_rrc_unpack_ul_dcch_msg((LIBLTE_BIT_MSG_STRUCT*)&parent->bit_buf, &ul_dcch_msg);

  parent->rrc_log->info_hex(pdu->msg, pdu->N_bytes, 
                      "%s - Rx %s\n", 
                      rb_id_text[lcid], liblte_rrc_ul_dcch_msg_type_text[ul_dcch_msg.msg_type]);
  transaction_id = 0;
  pdu->reset();
  
  switch(ul_dcch_msg.msg_type) {
    case LIBLTE_RRC_UL_DCCH_MSG_TYPE_RRC_CON_SETUP_COMPLETE:
      handle_rrc_con_setup_complete(&ul_dcch_msg.msg.rrc_con_setup_complete, pdu);
      break;      
    case LIBLTE_RRC_UL_DCCH_MSG_TYPE_UL_INFO_TRANSFER:
      memcpy(pdu->msg, ul_dcch_msg.msg.ul_info_transfer.dedicated_info.msg, ul_dcch_msg.msg.ul_info_transfer.dedicated_info.N_bytes);
      pdu->N_bytes = ul_dcch_msg.msg.ul_info_transfer.dedicated_info.N_bytes;
      parent->s1ap->write_pdu(rnti, pdu);
      break;
    case LIBLTE_RRC_UL_DCCH_MSG_TYPE_RRC_CON_RECONFIG_COMPLETE:
      handle_rrc_reconf_complete(&ul_dcch_msg.msg.rrc_con_reconfig_complete, pdu);
      parent->rrc_log->console("User 0x%x connected\n", rnti);
      state = RRC_STATE_REGISTERED; 
      break;
    case LIBLTE_RRC_UL_DCCH_MSG_TYPE_SECURITY_MODE_COMPLETE:
      handle_security_mode_complete(&ul_dcch_msg.msg.security_mode_complete);
      // Skipping send_ue_cap_enquiry() procedure for now
      // state = RRC_STATE_WAIT_FOR_UE_CAP_INFO;
      notify_s1ap_ue_ctxt_setup_complete();
      send_connection_reconf(pdu);
      state = RRC_STATE_WAIT_FOR_CON_RECONF_COMPLETE;
      break;
    case LIBLTE_RRC_UL_DCCH_MSG_TYPE_SECURITY_MODE_FAILURE:
      handle_security_mode_failure(&ul_dcch_msg.msg.security_mode_failure);
      break;
    case LIBLTE_RRC_UL_DCCH_MSG_TYPE_UE_CAPABILITY_INFO:
      handle_ue_cap_info(&ul_dcch_msg.msg.ue_capability_info);
      send_connection_reconf(pdu);
      state = RRC_STATE_WAIT_FOR_CON_RECONF_COMPLETE;
      break;
    default:
      parent->rrc_log->error("Msg: %s not supported\n", liblte_rrc_ul_dcch_msg_type_text[ul_dcch_msg.msg_type]); 
      break;
  }
}

void rrc::ue::handle_rrc_con_req(LIBLTE_RRC_CONNECTION_REQUEST_STRUCT *msg)
{
  set_activity();
  
  if(msg->ue_id_type == LIBLTE_RRC_CON_REQ_UE_ID_TYPE_S_TMSI) {
    mmec      = msg->ue_id.s_tmsi.mmec;
    m_tmsi    = msg->ue_id.s_tmsi.m_tmsi;
    has_tmsi = true;
  }
  establishment_cause = msg->cause;
  send_connection_setup();
  state = RRC_STATE_WAIT_FOR_CON_SETUP_COMPLETE;
}

void rrc::ue::handle_rrc_con_reest_req(LIBLTE_RRC_CONNECTION_REESTABLISHMENT_REQUEST_STRUCT *msg)
{
  //TODO: Check Short-MAC-I value 
  parent->rrc_log->error("Not Supported: ConnectionReestablishment. \n");
  
}

void rrc::ue::handle_rrc_con_setup_complete(LIBLTE_RRC_CONNECTION_SETUP_COMPLETE_STRUCT *msg, srslte::byte_buffer_t *pdu)
{
  parent->rrc_log->info("RRCConnectionSetupComplete transaction ID: %d\n", msg->rrc_transaction_id);

  // TODO: msg->selected_plmn_id - used to select PLMN from SIB1 list
  // TODO: if(msg->registered_mme_present) - the indicated MME should be used from a pool

  memcpy(pdu->msg, msg->dedicated_info_nas.msg, msg->dedicated_info_nas.N_bytes);
  pdu->N_bytes = msg->dedicated_info_nas.N_bytes;

  // Acknowledge Dedicated Configuration
  parent->phy->set_conf_dedicated_ack(rnti, true);
  parent->mac->phy_config_enabled(rnti, true);

  if(has_tmsi) {
    parent->s1ap->initial_ue(rnti, (LIBLTE_S1AP_RRC_ESTABLISHMENT_CAUSE_ENUM)establishment_cause, pdu, m_tmsi, mmec);
  } else {
    parent->s1ap->initial_ue(rnti, (LIBLTE_S1AP_RRC_ESTABLISHMENT_CAUSE_ENUM)establishment_cause, pdu);
  }
  state = RRC_STATE_WAIT_FOR_CON_RECONF_COMPLETE;
}

void rrc::ue::handle_rrc_reconf_complete(LIBLTE_RRC_CONNECTION_RECONFIGURATION_COMPLETE_STRUCT *msg, srslte::byte_buffer_t *pdu)
{
  parent->rrc_log->info("RRCReconfigurationComplete transaction ID: %d\n", msg->rrc_transaction_id);


  // Acknowledge Dedicated Configuration
  parent->phy->set_conf_dedicated_ack(rnti, true);
  parent->mac->phy_config_enabled(rnti, true);
}

void rrc::ue::handle_security_mode_complete(LIBLTE_RRC_SECURITY_MODE_COMPLETE_STRUCT *msg)
{
  parent->rrc_log->info("SecurityModeComplete transaction ID: %d\n", msg->rrc_transaction_id);
}

void rrc::ue::handle_security_mode_failure(LIBLTE_RRC_SECURITY_MODE_FAILURE_STRUCT *msg)
{
  parent->rrc_log->info("SecurityModeFailure transaction ID: %d\n", msg->rrc_transaction_id);
}

void rrc::ue::handle_ue_cap_info(LIBLTE_RRC_UE_CAPABILITY_INFORMATION_STRUCT *msg)
{
  parent->rrc_log->info("UECapabilityInformation transaction ID: %d\n", msg->rrc_transaction_id);
  for(uint32_t i=0; i<msg->N_ue_caps; i++) {
    if(msg->ue_capability_rat[i].rat_type != LIBLTE_RRC_RAT_TYPE_EUTRA) {
      parent->rrc_log->warning("Not handling UE capability information for RAT type %s\n",
                               liblte_rrc_rat_type_text[msg->ue_capability_rat[i].rat_type]);
    } else {
      memcpy(&eutra_capabilities, &msg->ue_capability_rat[0], sizeof(LIBLTE_RRC_UE_EUTRA_CAPABILITY_STRUCT));
      parent->rrc_log->info("UE rnti: 0x%x category: %d\n", rnti, msg->ue_capability_rat[0].eutra_capability.ue_category);
    }
  }

  // TODO: Add liblte_rrc support for unpacking UE cap info and repacking into
  //       inter-node UERadioAccessCapabilityInformation (36.331 v10.0.0 Section 10.2.2).
  //       This is then passed to S1AP for transfer to EPC.
  // parent->s1ap->ue_capabilities(rnti, &eutra_capabilities);
}

void rrc::ue::set_bitrates(LIBLTE_S1AP_UEAGGREGATEMAXIMUMBITRATE_STRUCT *rates)
{
  memcpy(&bitrates, rates, sizeof(LIBLTE_S1AP_UEAGGREGATEMAXIMUMBITRATE_STRUCT));
}

void rrc::ue::set_security_capabilities(LIBLTE_S1AP_UESECURITYCAPABILITIES_STRUCT *caps)
{
  memcpy(&security_capabilities, caps, sizeof(LIBLTE_S1AP_UESECURITYCAPABILITIES_STRUCT));
}

void rrc::ue::set_security_key(uint8_t* key, uint32_t length)
{
  memcpy(k_enb, key, length);
  parent->rrc_log->info_hex(k_enb, 32, "Key eNodeB (k_enb)");
  // Select algos (TODO: use security capabilities and config preferences)
  cipher_algo = srslte::CIPHERING_ALGORITHM_ID_EEA0;
  integ_algo  = srslte::INTEGRITY_ALGORITHM_ID_128_EIA1;

  // Generate K_rrc_enc and K_rrc_int
  security_generate_k_rrc( k_enb,
                           cipher_algo,
                           integ_algo,
                           k_rrc_enc,
                           k_rrc_int);

  // Generate K_up_enc and K_up_int
  security_generate_k_up( k_enb,
                          cipher_algo,
                          integ_algo,
                          k_up_enc,
                          k_up_int);

  parent->configure_security(rnti, RB_ID_SRB1,
                             k_rrc_enc, k_rrc_int,
                             k_up_enc,  k_up_int,
                             cipher_algo, integ_algo);
}

bool rrc::ue::setup_erabs(LIBLTE_S1AP_E_RABTOBESETUPLISTCTXTSUREQ_STRUCT *e)
{
  for(uint32_t i=0; i<e->len; i++) {
    LIBLTE_S1AP_E_RABTOBESETUPITEMCTXTSUREQ_STRUCT *erab = &e->buffer[i];
    if(erab->ext) {
      parent->rrc_log->warning("Not handling LIBLTE_S1AP_E_RABTOBESETUPITEMCTXTSUREQ_STRUCT extensions\n");
    }
    if(erab->iE_Extensions_present) {
      parent->rrc_log->warning("Not handling LIBLTE_S1AP_E_RABTOBESETUPITEMCTXTSUREQ_STRUCT extensions\n");
    }
    if(erab->transportLayerAddress.n_bits > 32) {
      parent->rrc_log->error("IPv6 addresses not currently supported\n");
      return false;
    }

    uint32_t teid_out;
    uint8_to_uint32(erab->gTP_TEID.buffer, &teid_out);
    LIBLTE_S1AP_NAS_PDU_STRUCT *nas_pdu = erab->nAS_PDU_present ? &erab->nAS_PDU : NULL;
    setup_erab(erab->e_RAB_ID.E_RAB_ID, &erab->e_RABlevelQoSParameters,
               &erab->transportLayerAddress, teid_out, nas_pdu);
  }
  return true;
}

bool rrc::ue::setup_erabs(LIBLTE_S1AP_E_RABTOBESETUPLISTBEARERSUREQ_STRUCT *e)
{
  for(uint32_t i=0; i<e->len; i++) {
    LIBLTE_S1AP_E_RABTOBESETUPITEMBEARERSUREQ_STRUCT *erab = &e->buffer[i];
    if(erab->ext) {
      parent->rrc_log->warning("Not handling LIBLTE_S1AP_E_RABTOBESETUPITEMCTXTSUREQ_STRUCT extensions\n");
    }
    if(erab->iE_Extensions_present) {
      parent->rrc_log->warning("Not handling LIBLTE_S1AP_E_RABTOBESETUPITEMCTXTSUREQ_STRUCT extensions\n");
    }
    if(erab->transportLayerAddress.n_bits > 32) {
      parent->rrc_log->error("IPv6 addresses not currently supported\n");
      return false;
    }

    uint32_t teid_out;
    uint8_to_uint32(erab->gTP_TEID.buffer, &teid_out);
    setup_erab(erab->e_RAB_ID.E_RAB_ID, &erab->e_RABlevelQoSParameters,
               &erab->transportLayerAddress, teid_out, &erab->nAS_PDU);
  }

  // Work in progress
  notify_s1ap_ue_erab_setup_response(e);
  send_connection_reconf_new_bearer(e);
  return true;
}

void rrc::ue::setup_erab(uint8_t id, LIBLTE_S1AP_E_RABLEVELQOSPARAMETERS_STRUCT *qos,
                         LIBLTE_S1AP_TRANSPORTLAYERADDRESS_STRUCT *addr, uint32_t teid_out,
                         LIBLTE_S1AP_NAS_PDU_STRUCT *nas_pdu)
{
  erabs[id].id = id;
  memcpy(&erabs[id].qos_params, qos, sizeof(LIBLTE_S1AP_E_RABLEVELQOSPARAMETERS_STRUCT));
  memcpy(&erabs[id].address, addr, sizeof(LIBLTE_S1AP_TRANSPORTLAYERADDRESS_STRUCT));
  erabs[id].teid_out = teid_out;

  uint8_t* bit_ptr = addr->buffer;
  uint32_t addr_ = liblte_bits_2_value(&bit_ptr, addr->n_bits);
  uint8_t lcid  = id - 2;  // Map e.g. E-RAB 5 to LCID 3 (==DRB1)
  parent->gtpu->add_bearer(rnti, lcid, addr_, erabs[id].teid_out, &(erabs[id].teid_in));

  if(nas_pdu) {
    memcpy(parent->erab_info.msg, nas_pdu->buffer, nas_pdu->n_octets);
    parent->erab_info.N_bytes = nas_pdu->n_octets;
  }
}

bool rrc::ue::release_erabs()
{
  typedef std::map<uint8_t, erab_t>::iterator it_t;
  for(it_t it=erabs.begin(); it!=erabs.end(); ++it) {
    // TODO: notify GTPU layer
  }
  erabs.clear();
  return true; 
}

void rrc::ue::notify_s1ap_ue_ctxt_setup_complete()
{
  LIBLTE_S1AP_MESSAGE_INITIALCONTEXTSETUPRESPONSE_STRUCT res;
  res.ext = false;
  res.E_RABFailedToSetupListCtxtSURes_present = false;
  res.CriticalityDiagnostics_present = false;

  res.E_RABSetupListCtxtSURes.len = 0;
  res.E_RABFailedToSetupListCtxtSURes.len = 0;

  typedef std::map<uint8_t, erab_t>::iterator it_t;
  for(it_t it=erabs.begin(); it!=erabs.end(); ++it) {
    uint32_t j = res.E_RABSetupListCtxtSURes.len++;
    res.E_RABSetupListCtxtSURes.buffer[j].ext = false;
    res.E_RABSetupListCtxtSURes.buffer[j].iE_Extensions_present = false;
    res.E_RABSetupListCtxtSURes.buffer[j].e_RAB_ID.ext = false;
    res.E_RABSetupListCtxtSURes.buffer[j].e_RAB_ID.E_RAB_ID = it->second.id;
    uint32_to_uint8(it->second.teid_in, res.E_RABSetupListCtxtSURes.buffer[j].gTP_TEID.buffer);
  }

  parent->s1ap->ue_ctxt_setup_complete(rnti, &res);
}

void rrc::ue::notify_s1ap_ue_erab_setup_response(LIBLTE_S1AP_E_RABTOBESETUPLISTBEARERSUREQ_STRUCT *e)
{
  LIBLTE_S1AP_MESSAGE_E_RABSETUPRESPONSE_STRUCT res;
  res.ext=false;
  res.E_RABSetupListBearerSURes.len = 0;
  res.E_RABFailedToSetupListBearerSURes.len = 0;

  res.CriticalityDiagnostics_present = false;
  res.E_RABFailedToSetupListBearerSURes_present = false;

  for(uint32_t i=0; i<e->len; i++) {
    res.E_RABSetupListBearerSURes_present = true;
    LIBLTE_S1AP_E_RABTOBESETUPITEMBEARERSUREQ_STRUCT *erab = &e->buffer[i];
    uint8_t id = erab->e_RAB_ID.E_RAB_ID;
    uint32_t j = res.E_RABSetupListBearerSURes.len++;
    res.E_RABSetupListBearerSURes.buffer[j].ext = false;
    res.E_RABSetupListBearerSURes.buffer[j].iE_Extensions_present = false;
    res.E_RABSetupListBearerSURes.buffer[j].e_RAB_ID.ext = false;
    res.E_RABSetupListBearerSURes.buffer[j].e_RAB_ID.E_RAB_ID = id;
    uint32_to_uint8(erabs[id].teid_in, res.E_RABSetupListBearerSURes.buffer[j].gTP_TEID.buffer);
  }

  parent->s1ap->ue_erab_setup_complete(rnti, &res);
}

void rrc::ue::send_connection_reest_rej()
{
  LIBLTE_RRC_DL_CCCH_MSG_STRUCT dl_ccch_msg; 
  bzero(&dl_ccch_msg, sizeof(LIBLTE_RRC_DL_CCCH_MSG_STRUCT));
  
  dl_ccch_msg.msg_type = LIBLTE_RRC_DL_CCCH_MSG_TYPE_RRC_CON_REEST_REJ;
  
  send_dl_ccch(&dl_ccch_msg);
  
}

void rrc::ue::send_connection_setup(bool is_setup)
{
  LIBLTE_RRC_DL_CCCH_MSG_STRUCT dl_ccch_msg; 
  bzero(&dl_ccch_msg, sizeof(LIBLTE_RRC_DL_CCCH_MSG_STRUCT));
  
  LIBLTE_RRC_RR_CONFIG_DEDICATED_STRUCT* rr_cfg = NULL;
  if (is_setup) {
    dl_ccch_msg.msg_type = LIBLTE_RRC_DL_CCCH_MSG_TYPE_RRC_CON_SETUP;
    dl_ccch_msg.msg.rrc_con_setup.rrc_transaction_id = (transaction_id++)%4; 
    rr_cfg = &dl_ccch_msg.msg.rrc_con_setup.rr_cnfg; 
  } else {
    dl_ccch_msg.msg_type = LIBLTE_RRC_DL_CCCH_MSG_TYPE_RRC_CON_REEST;
    dl_ccch_msg.msg.rrc_con_reest.rrc_transaction_id = (transaction_id++)%4; 
    rr_cfg = &dl_ccch_msg.msg.rrc_con_reest.rr_cnfg; 
  }

  // Add SRB1 to cfg 
  rr_cfg->srb_to_add_mod_list_size = 1; 
  rr_cfg->srb_to_add_mod_list[0].srb_id = 1; 
  rr_cfg->srb_to_add_mod_list[0].lc_cnfg_present = true;
  rr_cfg->srb_to_add_mod_list[0].lc_default_cnfg_present  = true; 
  rr_cfg->srb_to_add_mod_list[0].rlc_cnfg_present = true;
  rr_cfg->srb_to_add_mod_list[0].rlc_default_cnfg_present = true;

  // mac-MainConfig
  rr_cfg->mac_main_cnfg_present = true; 
  LIBLTE_RRC_MAC_MAIN_CONFIG_STRUCT *mac_cfg = &rr_cfg->mac_main_cnfg.explicit_value; 
  mac_cfg->ulsch_cnfg_present = true; 
  memcpy(&mac_cfg->ulsch_cnfg, &parent->cfg.mac_cnfg.ulsch_cnfg, sizeof(LIBLTE_RRC_ULSCH_CONFIG_STRUCT));
  mac_cfg->drx_cnfg_present = false; 
  mac_cfg->phr_cnfg_present = true;
  memcpy(&mac_cfg->phr_cnfg, &parent->cfg.mac_cnfg.phr_cnfg, sizeof(LIBLTE_RRC_PHR_CONFIG_STRUCT));  
  mac_cfg->time_alignment_timer = parent->cfg.mac_cnfg.time_alignment_timer;
  
  // physicalConfigDedicated
  rr_cfg->phy_cnfg_ded_present = true;
  LIBLTE_RRC_PHYSICAL_CONFIG_DEDICATED_STRUCT *phy_cfg = &rr_cfg->phy_cnfg_ded; 
  bzero(phy_cfg, sizeof(LIBLTE_RRC_PHYSICAL_CONFIG_DEDICATED_STRUCT));
  phy_cfg->pusch_cnfg_ded_present = true; 
  memcpy(&phy_cfg->pusch_cnfg_ded, &parent->cfg.pusch_cfg, sizeof(LIBLTE_RRC_PUSCH_CONFIG_DEDICATED_STRUCT));
  phy_cfg->sched_request_cnfg_present = true;
  phy_cfg->sched_request_cnfg.setup_present = true; 
  phy_cfg->sched_request_cnfg.dsr_trans_max = parent->cfg.sr_cfg.dsr_max;

  phy_cfg->antenna_info_default_value = true;
  phy_cfg->antenna_info_present = false;

  if (is_setup) {
    if (sr_allocate(parent->cfg.sr_cfg.period, &phy_cfg->sched_request_cnfg.sr_cnfg_idx, &phy_cfg->sched_request_cnfg.sr_pucch_resource_idx)) {
      parent->rrc_log->error("Allocating SR resources for rnti=%d\n", rnti);
      return; 
    }
  } else {
    phy_cfg->sched_request_cnfg.sr_cnfg_idx           = sr_I;
    phy_cfg->sched_request_cnfg.sr_pucch_resource_idx = sr_N_pucch;
  }
  // Power control 
  phy_cfg->ul_pwr_ctrl_ded_present = true; 
  phy_cfg->ul_pwr_ctrl_ded.p0_ue_pusch = 0;
  phy_cfg->ul_pwr_ctrl_ded.delta_mcs_en = LIBLTE_RRC_DELTA_MCS_ENABLED_EN0;
  phy_cfg->ul_pwr_ctrl_ded.accumulation_en = true;
  phy_cfg->ul_pwr_ctrl_ded.p0_ue_pucch = 0, 
  phy_cfg->ul_pwr_ctrl_ded.p_srs_offset = 3; 

  // PDSCH
  phy_cfg->pdsch_cnfg_ded_present = true;
  phy_cfg->pdsch_cnfg_ded = parent->cfg.pdsch_cfg;

  // PUCCH
  phy_cfg->pucch_cnfg_ded_present = true;
  phy_cfg->pucch_cnfg_ded.ack_nack_repetition_n1_pucch_an = 0;

  phy_cfg->cqi_report_cnfg_present = true; 
  if(parent->cfg.cqi_cfg.mode == RRC_CFG_CQI_MODE_APERIODIC) {
    phy_cfg->cqi_report_cnfg.report_mode_aperiodic_present = true; 
    phy_cfg->cqi_report_cnfg.report_mode_aperiodic = LIBLTE_RRC_CQI_REPORT_MODE_APERIODIC_RM30;
  } else {
    phy_cfg->cqi_report_cnfg.report_periodic_present = true; 
    phy_cfg->cqi_report_cnfg.report_periodic_setup_present = true; 
    phy_cfg->cqi_report_cnfg.report_periodic.format_ind_periodic = LIBLTE_RRC_CQI_FORMAT_INDICATOR_PERIODIC_WIDEBAND_CQI; 
    phy_cfg->cqi_report_cnfg.report_periodic.simult_ack_nack_and_cqi = false;
    if (is_setup) {
      if (cqi_allocate(parent->cfg.cqi_cfg.period, 
                       &phy_cfg->cqi_report_cnfg.report_periodic.pmi_cnfg_idx, 
                       &phy_cfg->cqi_report_cnfg.report_periodic.pucch_resource_idx)) 
      {
        parent->rrc_log->error("Allocating CQI resources for rnti=%d\n", rnti);
        return; 
      }
    } else {
      phy_cfg->cqi_report_cnfg.report_periodic.pucch_resource_idx = cqi_pucch; 
      phy_cfg->cqi_report_cnfg.report_periodic.pmi_cnfg_idx       = cqi_idx;
    }
  }
  phy_cfg->cqi_report_cnfg.nom_pdsch_rs_epre_offset = 0; 
  
  
  // Add SRB1 to Scheduler 
  srsenb::sched_interface::ue_cfg_t sched_cfg; 
  bzero(&sched_cfg, sizeof(srsenb::sched_interface::ue_cfg_t));
  sched_cfg.maxharq_tx = liblte_rrc_max_harq_tx_num[parent->cfg.mac_cnfg.ulsch_cnfg.max_harq_tx]; 
  sched_cfg.continuous_pusch = false;   
  sched_cfg.aperiodic_cqi_period = parent->cfg.cqi_cfg.mode == RRC_CFG_CQI_MODE_APERIODIC?parent->cfg.cqi_cfg.period:0; 
  sched_cfg.ue_bearers[0].direction = srsenb::sched_interface::ue_bearer_cfg_t::BOTH; 
  sched_cfg.ue_bearers[1].direction = srsenb::sched_interface::ue_bearer_cfg_t::BOTH; 
  sched_cfg.sr_I       = sr_I; 
  sched_cfg.sr_N_pucch = sr_N_pucch; 
  sched_cfg.sr_enabled = true;
  sched_cfg.cqi_pucch  = cqi_pucch; 
  sched_cfg.cqi_idx    = cqi_idx; 
  sched_cfg.cqi_enabled = parent->cfg.cqi_cfg.mode == RRC_CFG_CQI_MODE_PERIODIC;
  sched_cfg.pucch_cfg.delta_pucch_shift  = liblte_rrc_delta_pucch_shift_num[parent->sib2.rr_config_common_sib.pucch_cnfg.delta_pucch_shift%LIBLTE_RRC_DELTA_PUCCH_SHIFT_N_ITEMS];
  sched_cfg.pucch_cfg.N_cs               = parent->sib2.rr_config_common_sib.pucch_cnfg.n_cs_an;
  sched_cfg.pucch_cfg.n_rb_2             = parent->sib2.rr_config_common_sib.pucch_cnfg.n_rb_cqi;
  sched_cfg.pucch_cfg.n1_pucch_an        = parent->sib2.rr_config_common_sib.pucch_cnfg.n1_pucch_an;
 
  // Configure MAC 
  parent->mac->ue_cfg(rnti, &sched_cfg);
    
  // Configure SRB1 in RLC
  parent->rlc->add_bearer(rnti, 1);

  // Configure SRB1 in PDCP
  srslte::srslte_pdcp_config_t pdcp_cnfg;
  pdcp_cnfg.is_control = true;
  pdcp_cnfg.direction = SECURITY_DIRECTION_DOWNLINK;
  parent->pdcp->add_bearer(rnti, 1, pdcp_cnfg);

  // Configure PHY layer
  parent->phy->set_config_dedicated(rnti, phy_cfg);
  parent->phy->set_conf_dedicated_ack(rnti, false);
  parent->mac->set_dl_ant_info(rnti, &phy_cfg->antenna_info_explicit_value);
  parent->mac->phy_config_enabled(rnti, false);
  
  rr_cfg->drb_to_add_mod_list_size = 0; 
  rr_cfg->drb_to_release_list_size = 0; 
  rr_cfg->rlf_timers_and_constants_present = false; 
  rr_cfg->sps_cnfg_present = false; 
  
  send_dl_ccch(&dl_ccch_msg);
}

void rrc::ue::send_connection_reest()
{
  send_connection_setup(false);
}

void rrc::ue::send_connection_release()
{
  LIBLTE_RRC_DL_DCCH_MSG_STRUCT dl_dcch_msg; 
  dl_dcch_msg.msg_type = LIBLTE_RRC_DL_DCCH_MSG_TYPE_RRC_CON_RELEASE; 
  dl_dcch_msg.msg.rrc_con_release.rrc_transaction_id = (transaction_id++)%4; 
  dl_dcch_msg.msg.rrc_con_release.release_cause = LIBLTE_RRC_RELEASE_CAUSE_OTHER; 
 
  send_dl_dcch(&dl_dcch_msg);
}

int rrc::ue::get_drbid_config(LIBLTE_RRC_DRB_TO_ADD_MOD_STRUCT *drb, int drb_id)
{
  uint32_t lc_id    = drb_id + 2; 
  uint32_t erab_id  = lc_id + 2; 
  uint32_t qci = erabs[erab_id].qos_params.qCI.QCI;
  
  if (qci >= MAX_NOF_QCI) {
    parent->rrc_log->error("Invalid QCI=%d for ERAB_id=%d, DRB_id=%d\n", qci, erab_id, drb_id);
    return -1; 
  }
  
  if (!parent->cfg.qci_cfg[qci].configured) {
    parent->rrc_log->error("QCI=%d not configured\n", qci);
    return -1; 
  }
  
  // Add DRB1 to the message 
  drb->drb_id = drb_id; 
  drb->lc_id = lc_id; 
  drb->lc_id_present = true; 
  drb->eps_bearer_id = erab_id; 
  drb->eps_bearer_id_present = true; 
  
  drb->lc_cnfg_present = true; 
  drb->lc_cnfg.ul_specific_params_present = true; 
  drb->lc_cnfg.log_chan_sr_mask_present = false; 
  drb->lc_cnfg.ul_specific_params.log_chan_group_present = true; 
  memcpy(&drb->lc_cnfg.ul_specific_params, &parent->cfg.qci_cfg[qci].lc_cfg, sizeof(LIBLTE_RRC_UL_SPECIFIC_PARAMETERS_STRUCT));
  
  drb->pdcp_cnfg_present = true; 
  memcpy(&drb->pdcp_cnfg, &parent->cfg.qci_cfg[qci].pdcp_cfg, sizeof(LIBLTE_RRC_PDCP_CONFIG_STRUCT));

  drb->rlc_cnfg_present = true; 
  memcpy(&drb->rlc_cnfg, &parent->cfg.qci_cfg[qci].rlc_cfg, sizeof(LIBLTE_RRC_RLC_CONFIG_STRUCT));
  
  return 0; 
}

void rrc::ue::send_connection_reconf_upd(srslte::byte_buffer_t *pdu)
{
  
  LIBLTE_RRC_DL_DCCH_MSG_STRUCT dl_dcch_msg; 
  bzero(&dl_dcch_msg, sizeof(LIBLTE_RRC_DL_DCCH_MSG_STRUCT));
  
  dl_dcch_msg.msg_type = LIBLTE_RRC_DL_DCCH_MSG_TYPE_RRC_CON_RECONFIG; 
  dl_dcch_msg.msg.rrc_con_reconfig.rrc_transaction_id = (transaction_id++)%4; 
 
  LIBLTE_RRC_RR_CONFIG_DEDICATED_STRUCT* rr_cfg = &dl_dcch_msg.msg.rrc_con_reconfig.rr_cnfg_ded;
  
  dl_dcch_msg.msg.rrc_con_reconfig.rr_cnfg_ded_present = true; 
  
  rr_cfg->phy_cnfg_ded_present = true; 
  LIBLTE_RRC_PHYSICAL_CONFIG_DEDICATED_STRUCT *phy_cfg = &rr_cfg->phy_cnfg_ded; 
  bzero(phy_cfg, sizeof(LIBLTE_RRC_PHYSICAL_CONFIG_DEDICATED_STRUCT));
  phy_cfg->sched_request_cnfg_present = true;
  phy_cfg->sched_request_cnfg.setup_present = true; 
  phy_cfg->sched_request_cnfg.dsr_trans_max = parent->cfg.sr_cfg.dsr_max; 

  phy_cfg->cqi_report_cnfg_present = true;
  if (cqi_allocated) {
    cqi_get(&phy_cfg->cqi_report_cnfg.report_periodic.pmi_cnfg_idx,
            &phy_cfg->cqi_report_cnfg.report_periodic.pucch_resource_idx);
    phy_cfg->cqi_report_cnfg.report_periodic_present = true;
    phy_cfg->cqi_report_cnfg.report_periodic_setup_present = true;
    phy_cfg->cqi_report_cnfg.report_periodic.format_ind_periodic =
        LIBLTE_RRC_CQI_FORMAT_INDICATOR_PERIODIC_WIDEBAND_CQI;
    phy_cfg->cqi_report_cnfg.report_periodic.simult_ack_nack_and_cqi = parent->cfg.cqi_cfg.simultaneousAckCQI;
    if (parent->cfg.antenna_info.tx_mode == LIBLTE_RRC_TRANSMISSION_MODE_3 ||
        parent->cfg.antenna_info.tx_mode == LIBLTE_RRC_TRANSMISSION_MODE_4) {
      phy_cfg->cqi_report_cnfg.report_periodic.ri_cnfg_idx_present = true;
      phy_cfg->cqi_report_cnfg.report_periodic.ri_cnfg_idx = 483; /* TODO: HARDCODED! Add to UL scheduler */
    } else {
      phy_cfg->cqi_report_cnfg.report_periodic.ri_cnfg_idx_present = false;
    }
  } else {
    phy_cfg->cqi_report_cnfg.report_mode_aperiodic_present = true;
    if (phy_cfg->antenna_info_present &&
        parent->cfg.antenna_info.tx_mode == LIBLTE_RRC_TRANSMISSION_MODE_4) {
      phy_cfg->cqi_report_cnfg.report_mode_aperiodic = LIBLTE_RRC_CQI_REPORT_MODE_APERIODIC_RM31;
    } else {
      phy_cfg->cqi_report_cnfg.report_mode_aperiodic = LIBLTE_RRC_CQI_REPORT_MODE_APERIODIC_RM30;
    }
  }
  parent->phy->set_config_dedicated(rnti, phy_cfg);

  sr_get(&phy_cfg->sched_request_cnfg.sr_cnfg_idx, &phy_cfg->sched_request_cnfg.sr_pucch_resource_idx);
  
  pdu->reset();
  
  send_dl_dcch(&dl_dcch_msg, pdu);
  
  state = RRC_STATE_WAIT_FOR_CON_RECONF_COMPLETE;

}

void rrc::ue::send_connection_reconf(srslte::byte_buffer_t *pdu)
{
  
  LIBLTE_RRC_DL_DCCH_MSG_STRUCT dl_dcch_msg; 
  dl_dcch_msg.msg_type = LIBLTE_RRC_DL_DCCH_MSG_TYPE_RRC_CON_RECONFIG; 
  dl_dcch_msg.msg.rrc_con_reconfig.rrc_transaction_id = (transaction_id++)%4; 

  LIBLTE_RRC_CONNECTION_RECONFIGURATION_STRUCT* conn_reconf = &dl_dcch_msg.msg.rrc_con_reconfig;
  conn_reconf->rr_cnfg_ded_present   = true; 
  conn_reconf->rr_cnfg_ded.mac_main_cnfg_present = false; 
  conn_reconf->rr_cnfg_ded.phy_cnfg_ded_present  = false; 
  conn_reconf->rr_cnfg_ded.rlf_timers_and_constants_present = false; 
  conn_reconf->rr_cnfg_ded.sps_cnfg_present = false; 
  conn_reconf->rr_cnfg_ded.drb_to_release_list_size = 0; 
  conn_reconf->meas_cnfg_present     = false; 
  conn_reconf->mob_ctrl_info_present = false; 
  conn_reconf->sec_cnfg_ho_present   = false; 
  
  LIBLTE_RRC_PHYSICAL_CONFIG_DEDICATED_STRUCT *phy_cfg = &conn_reconf->rr_cnfg_ded.phy_cnfg_ded;
  bzero(phy_cfg, sizeof(LIBLTE_RRC_PHYSICAL_CONFIG_DEDICATED_STRUCT));
  conn_reconf->rr_cnfg_ded.phy_cnfg_ded_present  = true;

  if (parent->cfg.antenna_info.tx_mode > LIBLTE_RRC_TRANSMISSION_MODE_1) {
    memcpy(&phy_cfg->antenna_info_explicit_value, &parent->cfg.antenna_info,
           sizeof(LIBLTE_RRC_ANTENNA_INFO_DEDICATED_STRUCT));
    phy_cfg->antenna_info_present = true;
    phy_cfg->antenna_info_default_value = false;
  }

  // Configure PHY layer
  phy_cfg->cqi_report_cnfg_present = true;
  if(parent->cfg.cqi_cfg.mode == RRC_CFG_CQI_MODE_APERIODIC) {
    phy_cfg->cqi_report_cnfg.report_mode_aperiodic_present = true;
    if (phy_cfg->antenna_info_present &&
        phy_cfg->antenna_info_explicit_value.tx_mode == LIBLTE_RRC_TRANSMISSION_MODE_4) {
      phy_cfg->cqi_report_cnfg.report_mode_aperiodic = LIBLTE_RRC_CQI_REPORT_MODE_APERIODIC_RM31;
    } else {
      phy_cfg->cqi_report_cnfg.report_mode_aperiodic = LIBLTE_RRC_CQI_REPORT_MODE_APERIODIC_RM30;
    }
  } else {
    cqi_get(&phy_cfg->cqi_report_cnfg.report_periodic.pmi_cnfg_idx,
            &phy_cfg->cqi_report_cnfg.report_periodic.pucch_resource_idx);
    phy_cfg->cqi_report_cnfg.report_periodic_present = true;
    phy_cfg->cqi_report_cnfg.report_periodic_setup_present = true;
    phy_cfg->cqi_report_cnfg.report_periodic.format_ind_periodic = LIBLTE_RRC_CQI_FORMAT_INDICATOR_PERIODIC_WIDEBAND_CQI;
    phy_cfg->cqi_report_cnfg.report_periodic.simult_ack_nack_and_cqi = parent->cfg.cqi_cfg.simultaneousAckCQI;
    if (phy_cfg->antenna_info_present &&
        (phy_cfg->antenna_info_explicit_value.tx_mode == LIBLTE_RRC_TRANSMISSION_MODE_3 ||
            phy_cfg->antenna_info_explicit_value.tx_mode == LIBLTE_RRC_TRANSMISSION_MODE_4)) {
      phy_cfg->cqi_report_cnfg.report_periodic.ri_cnfg_idx_present = true;
      phy_cfg->cqi_report_cnfg.report_periodic.ri_cnfg_idx = 483;
    } else {
      phy_cfg->cqi_report_cnfg.report_periodic.ri_cnfg_idx_present = false;
    }
  }
  phy_cfg->cqi_report_cnfg.nom_pdsch_rs_epre_offset = 0;

  parent->phy->set_config_dedicated(rnti, phy_cfg);
  parent->phy->set_conf_dedicated_ack(rnti, false);
  parent->mac->set_dl_ant_info(rnti, &phy_cfg->antenna_info_explicit_value);
  parent->mac->phy_config_enabled(rnti, false);

  // Add SRB2 to the message 
  conn_reconf->rr_cnfg_ded.srb_to_add_mod_list_size = 1; 
  conn_reconf->rr_cnfg_ded.srb_to_add_mod_list[0].srb_id = 2; 
  conn_reconf->rr_cnfg_ded.srb_to_add_mod_list[0].lc_cnfg_present = true;
  conn_reconf->rr_cnfg_ded.srb_to_add_mod_list[0].lc_default_cnfg_present  = true; 
  conn_reconf->rr_cnfg_ded.srb_to_add_mod_list[0].rlc_cnfg_present = true;
  conn_reconf->rr_cnfg_ded.srb_to_add_mod_list[0].rlc_default_cnfg_present = true; 

  // Get DRB1 configuration 
  if (get_drbid_config(&conn_reconf->rr_cnfg_ded.drb_to_add_mod_list[0], 1)) {
    parent->rrc_log->error("Getting DRB1 configuration\n");
    printf("The QCI %d for DRB1 is invalid or not configured.\n", erabs[5].qos_params.qCI.QCI);
    return;
  } else {
    conn_reconf->rr_cnfg_ded.drb_to_add_mod_list_size = 1; 
  }
  
  // Add SRB2 and DRB1 to the scheduler
  srsenb::sched_interface::ue_bearer_cfg_t bearer_cfg;
  bearer_cfg.direction = srsenb::sched_interface::ue_bearer_cfg_t::BOTH;
  bearer_cfg.group = 0;
  parent->mac->bearer_ue_cfg(rnti, 2, &bearer_cfg);
  bearer_cfg.group = conn_reconf->rr_cnfg_ded.drb_to_add_mod_list[0].lc_cnfg.ul_specific_params.log_chan_group;
  parent->mac->bearer_ue_cfg(rnti, 3, &bearer_cfg);
  
  // Configure SRB2 in RLC and PDCP
  parent->rlc->add_bearer(rnti, 2);

  // Configure SRB2 in PDCP
  srslte::srslte_pdcp_config_t pdcp_cnfg;
  pdcp_cnfg.direction = SECURITY_DIRECTION_DOWNLINK;
  pdcp_cnfg.is_control = true;
  pdcp_cnfg.is_data = false;
  parent->pdcp->add_bearer(rnti, 2, pdcp_cnfg);

  // Configure DRB1 in RLC
  parent->rlc->add_bearer(rnti, 3, &conn_reconf->rr_cnfg_ded.drb_to_add_mod_list[0].rlc_cnfg);

  // Configure DRB1 in PDCP
  pdcp_cnfg.is_control = false;
  pdcp_cnfg.is_data = true;
  if (conn_reconf->rr_cnfg_ded.drb_to_add_mod_list[0].pdcp_cnfg.rlc_um_pdcp_sn_size_present) {
    if(LIBLTE_RRC_PDCP_SN_SIZE_7_BITS == conn_reconf->rr_cnfg_ded.drb_to_add_mod_list[0].pdcp_cnfg.rlc_um_pdcp_sn_size) {
      pdcp_cnfg.sn_len = 7;
    }
  }
  parent->pdcp->add_bearer(rnti, 3, pdcp_cnfg);

  // DRB1 has already been configured in GTPU through bearer setup

  // Add NAS Attach accept 
  conn_reconf->N_ded_info_nas = 1; 
  conn_reconf->ded_info_nas_list[0].N_bytes = parent->erab_info.N_bytes;
  memcpy(conn_reconf->ded_info_nas_list[0].msg, parent->erab_info.msg, parent->erab_info.N_bytes);
  
  // Reuse same PDU
  pdu->reset();
  
  send_dl_dcch(&dl_dcch_msg, pdu);
  
  state = RRC_STATE_WAIT_FOR_CON_RECONF_COMPLETE;
}

void rrc::ue::send_connection_reconf_new_bearer(LIBLTE_S1AP_E_RABTOBESETUPLISTBEARERSUREQ_STRUCT *e)
{
  srslte::byte_buffer_t *pdu = pool_allocate;

  LIBLTE_RRC_DL_DCCH_MSG_STRUCT dl_dcch_msg;
  dl_dcch_msg.msg_type = LIBLTE_RRC_DL_DCCH_MSG_TYPE_RRC_CON_RECONFIG;
  dl_dcch_msg.msg.rrc_con_reconfig.rrc_transaction_id = (transaction_id++)%4;

  LIBLTE_RRC_CONNECTION_RECONFIGURATION_STRUCT* conn_reconf = &dl_dcch_msg.msg.rrc_con_reconfig;
  conn_reconf->rr_cnfg_ded_present   = true;
  conn_reconf->rr_cnfg_ded.mac_main_cnfg_present = false;
  conn_reconf->rr_cnfg_ded.phy_cnfg_ded_present  = false;
  conn_reconf->rr_cnfg_ded.rlf_timers_and_constants_present = false;
  conn_reconf->rr_cnfg_ded.sps_cnfg_present = false;
  conn_reconf->rr_cnfg_ded.drb_to_release_list_size = 0;
  conn_reconf->rr_cnfg_ded.srb_to_add_mod_list_size = 0;
  conn_reconf->rr_cnfg_ded.drb_to_add_mod_list_size = 0;
  conn_reconf->meas_cnfg_present     = false;
  conn_reconf->mob_ctrl_info_present = false;
  conn_reconf->sec_cnfg_ho_present   = false;

  for(uint32_t i=0; i<e->len; i++) {
    LIBLTE_S1AP_E_RABTOBESETUPITEMBEARERSUREQ_STRUCT *erab = &e->buffer[i];
    uint8_t id    = erab->e_RAB_ID.E_RAB_ID;
    uint8_t lcid  = id - 2; // Map e.g. E-RAB 5 to LCID 3 (==DRB1)

    // Get DRB configuration
    if (get_drbid_config(&conn_reconf->rr_cnfg_ded.drb_to_add_mod_list[i], lcid-2)) {
      parent->rrc_log->error("Getting DRB configuration\n");    
      printf("ERROR: The QCI %d is invalid or not configured.\n", erabs[lcid+4].qos_params.qCI.QCI);
      return;
    } else {
      conn_reconf->rr_cnfg_ded.drb_to_add_mod_list_size++;
    }

    // Add DRB to the scheduler
    srsenb::sched_interface::ue_bearer_cfg_t bearer_cfg;
    bearer_cfg.direction = srsenb::sched_interface::ue_bearer_cfg_t::BOTH;
    parent->mac->bearer_ue_cfg(rnti, lcid, &bearer_cfg);

    // Configure DRB in RLC
    parent->rlc->add_bearer(rnti, lcid, &conn_reconf->rr_cnfg_ded.drb_to_add_mod_list[i].rlc_cnfg);
    // Configure DRB in PDCP
    parent->pdcp->add_bearer(rnti, lcid, &conn_reconf->rr_cnfg_ded.drb_to_add_mod_list[i].pdcp_cnfg);
    // DRB has already been configured in GTPU through bearer setup

    // Add NAS message
    conn_reconf->ded_info_nas_list[conn_reconf->N_ded_info_nas].N_bytes = parent->erab_info.N_bytes;
    memcpy(conn_reconf->ded_info_nas_list[conn_reconf->N_ded_info_nas].msg, parent->erab_info.msg, parent->erab_info.N_bytes);
    conn_reconf->N_ded_info_nas++;
  }

  send_dl_dcch(&dl_dcch_msg, pdu);
}

void rrc::ue::send_security_mode_command()
{
  LIBLTE_RRC_DL_DCCH_MSG_STRUCT dl_dcch_msg;
  dl_dcch_msg.msg_type = LIBLTE_RRC_DL_DCCH_MSG_TYPE_SECURITY_MODE_COMMAND;

  LIBLTE_RRC_SECURITY_MODE_COMMAND_STRUCT* comm = &dl_dcch_msg.msg.security_mode_cmd;
  comm->rrc_transaction_id = (transaction_id++)%4;

  // TODO: select these based on UE capabilities and preference order
  comm->sec_algs.cipher_alg = (LIBLTE_RRC_CIPHERING_ALGORITHM_ENUM)cipher_algo;
  comm->sec_algs.int_alg    = (LIBLTE_RRC_INTEGRITY_PROT_ALGORITHM_ENUM)integ_algo;

  send_dl_dcch(&dl_dcch_msg);
}

void rrc::ue::send_ue_cap_enquiry()
{
  LIBLTE_RRC_DL_DCCH_MSG_STRUCT dl_dcch_msg;
  dl_dcch_msg.msg_type = LIBLTE_RRC_DL_DCCH_MSG_TYPE_UE_CAPABILITY_ENQUIRY;

  LIBLTE_RRC_UE_CAPABILITY_ENQUIRY_STRUCT* enq = &dl_dcch_msg.msg.ue_cap_enquiry;
  enq->rrc_transaction_id = (transaction_id++)%4;

  enq->N_ue_cap_reqs = 1;
  enq->ue_capability_request[0] = LIBLTE_RRC_RAT_TYPE_EUTRA;

  send_dl_dcch(&dl_dcch_msg);
}

/********************** HELPERS ***************************/ 

void rrc::ue::send_dl_ccch(LIBLTE_RRC_DL_CCCH_MSG_STRUCT *dl_ccch_msg) 
{
  // Allocate a new PDU buffer, pack the message and send to PDCP 
  byte_buffer_t *pdu = pool_allocate;
  if (pdu) {
    liblte_rrc_pack_dl_ccch_msg(dl_ccch_msg, (LIBLTE_BIT_MSG_STRUCT*) &parent->bit_buf);
    srslte_bit_pack_vector(parent->bit_buf.msg, pdu->msg, parent->bit_buf.N_bits);
    pdu->N_bytes = 1+(parent->bit_buf.N_bits-1)/8;
    parent->rrc_log->info_hex(pdu->msg, pdu->N_bytes, 
                          "SRB0 - rnti=0x%x, Sending: %s\n",
                          rnti,
                          liblte_rrc_dl_ccch_msg_type_text[dl_ccch_msg->msg_type]);
    
    parent->pdcp->write_sdu(rnti, RB_ID_SRB0, pdu);
    
  } else {
    parent->rrc_log->error("Allocating pdu\n");
  }
}

void rrc::ue::send_dl_dcch(LIBLTE_RRC_DL_DCCH_MSG_STRUCT *dl_dcch_msg, byte_buffer_t *pdu)
{  
  if (!pdu) {
    pdu = pool_allocate;
  }
  if (pdu) {
    liblte_rrc_pack_dl_dcch_msg(dl_dcch_msg, (LIBLTE_BIT_MSG_STRUCT*) &parent->bit_buf);
    srslte_bit_pack_vector(parent->bit_buf.msg, pdu->msg, parent->bit_buf.N_bits);
    pdu->N_bytes = 1+(parent->bit_buf.N_bits-1)/8;
    parent->rrc_log->info_hex(pdu->msg, pdu->N_bytes, 
                          "SRB1 - rnti=0x%x, Sending: %s\n",
                          rnti,
                          liblte_rrc_dl_dcch_msg_type_text[dl_dcch_msg->msg_type]);
    
    parent->pdcp->write_sdu(rnti, RB_ID_SRB1, pdu);
    
  } else {
    parent->rrc_log->error("Allocating pdu\n");
  }
}

int rrc::ue::sr_free()
{
  if (sr_allocated) {
    if (parent->sr_sched.nof_users[sr_sched_prb_idx][sr_sched_sf_idx] > 0) {
      parent->sr_sched.nof_users[sr_sched_prb_idx][sr_sched_sf_idx]--;
    } else {
      parent->rrc_log->warning("Removing SR resources: no users in time-frequency slot (%d, %d)\n", sr_sched_prb_idx, sr_sched_sf_idx);
    }
    parent->rrc_log->info("Deallocated SR resources for time-frequency slot (%d, %d)\n", sr_sched_prb_idx, sr_sched_sf_idx);
  }
  return 0; 
}

void rrc::ue::sr_get(uint32_t *I_sr, uint32_t *N_pucch_sr)
{
  *I_sr       = sr_I; 
  *N_pucch_sr = sr_N_pucch; 
}

int rrc::ue::sr_allocate(uint32_t period, uint32_t *I_sr, uint32_t *N_pucch_sr) 
{
  uint32_t c = SRSLTE_CP_ISNORM(parent->cfg.cell.cp)?3:2;
  uint32_t delta_pucch_shift = liblte_rrc_delta_pucch_shift_num[parent->sib2.rr_config_common_sib.pucch_cnfg.delta_pucch_shift];
  
  uint32_t max_users = 12*c/delta_pucch_shift;

  // Find freq-time resources with least number of users 
  int i_min=0, j_min=0; 
  uint32_t min_users = 1e6;
  for (uint32_t i=0;i<parent->cfg.sr_cfg.nof_prb;i++) {
    for (uint32_t j=0;j<parent->cfg.sr_cfg.nof_subframes;j++) {
      if (parent->sr_sched.nof_users[i][j] < min_users) {
        i_min = i; 
        j_min = j; 
        min_users = parent->sr_sched.nof_users[i][j];
      }
    }
  }
  
  if (parent->sr_sched.nof_users[i_min][j_min] > max_users) {
    parent->rrc_log->error("Not enough PUCCH resources to allocate Scheduling Request\n");
    return -1; 
  }
  
  // Compute I_sr   
  if (period != 5 && period != 10 && period != 20 && period != 40 && period != 80) {
    parent->rrc_log->error("Invalid SchedulingRequest period %d ms\n", period);
    return -1; 
  }  
  if (parent->cfg.sr_cfg.sf_mapping[j_min] < period) {
    if (period > 5) {
      *I_sr = period - 5 + parent->cfg.sr_cfg.sf_mapping[j_min]; 
    } else {
      *I_sr = period + parent->cfg.sr_cfg.sf_mapping[j_min]; 
    }
  } else {
    parent->rrc_log->error("Allocating SR: invalid sf_idx=%d for period=%d\n", parent->cfg.sr_cfg.sf_mapping[j_min], period);
    return -1; 
  }

  // Compute N_pucch_sr 
  *N_pucch_sr = i_min*max_users + parent->sr_sched.nof_users[i_min][j_min]; 
  if (parent->sib2.rr_config_common_sib.pucch_cnfg.n_cs_an) {
    *N_pucch_sr += parent->sib2.rr_config_common_sib.pucch_cnfg.n_cs_an;
  }
    
  // Allocate user 
  parent->sr_sched.nof_users[i_min][j_min]++; 
  sr_sched_prb_idx = i_min; 
  sr_sched_sf_idx  = j_min; 
  sr_allocated     = true; 
  sr_I             = *I_sr; 
  sr_N_pucch       = *N_pucch_sr; 
 
  parent->rrc_log->info("Allocated SR resources for time-frequency slot (%d, %d), N_pucch_sr=%d, I_sr=%d\n", 
                        sr_sched_prb_idx, sr_sched_sf_idx, *N_pucch_sr, *I_sr);

  return 0; 
}

int rrc::ue::cqi_free()
{
  if (cqi_allocated) {
    if (parent->cqi_sched.nof_users[cqi_sched_prb_idx][cqi_sched_sf_idx] > 0) {
      parent->cqi_sched.nof_users[cqi_sched_prb_idx][cqi_sched_sf_idx]--;
    } else {
      parent->rrc_log->warning("Removing CQI resources: no users in time-frequency slot (%d, %d)\n", cqi_sched_prb_idx, cqi_sched_sf_idx);
    }
    parent->rrc_log->info("Deallocated CQI resources for time-frequency slot (%d, %d)\n", cqi_sched_prb_idx, cqi_sched_sf_idx);
  }
  return 0; 
}

void rrc::ue::cqi_get(uint32_t *pmi_idx, uint32_t *n_pucch)
{
  *pmi_idx = cqi_idx; 
  *n_pucch = cqi_pucch; 
}

int rrc::ue::cqi_allocate(uint32_t period, uint32_t *pmi_idx, uint32_t *n_pucch) 
{
  uint32_t c = SRSLTE_CP_ISNORM(parent->cfg.cell.cp)?3:2;
  uint32_t delta_pucch_shift = liblte_rrc_delta_pucch_shift_num[parent->sib2.rr_config_common_sib.pucch_cnfg.delta_pucch_shift];
  
  uint32_t max_users = 12*c/delta_pucch_shift;

  // Find freq-time resources with least number of users 
  int i_min=0, j_min=0; 
  uint32_t min_users = 1e6;
  for (uint32_t i=0;i<parent->cfg.cqi_cfg.nof_prb;i++) {
    for (uint32_t j=0;j<parent->cfg.cqi_cfg.nof_subframes;j++) {
      if (parent->cqi_sched.nof_users[i][j] < min_users) {
        i_min = i; 
        j_min = j; 
        min_users = parent->cqi_sched.nof_users[i][j];
      }
    }
  }
  
  if (parent->cqi_sched.nof_users[i_min][j_min] > max_users) {
    parent->rrc_log->error("Not enough PUCCH resources to allocate Scheduling Request\n");
    return -1; 
  }
  
  // Compute I_sr   
  if (period != 2 && period != 5 && period != 10 && period != 20 && period != 40 && period != 80 && 
      period != 160 && period != 32 && period != 64 && period != 128) {
    parent->rrc_log->error("Invalid CQI Report period %d ms\n", period);
    return -1; 
  }  
  if (parent->cfg.cqi_cfg.sf_mapping[j_min] < period) {
    if (period != 32 && period != 64 && period != 128) {
      if (period > 2) {
        *pmi_idx = period - 3 + parent->cfg.cqi_cfg.sf_mapping[j_min]; 
      } else {
        *pmi_idx = parent->cfg.cqi_cfg.sf_mapping[j_min]; 
      }      
    } else {
      if (period == 32) {
        *pmi_idx = 318 + parent->cfg.cqi_cfg.sf_mapping[j_min]; 
      } else if (period == 64) {
        *pmi_idx = 350 + parent->cfg.cqi_cfg.sf_mapping[j_min]; 
      } else if (period == 128) {
        *pmi_idx = 414 + parent->cfg.cqi_cfg.sf_mapping[j_min]; 
      }
    }
  } else {
    parent->rrc_log->error("Allocating SR: invalid sf_idx=%d for period=%d\n", parent->cfg.cqi_cfg.sf_mapping[j_min], period);
    return -1; 
  }

  // Compute n_pucch_2
  *n_pucch = i_min*max_users + parent->cqi_sched.nof_users[i_min][j_min]; 
  if (parent->sib2.rr_config_common_sib.pucch_cnfg.n_cs_an) {
    *n_pucch += parent->sib2.rr_config_common_sib.pucch_cnfg.n_cs_an;
  }
    
  // Allocate user 
  parent->cqi_sched.nof_users[i_min][j_min]++; 
  cqi_sched_prb_idx = i_min; 
  cqi_sched_sf_idx  = j_min; 
  cqi_allocated     = true; 
  cqi_idx           = *pmi_idx; 
  cqi_pucch         = *n_pucch; 
 
  parent->rrc_log->info("Allocated CQI resources for time-frequency slot (%d, %d), n_pucch_2=%d, pmi_cfg_idx=%d\n", 
                        cqi_sched_prb_idx, cqi_sched_sf_idx, *n_pucch, *pmi_idx);

  return 0; 
}

}<|MERGE_RESOLUTION|>--- conflicted
+++ resolved
@@ -174,18 +174,12 @@
     rrc_log->error("Adding user rnti=0x%x (already exists)\n", rnti);
   }
 
-<<<<<<< HEAD
-    pthread_mutex_unlock(&user_mutex);
-    usleep_scaled(50000);
-    pthread_mutex_lock(&user_mutex);
-=======
   if(rnti == SRSLTE_MRNTI){
     srslte::srslte_pdcp_config_t cfg;
     cfg.is_control = false;
     cfg.is_data = true;
     cfg.direction = SECURITY_DIRECTION_DOWNLINK;
     uint32_t teid_in = 1;
->>>>>>> 50742195
 
     for(uint32_t i = 0; i <mcch.pmch_infolist_r9[0].mbms_sessioninfolist_r9_size; i++) {
       uint32_t lcid = mcch.pmch_infolist_r9[0].mbms_sessioninfolist_r9[i].logicalchannelid_r9;
@@ -256,26 +250,9 @@
   pthread_mutex_unlock(&user_mutex);
 }
 
-<<<<<<< HEAD
-void rrc::release_complete(uint16_t rnti)
-{
-  rrc_log->info("Received Release Complete rnti=0x%x\n", rnti);
-  if (users.count(rnti) == 1) {
-    if (!users[rnti].is_idle()) {
-      rlc->clear_buffer(rnti); 
-      users[rnti].send_connection_release();
-      // There is no RRCReleaseComplete message from UE thus wait ~100 subframes for tx
-      usleep_scaled(100000);
-    }
-    rem_user(rnti);
-  } else {
-    rrc_log->error("Received ReleaseComplete for unknown rnti=0x%x\n", rnti);
-  }
-=======
 void rrc::release_complete(uint16_t rnti) {
   rrc_pdu p = {rnti, LCID_REL_USER, NULL};
   rx_pdu_queue.push(p);
->>>>>>> 50742195
 }
 
 bool rrc::setup_ue_ctxt(uint16_t rnti, LIBLTE_S1AP_MESSAGE_INITIALCONTEXTSETUPREQUEST_STRUCT *msg)
@@ -812,11 +789,6 @@
           parse_ul_dcch(p.rnti, p.lcid, p.pdu);
           break;
         case LCID_REM_USER:
-<<<<<<< HEAD
-          pthread_mutex_unlock(&user_mutex);
-          usleep_scaled(10000);
-=======
->>>>>>> 50742195
           rem_user(p.rnti);
           break;
         case LCID_REL_USER:
