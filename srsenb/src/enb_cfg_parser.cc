--- conflicted
+++ resolved
@@ -845,11 +845,7 @@
 {
 
   /* Transmission mode config section */
-<<<<<<< HEAD
-  if (args->enb.transmission_mode < 0 || args->enb.transmission_mode > 4) {
-=======
   if (args->enb.transmission_mode < 1 || args->enb.transmission_mode > 4) {
->>>>>>> dfe430a5
     ERROR("Invalid transmission mode (%d). Only indexes 1-4 are implemented.\n", args->enb.transmission_mode);
     return SRSLTE_ERROR;
   } else if (args->enb.transmission_mode == 1 && args->enb.nof_ports > 1) {
