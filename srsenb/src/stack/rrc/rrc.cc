--- conflicted
+++ resolved
@@ -177,16 +177,7 @@
                           const srslte::byte_buffer_t* pdu,
                           const T&                     msg)
 {
-  const char* msg_type = msg.msg.c1().type().to_string().c_str();
   if (rrc_log->get_level() == srslte::LOG_LEVEL_INFO) {
-<<<<<<< HEAD
-    rrc_log->info("%s - %s %s (%d B)\n", source.c_str(), dir == Tx ? "Tx" : "Rx", msg_type, pdu->N_bytes);
-  } else if (rrc_log->get_level() >= srslte::LOG_LEVEL_DEBUG) {
-    asn1::json_writer json_writer;
-    msg.to_json(json_writer);
-    rrc_log->debug_hex(
-        pdu->msg, pdu->N_bytes, "%s - %s %s (%d B)\n", source.c_str(), dir == Tx ? "Tx" : "Rx", msg_type, pdu->N_bytes);
-=======
     rrc_log->info("%s - %s %s (%d B)\n",
                   source.c_str(),
                   dir == Tx ? "Tx" : "Rx",
@@ -202,7 +193,6 @@
                        dir == Tx ? "Tx" : "Rx",
                        msg.msg.c1().type().to_string().c_str(),
                        pdu->N_bytes);
->>>>>>> 3a813ff0
     rrc_log->debug_long("Content:\n%s\n", json_writer.to_string().c_str());
   }
 }
