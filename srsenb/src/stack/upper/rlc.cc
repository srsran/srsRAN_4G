/*
 * Copyright 2013-2019 Software Radio Systems Limited
 *
 * This file is part of srsLTE.
 *
 * srsLTE is free software: you can redistribute it and/or modify
 * it under the terms of the GNU Affero General Public License as
 * published by the Free Software Foundation, either version 3 of
 * the License, or (at your option) any later version.
 *
 * srsLTE is distributed in the hope that it will be useful,
 * but WITHOUT ANY WARRANTY; without even the implied warranty of
 * MERCHANTABILITY or FITNESS FOR A PARTICULAR PURPOSE.  See the
 * GNU Affero General Public License for more details.
 *
 * A copy of the GNU Affero General Public License can be found in
 * the LICENSE file in the top-level directory of this distribution
 * and at http://www.gnu.org/licenses/.
 *
 */

#include "srsenb/hdr/stack/upper/rlc.h"
#include "srsenb/hdr/stack/upper/common_enb.h"

namespace srsenb {

<<<<<<< HEAD
void rlc::init(pdcp_interface_rlc* pdcp_,
               rrc_interface_rlc*  rrc_,
               mac_interface_rlc*  mac_,
               srslte::timers*     timers_,
               srslte::log*        log_h_)
=======
void rlc::init(pdcp_interface_rlc*    pdcp_,
               rrc_interface_rlc*     rrc_,
               mac_interface_rlc*     mac_,
               srslte::timer_handler* timers_,
               srslte::log*           log_h_)
>>>>>>> 3a813ff0
{
  pdcp   = pdcp_;
  rrc    = rrc_;
  log_h  = log_h_;
  mac    = mac_;
  timers = timers_;

  pool = srslte::byte_buffer_pool::get_instance();

  pthread_rwlock_init(&rwlock, nullptr);
}

void rlc::stop()
{
  pthread_rwlock_wrlock(&rwlock);
  for (auto& user : users) {
    user.second.rlc->stop();
  }
  users.clear();
  pthread_rwlock_unlock(&rwlock);
  pthread_rwlock_destroy(&rwlock);
}

void rlc::add_user(uint16_t rnti)
{
  pthread_rwlock_rdlock(&rwlock);
  if (users.count(rnti) == 0) {
    std::unique_ptr<srslte::rlc> obj(new srslte::rlc(log_h));
    obj->init(&users[rnti], &users[rnti], timers, RB_ID_SRB0);
    users[rnti].rnti   = rnti;
    users[rnti].pdcp   = pdcp;
    users[rnti].rrc    = rrc;
    users[rnti].rlc    = std::move(obj);
    users[rnti].parent = this;
  }
  pthread_rwlock_unlock(&rwlock);
}

void rlc::rem_user(uint16_t rnti)
{
  pthread_rwlock_wrlock(&rwlock);
  if (users.count(rnti)) {
    users[rnti].rlc->stop();
    users.erase(rnti);
  } else {
    log_h->error("Removing rnti=0x%x. Already removed\n", rnti);
  }
  pthread_rwlock_unlock(&rwlock);
}

void rlc::clear_buffer(uint16_t rnti)
{
  pthread_rwlock_rdlock(&rwlock);
  if (users.count(rnti)) {
    users[rnti].rlc->empty_queue();
    for (int i = 0; i < SRSLTE_N_RADIO_BEARERS; i++) {
      mac->rlc_buffer_state(rnti, i, 0, 0);
    }
    log_h->info("Cleared buffer rnti=0x%x\n", rnti);
  }
  pthread_rwlock_unlock(&rwlock);
}

void rlc::add_bearer(uint16_t rnti, uint32_t lcid, srslte::rlc_config_t cnfg)
{
  pthread_rwlock_rdlock(&rwlock);
  if (users.count(rnti)) {
    users[rnti].rlc->add_bearer(lcid, cnfg);
  }
  pthread_rwlock_unlock(&rwlock);
}

void rlc::add_bearer_mrb(uint16_t rnti, uint32_t lcid)
{
  pthread_rwlock_rdlock(&rwlock);
  if (users.count(rnti)) {
    users[rnti].rlc->add_bearer_mrb(lcid);
  }
  pthread_rwlock_unlock(&rwlock);
}

bool rlc::has_bearer(uint16_t rnti, uint32_t lcid)
{
  pthread_rwlock_rdlock(&rwlock);
  bool result = false;
  if (users.count(rnti)) {
    result = users[rnti].rlc->has_bearer(lcid);
  }
  pthread_rwlock_unlock(&rwlock);
  return result;
}

void rlc::read_pdu_pcch(uint8_t* payload, uint32_t buffer_size)
{
  rrc->read_pdu_pcch(payload, buffer_size);
}

int rlc::read_pdu(uint16_t rnti, uint32_t lcid, uint8_t* payload, uint32_t nof_bytes)
{
  int      ret;
  uint32_t tx_queue;

  pthread_rwlock_rdlock(&rwlock);
  if (users.count(rnti)) {
    if (rnti != SRSLTE_MRNTI) {
      ret      = users[rnti].rlc->read_pdu(lcid, payload, nof_bytes);
      tx_queue = users[rnti].rlc->get_buffer_state(lcid);
    } else {
      ret      = users[rnti].rlc->read_pdu_mch(lcid, payload, nof_bytes);
      tx_queue = users[rnti].rlc->get_total_mch_buffer_state(lcid);
    }
    // In the eNodeB, there is no polling for buffer state from the scheduler, thus
    // communicate buffer state every time a PDU is read

    uint32_t retx_queue = 0;
    log_h->debug("Buffer state PDCP: rnti=0x%x, lcid=%d, tx_queue=%d\n", rnti, lcid, tx_queue);
    mac->rlc_buffer_state(rnti, lcid, tx_queue, retx_queue);
  } else {
    ret = SRSLTE_ERROR;
  }
  pthread_rwlock_unlock(&rwlock);
  return ret;
}

void rlc::write_pdu(uint16_t rnti, uint32_t lcid, uint8_t* payload, uint32_t nof_bytes)
{
  pthread_rwlock_rdlock(&rwlock);
  if (users.count(rnti)) {
    users[rnti].rlc->write_pdu(lcid, payload, nof_bytes);

    // In the eNodeB, there is no polling for buffer state from the scheduler, thus
    // communicate buffer state every time a new PDU is written
    uint32_t tx_queue   = users[rnti].rlc->get_buffer_state(lcid);
    uint32_t retx_queue = 0;
    log_h->debug("Buffer state PDCP: rnti=0x%x, lcid=%d, tx_queue=%d\n", rnti, lcid, tx_queue);
    mac->rlc_buffer_state(rnti, lcid, tx_queue, retx_queue);
  }
  pthread_rwlock_unlock(&rwlock);
}

void rlc::read_pdu_bcch_dlsch(uint32_t sib_index, uint8_t* payload)
{
  // RLC is transparent for BCCH
  rrc->read_pdu_bcch_dlsch(sib_index, payload);
}

void rlc::write_sdu(uint16_t rnti, uint32_t lcid, srslte::unique_byte_buffer_t sdu)
{
  uint32_t tx_queue;

  pthread_rwlock_rdlock(&rwlock);
  if (users.count(rnti)) {
    if (rnti != SRSLTE_MRNTI) {
      users[rnti].rlc->write_sdu(lcid, std::move(sdu), false);
      tx_queue = users[rnti].rlc->get_buffer_state(lcid);
    } else {
      users[rnti].rlc->write_sdu_mch(lcid, std::move(sdu));
      tx_queue = users[rnti].rlc->get_total_mch_buffer_state(lcid);
    }
    // In the eNodeB, there is no polling for buffer state from the scheduler, thus
    // communicate buffer state every time a new SDU is written

    uint32_t retx_queue = 0;
    mac->rlc_buffer_state(rnti, lcid, tx_queue, retx_queue);
    log_h->info("Buffer state: rnti=0x%x, lcid=%d, tx_queue=%d\n", rnti, lcid, tx_queue);
  }
  pthread_rwlock_unlock(&rwlock);
}

void rlc::discard_sdu(uint16_t rnti, uint32_t lcid, uint32_t discard_sn)
{

  uint32_t tx_queue;

  pthread_rwlock_rdlock(&rwlock);
  if (users.count(rnti)) {
    users[rnti].rlc->discard_sdu(lcid, discard_sn);
    tx_queue = users[rnti].rlc->get_buffer_state(lcid);

    // In the eNodeB, there is no polling for buffer state from the scheduler, thus
    // communicate buffer state every time a new SDU is discarded
    uint32_t retx_queue = 0;
    mac->rlc_buffer_state(rnti, lcid, tx_queue, retx_queue);
    log_h->info("Buffer state: rnti=0x%x, lcid=%d, tx_queue=%d\n", rnti, lcid, tx_queue);
  }
  pthread_rwlock_unlock(&rwlock);
}

bool rlc::rb_is_um(uint16_t rnti, uint32_t lcid)
{
  bool ret = false;
  pthread_rwlock_rdlock(&rwlock);
  if (users.count(rnti)) {
    ret = users[rnti].rlc->rb_is_um(lcid);
  }
  pthread_rwlock_unlock(&rwlock);
  return ret;
}

void rlc::user_interface::max_retx_attempted()
{
  rrc->max_retx_attempted(rnti);
}

void rlc::user_interface::write_pdu(uint32_t lcid, srslte::unique_byte_buffer_t sdu)
{
  if (lcid == RB_ID_SRB0) {
    rrc->write_pdu(rnti, lcid, std::move(sdu));
  } else {
    pdcp->write_pdu(rnti, lcid, std::move(sdu));
  }
}

void rlc::user_interface::write_pdu_bcch_bch(srslte::unique_byte_buffer_t sdu)
{
  ERROR("Error: Received BCCH from ue=%d\n", rnti);
}

void rlc::user_interface::write_pdu_bcch_dlsch(srslte::unique_byte_buffer_t sdu)
{
  ERROR("Error: Received BCCH from ue=%d\n", rnti);
}

void rlc::user_interface::write_pdu_pcch(srslte::unique_byte_buffer_t sdu)
{
  ERROR("Error: Received PCCH from ue=%d\n", rnti);
}

std::string rlc::user_interface::get_rb_name(uint32_t lcid)
{
  return std::string(rb_id_text[lcid]);
}

} // namespace srsenb<|MERGE_RESOLUTION|>--- conflicted
+++ resolved
@@ -24,19 +24,11 @@
 
 namespace srsenb {
 
-<<<<<<< HEAD
-void rlc::init(pdcp_interface_rlc* pdcp_,
-               rrc_interface_rlc*  rrc_,
-               mac_interface_rlc*  mac_,
-               srslte::timers*     timers_,
-               srslte::log*        log_h_)
-=======
 void rlc::init(pdcp_interface_rlc*    pdcp_,
                rrc_interface_rlc*     rrc_,
                mac_interface_rlc*     mac_,
                srslte::timer_handler* timers_,
                srslte::log*           log_h_)
->>>>>>> 3a813ff0
 {
   pdcp   = pdcp_;
   rrc    = rrc_;
