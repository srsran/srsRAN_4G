/**
 *
 * \section COPYRIGHT
 *
 * Copyright 2013-2017 Software Radio Systems Limited
 *
 * \section LICENSE
 *
 * This file is part of srsLTE.
 *
 * srsUE is free software: you can redistribute it and/or modify
 * it under the terms of the GNU Affero General Public License as
 * published by the Free Software Foundation, either version 3 of
 * the License, or (at your option) any later version.
 *
 * srsUE is distributed in the hope that it will be useful,
 * but WITHOUT ANY WARRANTY; without even the implied warranty of
 * MERCHANTABILITY or FITNESS FOR A PARTICULAR PURPOSE.  See the
 * GNU Affero General Public License for more details.
 *
 * A copy of the GNU Affero General Public License can be found in
 * the LICENSE file in the top-level directory of this distribution
 * and at http://www.gnu.org/licenses/.
 *
 */

#include <assert.h>

#include "srslte/common/threads.h"
#include "srslte/common/log.h"

#include "phy/phch_worker.h"

#define Error(fmt, ...)   if (SRSLTE_DEBUG_ENABLED) log_h->error(fmt, ##__VA_ARGS__)
#define Warning(fmt, ...) if (SRSLTE_DEBUG_ENABLED) log_h->warning(fmt, ##__VA_ARGS__)
#define Info(fmt, ...)    if (SRSLTE_DEBUG_ENABLED) log_h->info(fmt, ##__VA_ARGS__)
#define Debug(fmt, ...)   if (SRSLTE_DEBUG_ENABLED) log_h->debug(fmt, ##__VA_ARGS__)

using namespace std; 

// Enable this to log SI
//#define LOG_THIS(a) 1

// Enable this one to skip SI-RNTI
#define LOG_THIS(rnti) (rnti != 0xFFFF)


/* Define GUI-related things */
#ifdef ENABLE_GUI
#include "srsgui/srsgui.h"
#include <semaphore.h>
#include <srslte/phy/phch/ra.h>
#include <srslte/srslte.h>
#include <srslte/phy/phch/pdsch.h>
#include <srslte/phy/common/sequence.h>

void init_plots(srsenb::phch_worker *worker);
pthread_t plot_thread; 
sem_t plot_sem; 
static int plot_worker_id = -1;
#else
#warning Compiling without srsGUI support
#endif
/*********************************************/



//#define DEBUG_WRITE_FILE

namespace srsenb {


phch_worker::phch_worker()
{
  phy = NULL;

  bzero(&enb_dl, sizeof(enb_dl));
  bzero(&enb_ul, sizeof(enb_ul));
  bzero(&tx_time, sizeof(tx_time));

  reset();  
}

#ifdef DEBUG_WRITE_FILE
FILE *f; 
#endif

void phch_worker::init(phch_common* phy_, srslte::log *log_h_)
{
  phy   = phy_; 
  log_h = log_h_; 
  
  pthread_mutex_init(&mutex, NULL); 
  
  // Init cell here
  for(int p = 0; p < SRSLTE_MAX_PORTS; p++) {
    signal_buffer_rx[p] = (cf_t *) srslte_vec_malloc(2 * SRSLTE_SF_LEN_PRB(phy->cell.nof_prb) * sizeof(cf_t));
    if (!signal_buffer_rx[p]) {
      fprintf(stderr, "Error allocating memory\n");
      return;
    }
    bzero(signal_buffer_rx[p], 2 * SRSLTE_SF_LEN_PRB(phy->cell.nof_prb) * sizeof(cf_t));
    signal_buffer_tx[p] = (cf_t *) srslte_vec_malloc(2 * SRSLTE_SF_LEN_PRB(phy->cell.nof_prb) * sizeof(cf_t));
    if (!signal_buffer_tx[p]) {
      fprintf(stderr, "Error allocating memory\n");
      return;
    }
    bzero(signal_buffer_tx[p], 2 * SRSLTE_SF_LEN_PRB(phy->cell.nof_prb) * sizeof(cf_t));
  }
  if (srslte_enb_dl_init(&enb_dl, signal_buffer_tx, phy->cell.nof_prb)) {
    fprintf(stderr, "Error initiating ENB DL\n");
    return;
  }
  if (srslte_enb_dl_set_cell(&enb_dl, phy->cell)) {
    fprintf(stderr, "Error initiating ENB DL\n");
    return;
  }
  if (srslte_enb_ul_init(&enb_ul, signal_buffer_rx[0], phy->cell.nof_prb)) {
    fprintf(stderr, "Error initiating ENB UL\n");
    return;
  }
  if (srslte_enb_ul_set_cell(&enb_ul,
                              phy->cell,
                              NULL,
                              &phy->pusch_cfg,
                              &phy->hopping_cfg,
                              &phy->pucch_cfg))
  {
    fprintf(stderr, "Error initiating ENB UL\n");
    return;
  }
  
  /* Setup SI-RNTI in PHY */
  add_rnti(SRSLTE_SIRNTI);

  /* Setup P-RNTI in PHY */
  add_rnti(SRSLTE_PRNTI);

  /* Setup RA-RNTI in PHY */
  for (int i=0;i<10;i++) {
    add_rnti(1+i);
  }

  srslte_pucch_set_threshold(&enb_ul.pucch, 0.8);
  srslte_sch_set_max_noi(&enb_ul.pusch.ul_sch, phy->params.pusch_max_its);
  srslte_enb_dl_set_amp(&enb_dl, phy->params.tx_amplitude);
  
  Info("Worker %d configured cell %d PRB\n", get_id(), phy->cell.nof_prb);
  
  initiated = true; 
  running   = true;

#ifdef DEBUG_WRITE_FILE
  f = fopen("test.dat", "w");
#endif
}

void phch_worker::stop()
{
  running = false;
  pthread_mutex_lock(&mutex);

  srslte_enb_dl_free(&enb_dl);
  srslte_enb_ul_free(&enb_ul);
  for (int p  = 0; p < SRSLTE_MAX_PORTS; p++) {
    if (signal_buffer_rx[p]) {
      free(signal_buffer_rx[p]);
    }
    if (signal_buffer_tx[p]) {
      free(signal_buffer_tx[p]);
    }
  }
  pthread_mutex_unlock(&mutex);
  pthread_mutex_destroy(&mutex);
}
void phch_worker::reset() 
{
  initiated  = false; 
  ue_db.clear();
}

cf_t* phch_worker::get_buffer_rx(uint32_t antenna_idx)
{
  return signal_buffer_rx[antenna_idx];
}

void phch_worker::set_time(uint32_t tti_, uint32_t tx_mutex_cnt_, srslte_timestamp_t tx_time_)
{
  tti_rx       = tti_; 
  tti_tx_dl    = TTI_TX(tti_rx);
  tti_tx_ul    = TTI_RX_ACK(tti_rx);

  sf_rx        = tti_rx%10;
  sf_tx        = tti_tx_dl%10;

  t_tx_dl      = TTIMOD(tti_tx_dl);
  t_rx         = TTIMOD(tti_rx);
  t_tx_ul      = TTIMOD(tti_tx_ul);

  tx_mutex_cnt = tx_mutex_cnt_;
  memcpy(&tx_time, &tx_time_, sizeof(srslte_timestamp_t));
}

int phch_worker::add_rnti(uint16_t rnti)
{

  if (srslte_enb_dl_add_rnti(&enb_dl, rnti)) {
    return -1;
  }
  if (srslte_enb_ul_add_rnti(&enb_ul, rnti)) {
    return -1;
  }

  // Create user
  ue_db[rnti].rnti = rnti;

  return SRSLTE_SUCCESS;

}

uint32_t phch_worker::get_nof_rnti() {
  return ue_db.size();
}

void phch_worker::set_conf_dedicated_ack(uint16_t rnti, bool ack){
  pthread_mutex_lock(&mutex);
  if (ue_db.count(rnti)) {
    ue_db[rnti].dedicated_ack = ack;
  } else {
    Error("Setting dedicated ack: rnti=0x%x does not exist\n");
  }
  pthread_mutex_unlock(&mutex);
}

void phch_worker::set_config_dedicated(uint16_t rnti,
                                       srslte_refsignal_srs_cfg_t *srs_cfg, 
                                       LIBLTE_RRC_PHYSICAL_CONFIG_DEDICATED_STRUCT* dedicated)
{
  bool pucch_cqi_ack = dedicated->cqi_report_cnfg.report_periodic.simult_ack_nack_and_cqi;
  bool pucch_ri = dedicated->cqi_report_cnfg.report_periodic.ri_cnfg_idx_present;

  pthread_mutex_lock(&mutex);
  if (ue_db.count(rnti)) {
    /* PUSCH UCI and scheduling configuration */
    srslte_uci_cfg_t uci_cfg = {0};
    if (dedicated->pusch_cnfg_ded_present && dedicated->sched_request_cnfg_present) {
      uci_cfg.I_offset_ack = dedicated->pusch_cnfg_ded.beta_offset_ack_idx;
      uci_cfg.I_offset_cqi = dedicated->pusch_cnfg_ded.beta_offset_cqi_idx;
      uci_cfg.I_offset_ri = dedicated->pusch_cnfg_ded.beta_offset_ri_idx;

      srslte_pucch_sched_t pucch_sched = {false};
      pucch_sched.N_pucch_1 = phy->pucch_cfg.n1_pucch_an;
      pucch_sched.n_pucch_2 = dedicated->cqi_report_cnfg.report_periodic.pucch_resource_idx;
      pucch_sched.n_pucch_sr = dedicated->sched_request_cnfg.sr_pucch_resource_idx;
      srslte_enb_ul_cfg_ue(&enb_ul, rnti, &uci_cfg, &pucch_sched, srs_cfg);

      ue_db[rnti].I_sr = dedicated->sched_request_cnfg.sr_cnfg_idx;
      ue_db[rnti].I_sr_en = true;
    }

    /* CQI Reporting */
    if (dedicated->cqi_report_cnfg.report_periodic_setup_present) {
      ue_db[rnti].pmi_idx = dedicated->cqi_report_cnfg.report_periodic.pmi_cnfg_idx;
      ue_db[rnti].cqi_en = true;
      ue_db[rnti].pucch_cqi_ack = pucch_cqi_ack;
    } else {
      ue_db[rnti].pmi_idx = 0;
      ue_db[rnti].cqi_en = false;
    }

    /* RI reporting */
    if (pucch_ri) {
      ue_db[rnti].ri_idx = dedicated->cqi_report_cnfg.report_periodic.ri_cnfg_idx;
      ue_db[rnti].ri_en = true;
    } else {
      ue_db[rnti].ri_idx = 0;
      ue_db[rnti].ri_en = false;
    }

    if (dedicated->antenna_info_present) {
      /* If default antenna info then follow 3GPP 36.331 clause 9.2.4 Default physical channel configuration */
      if (dedicated->antenna_info_default_value) {
        if (enb_dl.cell.nof_ports == 1) {
          ue_db[rnti].dedicated.antenna_info_explicit_value.tx_mode = LIBLTE_RRC_TRANSMISSION_MODE_1;
        } else {
          ue_db[rnti].dedicated.antenna_info_explicit_value.tx_mode = LIBLTE_RRC_TRANSMISSION_MODE_2;
        }
        ue_db[rnti].dedicated.antenna_info_explicit_value.codebook_subset_restriction_present = false;
        ue_db[rnti].dedicated.antenna_info_explicit_value.ue_tx_antenna_selection_setup_present = false;
        ue_db[rnti].ri_idx = 0;
        ue_db[rnti].ri_en = false;
      } else {
        /* Physical channel reconfiguration according to 3GPP 36.331 clause 5.3.10.6 */
        memcpy(&ue_db[rnti].dedicated.antenna_info_explicit_value,
               &dedicated->antenna_info_explicit_value,
               sizeof(LIBLTE_RRC_ANTENNA_INFO_DEDICATED_STRUCT));
        if (dedicated->antenna_info_explicit_value.tx_mode != LIBLTE_RRC_TRANSMISSION_MODE_3 &&
            dedicated->antenna_info_explicit_value.tx_mode != LIBLTE_RRC_TRANSMISSION_MODE_4 &&
            ue_db[rnti].ri_en) {
          ue_db[rnti].ri_idx = 0;
          ue_db[rnti].ri_en = false;
        }
      }
    }

    /* Set PDSCH power allocation */
    if (dedicated->pdsch_cnfg_ded_present) {
      ue_db[rnti].dedicated.pdsch_cnfg_ded_present = true;
      ue_db[rnti].dedicated.pdsch_cnfg_ded = dedicated->pdsch_cnfg_ded;
    }
  } else {
    Error("Setting config dedicated: rnti=0x%x does not exist\n");
  }
  pthread_mutex_unlock(&mutex);
}

void phch_worker::rem_rnti(uint16_t rnti)
{
  pthread_mutex_lock(&mutex);
  if (ue_db.count(rnti)) {
    ue_db.erase(rnti);

    srslte_enb_dl_rem_rnti(&enb_dl, rnti);
    srslte_enb_ul_rem_rnti(&enb_ul, rnti);

    // remove any pending grant for each subframe
    for (uint32_t i=0;i<TTIMOD_SZ;i++) {
      for (uint32_t j=0;j<phy->ul_grants[i].nof_grants;j++) {
        if (phy->ul_grants[i].sched_grants[j].rnti == rnti) {
          phy->ul_grants[i].sched_grants[j].rnti = 0;
        }
      }
      for (uint32_t j=0;j<phy->dl_grants[i].nof_grants;j++) {
        if (phy->dl_grants[i].sched_grants[j].rnti == rnti) {
          phy->dl_grants[i].sched_grants[j].rnti = 0;
        }
      }
    }
  } else {
    Error("Removing user: rnti=0x%x does not exist\n", rnti);
  }
  pthread_mutex_unlock(&mutex);
}

void phch_worker::work_imp()
{
  if (!running) {
    return;
  }

  pthread_mutex_lock(&mutex);
  
  mac_interface_phy::ul_sched_t *ul_grants = phy->ul_grants;
  mac_interface_phy::dl_sched_t *dl_grants = phy->dl_grants;
  mac_interface_phy *mac = phy->mac;

  log_h->step(tti_rx);

  Debug("Worker %d running\n", get_id());

  for(std::map<uint16_t, ue>::iterator iter=ue_db.begin(); iter!=ue_db.end(); ++iter) {
    uint16_t rnti = (uint16_t) iter->first;
    ue_db[rnti].has_grant_tti = -1;
  }

  // Process UL signal
  srslte_enb_ul_fft(&enb_ul);

  // Decode pending UL grants for the tti they were scheduled
  decode_pusch(ul_grants[t_rx].sched_grants, ul_grants[t_rx].nof_grants);

  // Decode remaining PUCCH ACKs not associated with PUSCH transmission and SR signals
  decode_pucch();

  // Get DL scheduling for the TX TTI from MAC
  if (mac->get_dl_sched(tti_tx_dl, &dl_grants[t_tx_dl]) < 0) {
    Error("Getting DL scheduling from MAC\n");
    goto unlock;
  }

  if (dl_grants[t_tx_dl].cfi < 1 || dl_grants[t_tx_dl].cfi > 3) {
    Error("Invalid CFI=%d\n", dl_grants[t_tx_dl].cfi);
    goto unlock;
  }

  // Get UL scheduling for the TX TTI from MAC
  if (mac->get_ul_sched(tti_tx_ul, &ul_grants[t_tx_ul]) < 0) {
    Error("Getting UL scheduling from MAC\n");
    goto unlock;
  }

  // Put base signals (references, PBCH, PCFICH and PSS/SSS) into the resource grid
  srslte_enb_dl_clear_sf(&enb_dl);
  srslte_enb_dl_set_cfi(&enb_dl, dl_grants[t_tx_dl].cfi);
  srslte_enb_dl_put_base(&enb_dl, tti_tx_dl);

  // Put UL/DL grants to resource grid. PDSCH data will be encoded as well.
  encode_pdcch_dl(dl_grants[t_tx_dl].sched_grants, dl_grants[t_tx_dl].nof_grants);
  encode_pdcch_ul(ul_grants[t_tx_ul].sched_grants, ul_grants[t_tx_ul].nof_grants);
  encode_pdsch(dl_grants[t_tx_dl].sched_grants, dl_grants[t_tx_dl].nof_grants);

  // Put pending PHICH HARQ ACK/NACK indications into subframe
  encode_phich(ul_grants[t_tx_ul].phich, ul_grants[t_tx_ul].nof_phich);

  // Prepare for receive ACK for DL grants in t_tx_dl+4
  phy->ue_db_clear(TTIMOD(TTI_TX(t_tx_dl)));
  for (uint32_t i=0;i<dl_grants[t_tx_dl].nof_grants;i++) {
    // SI-RNTI and RAR-RNTI do not have ACK
    uint16_t rnti = dl_grants[t_tx_dl].sched_grants[i].rnti;
    if (rnti >= SRSLTE_CRNTI_START && rnti <= SRSLTE_CRNTI_END) {
      /* For each TB */
      for (uint32_t tb_idx = 0; tb_idx < SRSLTE_MAX_TB; tb_idx++) {
        /* If TB enabled, set pending ACK */
        if (dl_grants[t_tx_dl].sched_grants[i].grant.tb_en[tb_idx]) {
          phy->ue_db_set_ack_pending(TTIMOD(TTI_TX(t_tx_dl)),
                                     rnti,
                                     tb_idx,
                                     dl_grants[t_tx_dl].sched_grants[i].location.ncce);
        }
      }
    }
  }

  // Generate signal and transmit
  srslte_enb_dl_gen_signal(&enb_dl);
  Debug("Sending to radio\n");
  phy->worker_end(tx_mutex_cnt, signal_buffer_tx, SRSLTE_SF_LEN_PRB(phy->cell.nof_prb), tx_time);

#ifdef DEBUG_WRITE_FILE
  fwrite(signal_buffer_tx, SRSLTE_SF_LEN_PRB(phy->cell.nof_prb)*sizeof(cf_t), 1, f);
#endif

#ifdef DEBUG_WRITE_FILE
  if (tti_tx_dl == 10) {
    fclose(f);
    exit(-1);
  }
#endif

  /* Tell the plotting thread to draw the plots */
#ifdef ENABLE_GUI
  if ((int) get_id() == plot_worker_id) {
    sem_post(&plot_sem);
  }
#endif

unlock:
  pthread_mutex_unlock(&mutex);

}


int phch_worker::decode_pusch(srslte_enb_ul_pusch_t *grants, uint32_t nof_pusch)
{
  srslte_uci_data_t uci_data = {0};
  uint32_t wideband_cqi_value = 0, wideband_pmi = 0;
  bool wideband_pmi_present = false;

  uint32_t n_rb_ho = 0;
  for (uint32_t i=0;i<nof_pusch;i++) {
    uint16_t rnti = grants[i].rnti;
    if (rnti) {

    #ifdef LOG_EXECTIME
      char timestr[64];
      struct timeval t[3];
      gettimeofday(&t[1], NULL);
    #endif

      bool acks_pending[SRSLTE_MAX_TB] = {false};

      // Get pending ACKs with an associated PUSCH transmission
      for (uint32_t tb = 0; tb < SRSLTE_MAX_TB; tb++) {
        acks_pending[tb] = phy->ue_db_is_ack_pending(t_rx, rnti, tb);
        if (acks_pending[tb]) {
          uci_data.uci_ack_len++;
        }
      }

      // Configure PUSCH CQI channel
      srslte_cqi_value_t cqi_value = {0};
      bool cqi_enabled = false;

      if (ue_db[rnti].cqi_en && ue_db[rnti].ri_en && srslte_ri_send(ue_db[rnti].pmi_idx, ue_db[rnti].ri_idx, tti_rx) ) {
        uci_data.uci_ri_len = 1; /* Asumes only 1 bit for RI */
        uci_data.ri_periodic_report = true;
      } else if (ue_db[rnti].cqi_en && srslte_cqi_send(ue_db[rnti].pmi_idx, tti_rx)) {
        cqi_value.type = SRSLTE_CQI_TYPE_WIDEBAND;
        cqi_enabled = true;
        if (ue_db[rnti].dedicated.antenna_info_explicit_value.tx_mode == LIBLTE_RRC_TRANSMISSION_MODE_4) {
          cqi_value.wideband.pmi_present = true;
          cqi_value.wideband.rank_is_not_one = phy->ue_db_get_ri(rnti) > 0;
        }
      } else if (grants[i].grant.cqi_request) {
        cqi_value.type = SRSLTE_CQI_TYPE_SUBBAND_HL;
        if (ue_db[rnti].dedicated.antenna_info_present && (
            ue_db[rnti].dedicated.antenna_info_explicit_value.tx_mode == LIBLTE_RRC_TRANSMISSION_MODE_3 ||
            ue_db[rnti].dedicated.antenna_info_explicit_value.tx_mode == LIBLTE_RRC_TRANSMISSION_MODE_4
        )) {
          cqi_value.subband_hl.ri_present = true;
        }
        cqi_value.subband_hl.N = (phy->cell.nof_prb > 7) ? srslte_cqi_hl_get_no_subbands(phy->cell.nof_prb) : 0;
        cqi_value.subband_hl.four_antenna_ports = (phy->cell.nof_ports == 4);
        cqi_value.subband_hl.pmi_present = (ue_db[rnti].dedicated.cqi_report_cnfg.report_mode_aperiodic == LIBLTE_RRC_CQI_REPORT_MODE_APERIODIC_RM31);
        cqi_value.subband_hl.rank_is_not_one = phy->ue_db_get_ri(rnti) > 0;
        cqi_enabled = true;
      }

      // mark this tti as having an ul grant to avoid pucch
      ue_db[rnti].has_grant_tti = tti_rx;

      srslte_ra_ul_grant_t phy_grant;
      int res = -1;
      if (!srslte_ra_ul_dci_to_grant(&grants[i].grant, enb_ul.cell.nof_prb, n_rb_ho, &phy_grant)) {

        // Handle Format0 adaptive retx
        // Use last TBS for this TB in case of mcs>28
        if (phy_grant.mcs.idx > 28) {
          phy_grant.mcs.tbs = phy->ue_db_get_last_ul_tbs(rnti, tti_rx);
          Info("RETX: mcs=%d, old_tbs=%d pid=%d\n", phy_grant.mcs.idx, phy_grant.mcs.tbs, TTI_TX(tti_rx)%(2*HARQ_DELAY_MS));
        }
        phy->ue_db_set_last_ul_tbs(rnti, tti_rx, phy_grant.mcs.tbs);

        if (phy_grant.mcs.mod == SRSLTE_MOD_LAST) {
          phy_grant.mcs.mod = phy->ue_db_get_last_ul_mod(rnti, tti_rx);
          phy_grant.Qm      = srslte_mod_bits_x_symbol(phy_grant.mcs.mod);
        }
        phy->ue_db_set_last_ul_mod(rnti, tti_rx, phy_grant.mcs.mod);


        if (phy_grant.mcs.mod == SRSLTE_MOD_64QAM) {
          phy_grant.mcs.mod = SRSLTE_MOD_16QAM;
        }
        phy_grant.Qm = SRSLTE_MIN(phy_grant.Qm, 4);
        res = srslte_enb_ul_get_pusch(&enb_ul, &phy_grant, grants[i].softbuffer,
                                                rnti, grants[i].rv_idx,
                                                grants[i].current_tx_nb,
                                                grants[i].data,
                                                (cqi_enabled) ? &cqi_value : NULL,
                                                &uci_data,
                                                sf_rx);
      } else {
        Error("Computing PUSCH grant\n");
        return SRSLTE_ERROR;
      }

    #ifdef LOG_EXECTIME
      gettimeofday(&t[2], NULL);
      get_time_interval(t);
      snprintf(timestr, 64, ", dec_time=%4d us", (int) t[0].tv_usec);
    #endif

      bool crc_res = (res == 0);

      // Save PHICH scheduling for this user. Each user can have just 1 PUSCH grant per TTI
      ue_db[rnti].phich_info.n_prb_lowest = enb_ul.pusch_cfg.grant.n_prb_tilde[0];
      ue_db[rnti].phich_info.n_dmrs       = phy_grant.ncs_dmrs;

      char cqi_str[SRSLTE_CQI_STR_MAX_CHAR];
      if (cqi_enabled) {
        if (ue_db[rnti].cqi_en) {
          wideband_cqi_value = cqi_value.wideband.wideband_cqi;
          if (cqi_value.wideband.pmi_present) {
            wideband_pmi_present = true;
            wideband_pmi = cqi_value.wideband.pmi;
          }
        } else if (grants[i].grant.cqi_request) {
          wideband_cqi_value = cqi_value.subband_hl.wideband_cqi_cw0;
          if (cqi_value.subband_hl.pmi_present) {
            wideband_pmi_present = true;
            wideband_pmi = cqi_value.subband_hl.pmi;
            if (cqi_value.subband_hl.rank_is_not_one) {
              Info("PUSCH: Aperiodic ri~1, CQI=%02d/%02d, pmi=%d for %d subbands\n",
                   cqi_value.subband_hl.wideband_cqi_cw0, cqi_value.subband_hl.wideband_cqi_cw1,
                   cqi_value.subband_hl.pmi, cqi_value.subband_hl.N);
            } else {
              Info("PUSCH: Aperiodic ri=1, CQI=%02d, pmi=%d for %d subbands\n",
                   cqi_value.subband_hl.wideband_cqi_cw0, cqi_value.subband_hl.pmi, cqi_value.subband_hl.N);
            }
          } else {
            Info("PUSCH: Aperiodic ri%s, CQI=%02d for %d subbands\n",
                 cqi_value.subband_hl.rank_is_not_one?"~1":"=1",
                 cqi_value.subband_hl.wideband_cqi_cw0, cqi_value.subband_hl.N);
          }
        }
        srslte_cqi_to_str(uci_data.uci_cqi, uci_data.uci_cqi_len, cqi_str, SRSLTE_CQI_STR_MAX_CHAR);
        //snprintf(cqi_str, 64, ", cqi=%s", wideband_cqi_value);
      }

      float snr_db  = 10*log10(srslte_chest_ul_get_snr(&enb_ul.chest));

      /*
      if (!crc_res && enb_ul.pusch_cfg.grant.L_prb == 1 && enb_ul.pusch_cfg.grant.n_prb[0] == 0 && snr_db > 5) {
        srslte_vec_save_file("sf_symbols", enb_ul.sf_symbols, sizeof(cf_t)*SRSLTE_SF_LEN_RE(25, SRSLTE_CP_NORM));
        srslte_vec_save_file("ce", enb_ul.ce, sizeof(cf_t)*SRSLTE_SF_LEN_RE(25, SRSLTE_CP_NORM));
        srslte_vec_save_file("d", enb_ul.pusch.d, sizeof(cf_t)*enb_ul.pusch_cfg.nbits.nof_re);
        srslte_vec_save_file("ce2", enb_ul.pusch.ce, sizeof(cf_t)*enb_ul.pusch_cfg.nbits.nof_re);
        srslte_vec_save_file("z", enb_ul.pusch.z, sizeof(cf_t)*enb_ul.pusch_cfg.nbits.nof_re);
        printf("saved sf_idx=%d, mcs=%d, tbs=%d, rnti=%d, rv=%d, snr=%.1f\n", tti%10,
               grants[i].grant.mcs_idx, enb_ul.pusch_cfg.cb_segm.tbs, rnti, grants[i].rv_idx, snr_db);
        exit(-1);
      }
      */
      log_h->info_hex(grants[i].data, phy_grant.mcs.tbs / 8,
                      "PUSCH: rnti=0x%x, prb=(%d,%d), tbs=%d, mcs=%d, rv=%d, snr=%.1f dB, n_iter=%d, crc=%s%s%s%s%s%s%s\n",
                      rnti, phy_grant.n_prb[0], phy_grant.n_prb[0] + phy_grant.L_prb,
                      phy_grant.mcs.tbs / 8, phy_grant.mcs.idx, grants[i].grant.rv_idx,
                      snr_db,
                      srslte_pusch_last_noi(&enb_ul.pusch),
                      crc_res ? "OK" : "KO",
                      (acks_pending[0] || acks_pending[1]) ? ", ack=" : "",
                      (acks_pending[0]) ? (uci_data.uci_ack ? "1" : "0") : "",
                      (acks_pending[1]) ? (uci_data.uci_ack_2 ? "1" : "0") : "",
                      uci_data.uci_cqi_len > 0 ? ", cqi=" : "",
                      uci_data.uci_cqi_len > 0 ? cqi_str : "",
                      uci_data.uci_ri_len > 0 ? ((uci_data.uci_ri == 0) ? ", ri=0" : ", ri=1") : "",
                      timestr);

      // Notify MAC of RL status
      if (grants[i].grant.rv_idx == 0) {
        if (res && snr_db < PUSCH_RL_SNR_DB_TH) {
          Debug("PUSCH: Radio-Link failure snr=%.1f dB\n", snr_db);
          phy->mac->rl_failure(rnti);
        } else {
          phy->mac->rl_ok(rnti);
        }
      }

      // Notify MAC new received data and HARQ Indication value
      phy->mac->crc_info(tti_rx, rnti, phy_grant.mcs.tbs/8, crc_res);
      uint32_t ack_idx = 0;
      for (uint32_t tb = 0; tb < SRSLTE_MAX_TB; tb++) {
        if (acks_pending[tb]) {
          bool ack = ((ack_idx++ == 0) ? uci_data.uci_ack : uci_data.uci_ack_2);
          bool valid = (crc_res || snr_db > PUSCH_RL_SNR_DB_TH);
          phy->mac->ack_info(tti_rx, rnti, tb, ack && valid);
        }
      }

      // Notify MAC of UL SNR, DL CQI and DL RI
      if (snr_db >= PUSCH_RL_SNR_DB_TH) {
        phy->mac->snr_info(tti_rx, rnti, snr_db);
      }
      if (uci_data.uci_cqi_len>0 && crc_res) {
        phy->mac->cqi_info(tti_rx, rnti, wideband_cqi_value);
      }
      if (uci_data.uci_ri_len > 0 && crc_res) {
        phy->mac->ri_info(tti_rx, rnti, uci_data.uci_ri);
        phy->ue_db_set_ri(rnti, uci_data.uci_ri);
      }
      if (wideband_pmi_present && crc_res) {
        phy->mac->pmi_info(tti_rx, rnti, wideband_pmi);
      }

      // Save metrics stats
      ue_db[rnti].metrics_ul(phy_grant.mcs.idx, 0, snr_db, srslte_pusch_last_noi(&enb_ul.pusch));
    }
  }
  return SRSLTE_SUCCESS;
}


int phch_worker::decode_pucch()
{
  srslte_uci_data_t uci_data;

  for(std::map<uint16_t, ue>::iterator iter=ue_db.begin(); iter!=ue_db.end(); ++iter) {
    uint16_t rnti = (uint16_t) iter->first;

    if (rnti >= SRSLTE_CRNTI_START && rnti <= SRSLTE_CRNTI_END && ue_db[rnti].has_grant_tti != (int) tti_rx) {
      // Check if user needs to receive PUCCH
      bool needs_pucch = false, needs_ack[SRSLTE_MAX_TB] = {false}, needs_sr = false, needs_cqi = false;
      uint32_t last_n_pdcch = 0;
      bzero(&uci_data, sizeof(srslte_uci_data_t));

      if (ue_db[rnti].I_sr_en) {
        if (srslte_ue_ul_sr_send_tti(ue_db[rnti].I_sr, tti_rx)) {
          needs_pucch = true;
          needs_sr = true;
          uci_data.scheduling_request = true;
        }
      }

      for (uint32_t tb = 0; tb < SRSLTE_MAX_TB; tb++) {
        needs_ack[tb] = phy->ue_db_is_ack_pending(t_rx, rnti, tb, &last_n_pdcch);
        if (needs_ack[tb]) {
          needs_pucch = true;
          uci_data.uci_ack_len++;
<<<<<<< HEAD
        }
      }
      srslte_cqi_value_t cqi_value = {0};
      LIBLTE_RRC_PHYSICAL_CONFIG_DEDICATED_STRUCT *dedicated = &ue_db[rnti].dedicated;
      LIBLTE_RRC_TRANSMISSION_MODE_ENUM tx_mode = dedicated->antenna_info_explicit_value.tx_mode;

      if (ue_db[rnti].cqi_en && (ue_db[rnti].pucch_cqi_ack || !needs_ack[0] || !needs_ack[1])) {
        if (ue_db[rnti].ri_en && srslte_ri_send(ue_db[rnti].pmi_idx, ue_db[rnti].ri_idx, tti_rx)) {
          needs_pucch = true;
          uci_data.uci_ri_len = 1;
          uci_data.ri_periodic_report = true;
        } else if (srslte_cqi_send(ue_db[rnti].pmi_idx, tti_rx)) {
          needs_pucch = true;
          needs_cqi = true;
          cqi_value.type = SRSLTE_CQI_TYPE_WIDEBAND;
          if (tx_mode == LIBLTE_RRC_TRANSMISSION_MODE_4) {
            cqi_value.wideband.pmi_present = true;
            cqi_value.wideband.rank_is_not_one = phy->ue_db_get_ri(rnti) > 0;
          }
          uci_data.uci_cqi_len = (uint32_t) srslte_cqi_size(&cqi_value);
        }
      }
=======
        }
      }
      srslte_cqi_value_t cqi_value = {0};
      LIBLTE_RRC_PHYSICAL_CONFIG_DEDICATED_STRUCT *dedicated = &ue_db[rnti].dedicated;
      LIBLTE_RRC_TRANSMISSION_MODE_ENUM tx_mode = dedicated->antenna_info_explicit_value.tx_mode;

      if (ue_db[rnti].cqi_en && (ue_db[rnti].pucch_cqi_ack || !needs_ack[0] || !needs_ack[1])) {
        if (ue_db[rnti].ri_en && srslte_ri_send(ue_db[rnti].pmi_idx, ue_db[rnti].ri_idx, tti_rx)) {
          needs_pucch = true;
          uci_data.uci_ri_len = 1;
          uci_data.ri_periodic_report = true;
        } else if (srslte_cqi_send(ue_db[rnti].pmi_idx, tti_rx)) {
          needs_pucch = true;
          needs_cqi = true;
          cqi_value.type = SRSLTE_CQI_TYPE_WIDEBAND;
          if (tx_mode == LIBLTE_RRC_TRANSMISSION_MODE_4) {
            cqi_value.wideband.pmi_present = true;
            cqi_value.wideband.rank_is_not_one = phy->ue_db_get_ri(rnti) > 0;
          }
          uci_data.uci_cqi_len = (uint32_t) srslte_cqi_size(&cqi_value);
        }
      }
>>>>>>> dfe430a5

      if (needs_pucch) {
        if (srslte_enb_ul_get_pucch(&enb_ul, rnti, last_n_pdcch, sf_rx, &uci_data)) {
          fprintf(stderr, "Error getting PUCCH\n");
          return SRSLTE_ERROR;
        }
        /* If only one ACK is required, it can be for TB0 or TB1 */
        uint32_t ack_idx = 0;
        for (uint32_t tb = 0; tb < SRSLTE_MAX_TB; tb++) {
          if (needs_ack[tb]) {
            bool ack = ((ack_idx++ == 0) ? uci_data.uci_ack : uci_data.uci_ack_2);
            bool valid = srslte_pucch_get_last_corr(&enb_ul.pucch) >= PUCCH_RL_CORR_TH;
            phy->mac->ack_info(tti_rx, rnti, tb, ack && valid);
          }
        }
        if (uci_data.scheduling_request) {
          phy->mac->sr_detected(tti_rx, rnti);
        }
        
        char cqi_ri_str[64] = {0};
        if (srslte_pucch_get_last_corr(&enb_ul.pucch) > PUCCH_RL_CORR_TH) {
          if (uci_data.ri_periodic_report) {
            phy->mac->ri_info(tti_rx, rnti, uci_data.uci_ri);
            phy->ue_db_set_ri(rnti, uci_data.uci_ri);
            sprintf(cqi_ri_str, ", ri=%d", uci_data.uci_ri);
          } else if (uci_data.uci_cqi_len && needs_cqi) {
            srslte_cqi_value_unpack(uci_data.uci_cqi, &cqi_value);
            phy->mac->cqi_info(tti_rx, rnti, cqi_value.wideband.wideband_cqi);
            sprintf(cqi_ri_str, ", cqi=%d", cqi_value.wideband.wideband_cqi);

            if (cqi_value.type == SRSLTE_CQI_TYPE_WIDEBAND && cqi_value.wideband.pmi_present) {
              phy->mac->pmi_info(tti_rx, rnti, cqi_value.wideband.pmi);
              sprintf(cqi_ri_str, "%s, pmi=%d", cqi_ri_str, cqi_value.wideband.pmi);
            }
          }
        }
        log_h->info("PUCCH: rnti=0x%x, corr=%.2f, n_pucch=%d, n_prb=%d%s%s%s%s\n",
                    rnti,
                    srslte_pucch_get_last_corr(&enb_ul.pucch),
                    enb_ul.pucch.last_n_pucch, enb_ul.pucch.last_n_prb,
                    (uci_data.uci_ack_len)?(uci_data.uci_ack?", ack=1":", ack=0"):"",
                    (uci_data.uci_ack_len > 1)?(uci_data.uci_ack_2?"1":"0"):"",
                    needs_sr?(uci_data.scheduling_request?", sr=yes":", sr=no"):"",
                    (needs_cqi || uci_data.ri_periodic_report)?cqi_ri_str:"");


        // Notify MAC of RL status
        if (!needs_sr) {
          if (srslte_pucch_get_last_corr(&enb_ul.pucch) < PUCCH_RL_CORR_TH) {
            Debug("PUCCH: Radio-Link failure corr=%.1f\n", srslte_pucch_get_last_corr(&enb_ul.pucch));
            phy->mac->rl_failure(rnti);
          } else {
            phy->mac->rl_ok(rnti);
          }
        }
      }
    }
  }
  return 0;
}


int phch_worker::encode_phich(srslte_enb_dl_phich_t *acks, uint32_t nof_acks)
{
  for (uint32_t i=0;i<nof_acks;i++) {
    uint16_t rnti = acks[i].rnti;
    if (rnti) {
      srslte_enb_dl_put_phich(&enb_dl, acks[i].ack,
                              ue_db[rnti].phich_info.n_prb_lowest,
                              ue_db[rnti].phich_info.n_dmrs,
                              sf_tx);

      Info("PHICH: rnti=0x%x, hi=%d, I_lowest=%d, n_dmrs=%d, tti_tx_dl=%d\n",
          rnti, acks[i].ack,
          ue_db[rnti].phich_info.n_prb_lowest,
          ue_db[rnti].phich_info.n_dmrs, tti_tx_dl);
    }
  }
  return SRSLTE_SUCCESS;
}


int phch_worker::encode_pdcch_ul(srslte_enb_ul_pusch_t *grants, uint32_t nof_grants)
{
  for (uint32_t i=0;i<nof_grants;i++) {
    uint16_t rnti = grants[i].rnti;
    if (grants[i].needs_pdcch && rnti) {
      if (srslte_enb_dl_put_pdcch_ul(&enb_dl, &grants[i].grant, grants[i].location, rnti, sf_tx)) {
        fprintf(stderr, "Error putting PUSCH %d\n",i);
        return SRSLTE_ERROR;
      }

      Info("PDCCH: UL DCI Format0  rnti=0x%x, cce_index=%d, L=%d, tpc=%d, tti_tx_dl=%d\n",
           rnti, grants[i].location.ncce, (1<<grants[i].location.L), grants[i].grant.tpc_pusch, tti_tx_dl);
    }
  }
  return SRSLTE_SUCCESS;
}

int phch_worker::encode_pdcch_dl(srslte_enb_dl_pdsch_t *grants, uint32_t nof_grants)
{
  for (uint32_t i=0;i<nof_grants;i++) {
    srslte_enb_dl_pdsch_t *grant = &grants[i];
    uint16_t rnti = grant->rnti;
    if (rnti) {
      if (srslte_enb_dl_put_pdcch_dl(&enb_dl, &grants[i].grant, grant->dci_format, grants[i].location, rnti, sf_tx)) {
        fprintf(stderr, "Error putting PDCCH %d\n",i);
        return SRSLTE_ERROR;
      }

      if (LOG_THIS(rnti)) {
        Info("PDCCH: DL DCI %s rnti=0x%x, cce_index=%d, L=%d, tti_tx_dl=%d\n", srslte_dci_format_string(grant->dci_format),
          rnti, grants[i].location.ncce, (1<<grants[i].location.L), tti_tx_dl);
      }
    }
  }
  return 0;
}

int phch_worker::encode_pdsch(srslte_enb_dl_pdsch_t *grants, uint32_t nof_grants) {

  /* Scales the Resources Elements affected by the power allocation (p_b) */
  srslte_enb_dl_prepare_power_allocation(&enb_dl);

  for (uint32_t i = 0; i < nof_grants; i++) {
    uint16_t rnti = grants[i].rnti;
    if (rnti) {

      bool rnti_is_user = true;
      if (rnti == SRSLTE_SIRNTI || rnti == SRSLTE_PRNTI || rnti == SRSLTE_MRNTI) {
        rnti_is_user = false;
      }
      /* Mimo type (tx scheme) shall be single or tx diversity by default */
      srslte_mimo_type_t mimo_type = (enb_dl.cell.nof_ports == 1) ? SRSLTE_MIMO_TYPE_SINGLE_ANTENNA
                                                                  : SRSLTE_MIMO_TYPE_TX_DIVERSITY;
      srslte_ra_dl_grant_t phy_grant;
      srslte_ra_dl_dci_to_grant(&grants[i].grant, enb_dl.cell.nof_prb, rnti, &phy_grant);

      char grant_str[64];
      switch (grants[i].grant.alloc_type) {
        case SRSLTE_RA_ALLOC_TYPE0:
          sprintf(grant_str, "mask=0x%x", grants[i].grant.type0_alloc.rbg_bitmask);
          break;
        case SRSLTE_RA_ALLOC_TYPE1:
          sprintf(grant_str, "mask=0x%x", grants[i].grant.type1_alloc.vrb_bitmask);
          break;
<<<<<<< HEAD
        default:
          sprintf(grant_str, "rb_start=%d", grants[i].grant.type2_alloc.RB_start);
          break;
      }


      srslte_dci_format_t dci_format = grants[i].dci_format;
      switch (dci_format) {
        case SRSLTE_DCI_FORMAT1:
        case SRSLTE_DCI_FORMAT1A:
          /* Do nothing, it keeps default */
          break;
        case SRSLTE_DCI_FORMAT2A:
          if (SRSLTE_RA_DL_GRANT_NOF_TB(&phy_grant) == 1) {
            mimo_type = SRSLTE_MIMO_TYPE_TX_DIVERSITY;
          } else if (SRSLTE_RA_DL_GRANT_NOF_TB(&phy_grant) == 2) {
            mimo_type = SRSLTE_MIMO_TYPE_CDD;
          }
          break;
        case SRSLTE_DCI_FORMAT2:
          if (SRSLTE_RA_DL_GRANT_NOF_TB(&phy_grant) == 1) {
            if (phy_grant.pinfo == 0) {
              mimo_type = SRSLTE_MIMO_TYPE_TX_DIVERSITY;
            } else {
              mimo_type = SRSLTE_MIMO_TYPE_SPATIAL_MULTIPLEX;
            }
          } else if (SRSLTE_RA_DL_GRANT_NOF_TB(&phy_grant) == 2) {
            mimo_type = SRSLTE_MIMO_TYPE_SPATIAL_MULTIPLEX;
          }
          break;
        case SRSLTE_DCI_FORMAT0:
        case SRSLTE_DCI_FORMAT1C:
        case SRSLTE_DCI_FORMAT1B:
        case SRSLTE_DCI_FORMAT1D:
        case SRSLTE_DCI_FORMAT2B:
        default:
          Error("Not implemented/Undefined DCI format (%d)\n", dci_format);
      }

=======
        default:
          sprintf(grant_str, "rb_start=%d", grants[i].grant.type2_alloc.RB_start);
          break;
      }


      srslte_dci_format_t dci_format = grants[i].dci_format;
      switch (dci_format) {
        case SRSLTE_DCI_FORMAT1:
        case SRSLTE_DCI_FORMAT1A:
          /* Do nothing, it keeps default */
          break;
        case SRSLTE_DCI_FORMAT2A:
          if (SRSLTE_RA_DL_GRANT_NOF_TB(&phy_grant) == 1) {
            mimo_type = SRSLTE_MIMO_TYPE_TX_DIVERSITY;
          } else if (SRSLTE_RA_DL_GRANT_NOF_TB(&phy_grant) == 2) {
            mimo_type = SRSLTE_MIMO_TYPE_CDD;
          }
          break;
        case SRSLTE_DCI_FORMAT2:
          if (SRSLTE_RA_DL_GRANT_NOF_TB(&phy_grant) == 1) {
            if (phy_grant.pinfo == 0) {
              mimo_type = SRSLTE_MIMO_TYPE_TX_DIVERSITY;
            } else {
              mimo_type = SRSLTE_MIMO_TYPE_SPATIAL_MULTIPLEX;
            }
          } else if (SRSLTE_RA_DL_GRANT_NOF_TB(&phy_grant) == 2) {
            mimo_type = SRSLTE_MIMO_TYPE_SPATIAL_MULTIPLEX;
          }
          break;
        case SRSLTE_DCI_FORMAT0:
        case SRSLTE_DCI_FORMAT1C:
        case SRSLTE_DCI_FORMAT1B:
        case SRSLTE_DCI_FORMAT1D:
        case SRSLTE_DCI_FORMAT2B:
        default:
          Error("Not implemented/Undefined DCI format (%d)\n", dci_format);
      }

>>>>>>> dfe430a5
      if (LOG_THIS(rnti)) {
        uint8_t x = 0;
        uint8_t *ptr = grants[i].data[0];
        uint32_t len = phy_grant.mcs[0].tbs / (uint32_t) 8;
        if (!ptr) {
          ptr = &x;
          len = 1;
        }
        char pinfo_str[16] = {0};
        if (dci_format == SRSLTE_DCI_FORMAT2) {
          snprintf(pinfo_str, 15, ", pinfo=%x", phy_grant.pinfo);
        }
        char tbstr[SRSLTE_MAX_TB][128];
        for (int tb = 0; tb < SRSLTE_MAX_TB; tb++) {
          if (phy_grant.tb_en[tb]) {
            snprintf(tbstr[tb], 128, ", TB%d: tbs=%d, mcs=%d, rv=%d",
                     tb,
                     phy_grant.mcs[tb].tbs / 8,
                     phy_grant.mcs[tb].idx,
                     (tb == 0) ? grants[i].grant.rv_idx : grants[i].grant.rv_idx_1);
          } else {
            tbstr[tb][0] = '\0';
          }
        }
        log_h->info_hex(ptr, len,
                        "PDSCH: rnti=0x%x, l_crb=%2d, %s, harq=%d, tti_tx_dl=%d, tx_scheme=%s%s%s%s\n",
                        rnti, phy_grant.nof_prb, grant_str, grants[i].grant.harq_process, tti_tx_dl,
                        srslte_mimotype2str(mimo_type), pinfo_str, tbstr[0], tbstr[1]);
      }

      int rv[SRSLTE_MAX_CODEWORDS] = {grants[i].grant.rv_idx, grants[i].grant.rv_idx_1};

      /* Set power allocation */
      float rho_a = ((enb_dl.cell.nof_ports == 1) ? 1.0f : sqrtf(2.0f)), rho_b = 1.0f;
      uint32_t pdsch_cnfg_ded = ue_db[rnti].dedicated.pdsch_cnfg_ded;
      if (pdsch_cnfg_ded < (uint32_t) LIBLTE_RRC_PDSCH_CONFIG_P_A_N_ITEMS) {
        float rho_a_db = liblte_rrc_pdsch_config_p_a_num[pdsch_cnfg_ded];
        rho_a *= powf(10.0f, rho_a_db / 20.0f);
      }
      if (phy->pdsch_p_b < 4) {
        uint32_t idx0 = (phy->cell.nof_ports == 1) ? 0 : 1;
        float cell_specific_ratio = pdsch_cfg_cell_specific_ratio_table[idx0][phy->pdsch_p_b];
        rho_b = sqrtf(cell_specific_ratio);
      }
      srslte_enb_dl_set_power_allocation(&enb_dl, rho_a, rho_b);
      if (srslte_enb_dl_put_pdsch(&enb_dl, &phy_grant, grants[i].softbuffers, rnti, rv, sf_tx, grants[i].data, mimo_type)) {
        fprintf(stderr, "Error putting PDSCH %d\n", i);
        return SRSLTE_ERROR;
      }

      // Save metrics stats
      ue_db[rnti].metrics_dl(phy_grant.mcs[0].idx);
    }
  }

  srslte_enb_dl_apply_power_allocation(&enb_dl);

  return SRSLTE_SUCCESS;
}



/************ METRICS interface ********************/
uint32_t phch_worker::get_metrics(phy_metrics_t metrics[ENB_METRICS_MAX_USERS])
{
  uint32_t cnt=0;
  for(std::map<uint16_t, ue>::iterator iter=ue_db.begin(); iter!=ue_db.end(); ++iter) {
    ue *u = (ue*) &iter->second;
    uint16_t rnti = iter->first; 
    if (rnti >= SRSLTE_CRNTI_START && rnti <= SRSLTE_CRNTI_END) {
      u->metrics_read(&metrics[cnt]);
      cnt++;
    }
  } 
  return cnt;
}

void phch_worker::ue::metrics_read(phy_metrics_t* metrics_)
{
  memcpy(metrics_, &metrics, sizeof(phy_metrics_t));
  bzero(&metrics, sizeof(phy_metrics_t));
}

void phch_worker::ue::metrics_dl(uint32_t mcs)
{
  metrics.dl.mcs = SRSLTE_VEC_CMA(mcs, metrics.dl.mcs, metrics.dl.n_samples);
  metrics.dl.n_samples++;
}

void phch_worker::ue::metrics_ul(uint32_t mcs, float rssi, float sinr, uint32_t turbo_iters)
{
  metrics.ul.mcs         = SRSLTE_VEC_CMA((float) mcs,         metrics.ul.mcs,         metrics.ul.n_samples);
  metrics.ul.sinr        = SRSLTE_VEC_CMA((float) sinr,        metrics.ul.sinr,        metrics.ul.n_samples);
  metrics.ul.rssi        = SRSLTE_VEC_CMA((float) sinr,        metrics.ul.rssi,        metrics.ul.n_samples);
  metrics.ul.turbo_iters = SRSLTE_VEC_CMA((float) turbo_iters, metrics.ul.turbo_iters, metrics.ul.n_samples);  
  metrics.ul.n_samples++;
}


  












void phch_worker::start_plot() {
#ifdef ENABLE_GUI
  if (plot_worker_id == -1) {
    plot_worker_id = get_id();
    log_h->console("Starting plot for worker_id=%d\n", plot_worker_id);
    init_plots(this);
  } else {
    log_h->console("Trying to start a plot but already started by worker_id=%d\n", plot_worker_id);
  }
#else 
    log_h->console("Trying to start a plot but plots are disabled (ENABLE_GUI constant in phch_worker.cc)\n");
#endif
}


int phch_worker::read_ce_abs(float *ce_abs) {
  uint32_t i=0;
  int sz = srslte_symbol_sz(phy->cell.nof_prb);
  bzero(ce_abs, sizeof(float)*sz);
  int g = (sz - 12*phy->cell.nof_prb)/2;
  for (i = 0; i < 12*phy->cell.nof_prb; i++) {
    ce_abs[g+i] = 20 * log10(cabs(enb_ul.ce[i]));
    if (isinf(ce_abs[g+i])) {
      ce_abs[g+i] = -80;
    }
  }
  return sz;
}

int phch_worker::read_ce_arg(float *ce_arg) {
  uint32_t i=0;
  int sz = srslte_symbol_sz(phy->cell.nof_prb);
  bzero(ce_arg, sizeof(float)*sz);
  int g = (sz - 12*phy->cell.nof_prb)/2;
  for (i = 0; i < 12*phy->cell.nof_prb; i++) {
    ce_arg[g+i] = cargf(enb_ul.ce[i]) * 180.0f / (float) M_PI;
    if (isinf(ce_arg[g+i])) {
      ce_arg[g+i] = -80;
    }
  }
  return sz;
}

int phch_worker::read_pusch_d(cf_t* pdsch_d)
{
  int nof_re = 400;//enb_ul.pusch_cfg.nbits.nof_re
  memcpy(pdsch_d, enb_ul.pusch.d, nof_re*sizeof(cf_t));
  return nof_re; 
}

int phch_worker::read_pucch_d(cf_t* pdsch_d)
{
  int nof_re = SRSLTE_PUCCH_MAX_BITS/2;//enb_ul.pusch_cfg.nbits.nof_re
  memcpy(pdsch_d, enb_ul.pucch.z_tmp, nof_re*sizeof(cf_t));
  return nof_re;
}


}


/***********************************************************
 * 
 * PLOT TO VISUALIZE THE CHANNEL RESPONSEE 
 * 
 ***********************************************************/


#ifdef ENABLE_GUI
plot_real_t    pce, pce_arg;
plot_scatter_t pconst;
plot_scatter_t pconst2;
#define SCATTER_PUSCH_BUFFER_LEN   (20*6*SRSLTE_SF_LEN_RE(SRSLTE_MAX_PRB, SRSLTE_CP_NORM))
#define SCATTER_PUSCH_PLOT_LEN    4000
float tmp_plot[SCATTER_PUSCH_BUFFER_LEN];
float tmp_plot_arg[SCATTER_PUSCH_BUFFER_LEN];
cf_t  tmp_plot2[SRSLTE_SF_LEN_RE(SRSLTE_MAX_PRB, SRSLTE_CP_NORM)];
cf_t  tmp_pucch_plot[SRSLTE_PUCCH_MAX_BITS/2];

void *plot_thread_run(void *arg) {
  srsenb::phch_worker *worker = (srsenb::phch_worker*) arg; 
  
  sdrgui_init_title("srsENB");  
  plot_real_init(&pce);
  plot_real_setTitle(&pce, (char*) "Channel Response - Magnitude");
  plot_real_setLabels(&pce, (char*) "Index", (char*) "dB");
  plot_real_setYAxisScale(&pce, -40, 40);

  plot_real_init(&pce_arg);
  plot_real_setTitle(&pce_arg, (char*) "Channel Response - Argument");
  plot_real_setLabels(&pce_arg, (char*) "Angle", (char*) "deg");
  plot_real_setYAxisScale(&pce_arg, -180, 180);
  
  plot_scatter_init(&pconst);
  plot_scatter_setTitle(&pconst, (char*) "PUSCH - Equalized Symbols");
  plot_scatter_setXAxisScale(&pconst, -4, 4);
  plot_scatter_setYAxisScale(&pconst, -4, 4);

  plot_scatter_init(&pconst2);
  plot_scatter_setTitle(&pconst2, (char*) "PUCCH - Equalized Symbols");
  plot_scatter_setXAxisScale(&pconst2, -4, 4);
  plot_scatter_setYAxisScale(&pconst2, -4, 4);
  
  plot_real_addToWindowGrid(&pce, (char*)"srsenb", 0, 0);
  plot_real_addToWindowGrid(&pce_arg, (char*)"srsenb", 1, 0);
  plot_scatter_addToWindowGrid(&pconst, (char*)"srsenb", 0, 1);
  plot_scatter_addToWindowGrid(&pconst2, (char*)"srsenb", 1, 1);

  int n, n_arg, n_pucch;
  int readed_pusch_re=0; 
  while(1) {
    sem_wait(&plot_sem);    
    
    n = worker->read_pusch_d(tmp_plot2);
    n_pucch = worker->read_pucch_d(tmp_pucch_plot);
    plot_scatter_setNewData(&pconst, tmp_plot2, n);
    plot_scatter_setNewData(&pconst2, tmp_pucch_plot, n_pucch);

    n = worker->read_ce_abs(tmp_plot);
    plot_real_setNewData(&pce, tmp_plot, n);

    n_arg = worker->read_ce_arg(tmp_plot_arg);
    plot_real_setNewData(&pce_arg, tmp_plot_arg, n_arg);
    
  }  
  return NULL;
}


void init_plots(srsenb::phch_worker *worker) {

  if (sem_init(&plot_sem, 0, 0)) {
    perror("sem_init");
    exit(-1);
  }
  
  pthread_attr_t attr;
  struct sched_param param;
  param.sched_priority = 0;  
  pthread_attr_init(&attr);
  pthread_attr_setinheritsched(&attr, PTHREAD_EXPLICIT_SCHED);
  pthread_attr_setschedpolicy(&attr, SCHED_OTHER);
  pthread_attr_setschedparam(&attr, &param);
  if (pthread_create(&plot_thread, &attr, plot_thread_run, worker)) {
    perror("pthread_create");
    exit(-1);
  }  
}
#endif



<|MERGE_RESOLUTION|>--- conflicted
+++ resolved
@@ -686,7 +686,6 @@
         if (needs_ack[tb]) {
           needs_pucch = true;
           uci_data.uci_ack_len++;
-<<<<<<< HEAD
         }
       }
       srslte_cqi_value_t cqi_value = {0};
@@ -709,30 +708,6 @@
           uci_data.uci_cqi_len = (uint32_t) srslte_cqi_size(&cqi_value);
         }
       }
-=======
-        }
-      }
-      srslte_cqi_value_t cqi_value = {0};
-      LIBLTE_RRC_PHYSICAL_CONFIG_DEDICATED_STRUCT *dedicated = &ue_db[rnti].dedicated;
-      LIBLTE_RRC_TRANSMISSION_MODE_ENUM tx_mode = dedicated->antenna_info_explicit_value.tx_mode;
-
-      if (ue_db[rnti].cqi_en && (ue_db[rnti].pucch_cqi_ack || !needs_ack[0] || !needs_ack[1])) {
-        if (ue_db[rnti].ri_en && srslte_ri_send(ue_db[rnti].pmi_idx, ue_db[rnti].ri_idx, tti_rx)) {
-          needs_pucch = true;
-          uci_data.uci_ri_len = 1;
-          uci_data.ri_periodic_report = true;
-        } else if (srslte_cqi_send(ue_db[rnti].pmi_idx, tti_rx)) {
-          needs_pucch = true;
-          needs_cqi = true;
-          cqi_value.type = SRSLTE_CQI_TYPE_WIDEBAND;
-          if (tx_mode == LIBLTE_RRC_TRANSMISSION_MODE_4) {
-            cqi_value.wideband.pmi_present = true;
-            cqi_value.wideband.rank_is_not_one = phy->ue_db_get_ri(rnti) > 0;
-          }
-          uci_data.uci_cqi_len = (uint32_t) srslte_cqi_size(&cqi_value);
-        }
-      }
->>>>>>> dfe430a5
 
       if (needs_pucch) {
         if (srslte_enb_ul_get_pucch(&enb_ul, rnti, last_n_pdcch, sf_rx, &uci_data)) {
@@ -879,7 +854,6 @@
         case SRSLTE_RA_ALLOC_TYPE1:
           sprintf(grant_str, "mask=0x%x", grants[i].grant.type1_alloc.vrb_bitmask);
           break;
-<<<<<<< HEAD
         default:
           sprintf(grant_str, "rb_start=%d", grants[i].grant.type2_alloc.RB_start);
           break;
@@ -919,47 +893,6 @@
           Error("Not implemented/Undefined DCI format (%d)\n", dci_format);
       }
 
-=======
-        default:
-          sprintf(grant_str, "rb_start=%d", grants[i].grant.type2_alloc.RB_start);
-          break;
-      }
-
-
-      srslte_dci_format_t dci_format = grants[i].dci_format;
-      switch (dci_format) {
-        case SRSLTE_DCI_FORMAT1:
-        case SRSLTE_DCI_FORMAT1A:
-          /* Do nothing, it keeps default */
-          break;
-        case SRSLTE_DCI_FORMAT2A:
-          if (SRSLTE_RA_DL_GRANT_NOF_TB(&phy_grant) == 1) {
-            mimo_type = SRSLTE_MIMO_TYPE_TX_DIVERSITY;
-          } else if (SRSLTE_RA_DL_GRANT_NOF_TB(&phy_grant) == 2) {
-            mimo_type = SRSLTE_MIMO_TYPE_CDD;
-          }
-          break;
-        case SRSLTE_DCI_FORMAT2:
-          if (SRSLTE_RA_DL_GRANT_NOF_TB(&phy_grant) == 1) {
-            if (phy_grant.pinfo == 0) {
-              mimo_type = SRSLTE_MIMO_TYPE_TX_DIVERSITY;
-            } else {
-              mimo_type = SRSLTE_MIMO_TYPE_SPATIAL_MULTIPLEX;
-            }
-          } else if (SRSLTE_RA_DL_GRANT_NOF_TB(&phy_grant) == 2) {
-            mimo_type = SRSLTE_MIMO_TYPE_SPATIAL_MULTIPLEX;
-          }
-          break;
-        case SRSLTE_DCI_FORMAT0:
-        case SRSLTE_DCI_FORMAT1C:
-        case SRSLTE_DCI_FORMAT1B:
-        case SRSLTE_DCI_FORMAT1D:
-        case SRSLTE_DCI_FORMAT2B:
-        default:
-          Error("Not implemented/Undefined DCI format (%d)\n", dci_format);
-      }
-
->>>>>>> dfe430a5
       if (LOG_THIS(rnti)) {
         uint8_t x = 0;
         uint8_t *ptr = grants[i].data[0];
