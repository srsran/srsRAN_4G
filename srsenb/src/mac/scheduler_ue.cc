/**
 *
 * \section COPYRIGHT
 *
 * Copyright 2013-2017 Software Radio Systems Limited
 *
 * \section LICENSE
 *
 * This file is part of srsLTE.
 *
 * srsUE is free software: you can redistribute it and/or modify
 * it under the terms of the GNU Affero General Public License as
 * published by the Free Software Foundation, either version 3 of
 * the License, or (at your option) any later version.
 *
 * srsUE is distributed in the hope that it will be useful,
 * but WITHOUT ANY WARRANTY; without even the implied warranty of
 * MERCHANTABILITY or FITNESS FOR A PARTICULAR PURPOSE.  See the
 * GNU Affero General Public License for more details.
 *
 * A copy of the GNU Affero General Public License can be found in
 * the LICENSE file in the top-level directory of this distribution
 * and at http://www.gnu.org/licenses/.
 *
 */

#include <string.h>
<<<<<<< HEAD
#include <boost/concept_check.hpp>
#include <srslte/interfaces/sched_interface.h>
=======
>>>>>>> feec1d97

#include "srslte/common/pdu.h"
#include "mac/scheduler_ue.h"
#include "mac/scheduler.h"

#define Error(fmt, ...)   log_h->error_line(__FILE__, __LINE__, fmt, ##__VA_ARGS__)
#define Warning(fmt, ...) log_h->warning_line(__FILE__, __LINE__, fmt, ##__VA_ARGS__)
#define Info(fmt, ...)    log_h->info_line(__FILE__, __LINE__, fmt, ##__VA_ARGS__)
#define Debug(fmt, ...)   log_h->debug_line(__FILE__, __LINE__, fmt, ##__VA_ARGS__)

/****************************************************** 
 *                  UE class                          *
 ******************************************************/

namespace srsenb {


/*******************************************************
 * 
 * Initialization and configuration functions 
 * 
 *******************************************************/

sched_ue::sched_ue()
{
  reset(); 
}

void sched_ue::set_cfg(uint16_t rnti_, sched_interface::ue_cfg_t *cfg_, sched_interface::cell_cfg_t *cell_cfg, 
                            srslte_regs_t *regs, srslte::log *log_h_) 
{
  reset();
  
  rnti  = rnti_; 
  log_h = log_h_; 
  memcpy(&cell, &cell_cfg->cell, sizeof(srslte_cell_t));

  max_mcs_dl = 28; 
  max_mcs_ul = 28; 

  if (cfg_) {
    memcpy(&cfg, cfg_, sizeof(sched_interface::ue_cfg_t));
  }  
  
  Info("SCHED: Added user rnti=0x%x\n", rnti);
  for (int i=0;i<sched_interface::MAX_LC;i++) {
    set_bearer_cfg(i, &cfg.ue_bearers[i]);    
  }

  // Config HARQ processes 
  for (int i=0;i<SCHED_MAX_HARQ_PROC;i++) {
    dl_harq[i].config(i, cfg.maxharq_tx, log_h); 
    ul_harq[i].config(i, cfg.maxharq_tx, log_h);
  }
  
  // Generate allowed CCE locations   
  for (int cfi=0;cfi<3;cfi++) {
    for (int sf_idx=0;sf_idx<10;sf_idx++) {
      sched::generate_cce_location(regs, &dci_locations[cfi][sf_idx], cfi+1, sf_idx, rnti);
    }
  }    
}

void sched_ue::reset()
{
  bzero(&cfg, sizeof(sched_interface::ue_cfg_t));
  sr = false; 
  next_tpc_pusch = 1;
  next_tpc_pucch = 1; 
  buf_mac = 0; 
  buf_ul  = 0;
  phy_config_dedicated_enabled = false; 
  dl_cqi = 1; 
  ul_cqi = 1; 
  dl_cqi_tti = 0; 
  ul_cqi_tti = 0; 
  cqi_request_tti = 0; 
  for (int i=0;i<SCHED_MAX_HARQ_PROC;i++) {
    for(uint32_t tb = 0; tb < SRSLTE_MAX_TB; tb++) {
      dl_harq[i].reset(tb);
      ul_harq[i].reset(tb);
    }
  }
  for (int i=0;i<sched_interface::MAX_LC; i++) {
    rem_bearer(i);
  }
}

void sched_ue::set_fixed_mcs(int mcs_ul, int mcs_dl) {
  fixed_mcs_ul = mcs_ul; 
  fixed_mcs_dl = mcs_dl; 
}

void sched_ue::set_max_mcs(int mcs_ul, int mcs_dl) {
  if (mcs_ul < 0) {
    max_mcs_ul = 28;     
  } else {
    max_mcs_ul = mcs_ul;     
  }
  if (mcs_dl < 0) {
    max_mcs_dl = 28;     
  } else {
    max_mcs_dl = mcs_dl;     
  }
}


/*******************************************************
 * 
 * FAPI-like main scheduler interface. 
 * 
 *******************************************************/

void sched_ue::set_bearer_cfg(uint32_t lc_id, sched_interface::ue_bearer_cfg_t* cfg)
{
  if (lc_id < sched_interface::MAX_LC) {
    memcpy(&lch[lc_id].cfg, cfg, sizeof(sched_interface::ue_bearer_cfg_t));
    lch[lc_id].buf_tx = 0; 
    lch[lc_id].buf_retx = 0; 
    if (lch[lc_id].cfg.direction != sched_interface::ue_bearer_cfg_t::IDLE) {
      Info("SCHED: Set bearer config lc_id=%d, direction=%d\n", lc_id, (int) lch[lc_id].cfg.direction);
    }
  }
}

void sched_ue::rem_bearer(uint32_t lc_id)
{
  if (lc_id < sched_interface::MAX_LC) {
    bzero(&lch[lc_id], sizeof(ue_bearer_t));
  }
}

void sched_ue::phy_config_enabled(uint32_t tti, bool enabled)
{
  dl_cqi_tti = tti; 
  phy_config_dedicated_enabled = enabled; 
}

void sched_ue::ul_buffer_state(uint8_t lc_id, uint32_t bsr, bool set_value)
{
  if (lc_id < sched_interface::MAX_LC) {
    if (set_value) {
      lch[lc_id].bsr = bsr;
    } else {
      lch[lc_id].bsr += bsr;
    }
  }
  Debug("SCHED: bsr=%d, lcid=%d, bsr={%d,%d,%d,%d}\n", bsr, lc_id,
       lch[0].bsr, lch[1].bsr, lch[2].bsr, lch[3].bsr);
}

void sched_ue::ul_phr(int phr)
{ 
  power_headroom= phr; 
}

void sched_ue::dl_buffer_state(uint8_t lc_id, uint32_t tx_queue, uint32_t retx_queue)
{
  if (lc_id < sched_interface::MAX_LC) {
    lch[lc_id].buf_retx = retx_queue;
    lch[lc_id].buf_tx   = tx_queue;
    Debug("SCHED: DL lcid=%d buffer_state=%d,%d\n", lc_id, tx_queue, retx_queue);
  }
}

void sched_ue::mac_buffer_state(uint32_t ce_code)
{
  buf_mac++; 
}

void sched_ue::set_sr()
{
  sr = true; 
}

void sched_ue::unset_sr()
{
  sr = false; 
}

bool sched_ue::pucch_sr_collision(uint32_t current_tti, uint32_t n_cce)
{
  if (!phy_config_dedicated_enabled) {
    return false; 
  }
  srslte_pucch_sched_t pucch_sched; 
  pucch_sched.n_pucch_sr = cfg.sr_N_pucch;
  pucch_sched.n_pucch_2  = cfg.n_pucch_cqi;
  pucch_sched.N_pucch_1  = cfg.pucch_cfg.n1_pucch_an; 

  bool has_sr = cfg.sr_enabled && srslte_ue_ul_sr_send_tti(cfg.sr_I, current_tti);    
  if (!has_sr) {
    return false; 
  }
  uint32_t n_pucch_sr = srslte_pucch_get_npucch(n_cce, SRSLTE_PUCCH_FORMAT_1A, true, &pucch_sched);
  uint32_t n_pucch_nosr = srslte_pucch_get_npucch(n_cce, SRSLTE_PUCCH_FORMAT_1A, false, &pucch_sched);
  if (srslte_pucch_n_prb(&cfg.pucch_cfg, SRSLTE_PUCCH_FORMAT_1A, n_pucch_sr, cell.nof_prb, cell.cp, 0) == 
      srslte_pucch_n_prb(&cfg.pucch_cfg, SRSLTE_PUCCH_FORMAT_1A, n_pucch_nosr, cell.nof_prb, cell.cp, 0)) 
  {
    return true;       
  } else {
    return false; 
  }
}

bool sched_ue::get_pucch_sched(uint32_t current_tti, uint32_t prb_idx[2])
{
  if (!phy_config_dedicated_enabled) {
    return false; 
  }
  srslte_pucch_sched_t pucch_sched;
  pucch_sched.sps_enabled = false;
  pucch_sched.n_pucch_sr = cfg.sr_N_pucch;
  pucch_sched.n_pucch_2  = cfg.n_pucch_cqi;
  pucch_sched.N_pucch_1  = cfg.pucch_cfg.n1_pucch_an;
  
  bool has_sr = cfg.sr_enabled && srslte_ue_ul_sr_send_tti(cfg.sr_I, current_tti);    
  
  // First check if it has pending ACKs 
  for (int i=0;i<SCHED_MAX_HARQ_PROC;i++) {
    if (TTI_TX(dl_harq[i].get_tti()) == current_tti) {
      uint32_t n_pucch = srslte_pucch_get_npucch(dl_harq[i].get_n_cce(), SRSLTE_PUCCH_FORMAT_1A, has_sr, &pucch_sched);
      if (prb_idx) {
        for (int  j=0;j<2;j++) {
          prb_idx[j] = srslte_pucch_n_prb(&cfg.pucch_cfg, SRSLTE_PUCCH_FORMAT_1A, n_pucch, cell.nof_prb, cell.cp, j);
        }
        Debug("SCHED: Reserved Format1A PUCCH for rnti=0x%x, n_prb=%d,%d, n_pucch=%d, ncce=%d, has_sr=%d, n_pucch_1=%d\n",
              rnti, prb_idx[0], prb_idx[1], n_pucch, dl_harq[i].get_n_cce(), has_sr, pucch_sched.N_pucch_1);
      }
      return true;
    }
  }
  // If there is no Format1A/B, then check if it's expecting Format1
  if (has_sr) {
    if (prb_idx) {        
      for (int i=0;i<2;i++) {
        prb_idx[i] = srslte_pucch_n_prb(&cfg.pucch_cfg, SRSLTE_PUCCH_FORMAT_1, cfg.sr_N_pucch, cell.nof_prb, cell.cp, i); 
      }
    }
    Debug("SCHED: Reserved Format1 PUCCH for rnti=0x%x, n_prb=%d,%d, n_pucch=%d\n", rnti, prb_idx[0], prb_idx[1], cfg.sr_N_pucch);
    return true; 
  }
  // Finally check Format2 (periodic CQI)
  if (cfg.cqi_enabled && srslte_cqi_send(cfg.cqi_idx, current_tti)) {
    if (prb_idx) {
      for (int i=0;i<2;i++) {
        prb_idx[i] = srslte_pucch_n_prb(&cfg.pucch_cfg, SRSLTE_PUCCH_FORMAT_2, cfg.cqi_pucch, cell.nof_prb, cell.cp, i);
      }
      Debug("SCHED: Reserved Format2 PUCCH for rnti=0x%x, n_prb=%d,%d, n_pucch=%d, pmi_idx=%d\n",
            rnti, prb_idx[0], prb_idx[1], cfg.cqi_pucch, cfg.cqi_idx);
    }
    return true;
  }

  return false; 
}

int sched_ue::set_ack_info(uint32_t tti, uint32_t tb_idx, bool ack)
{
  for (int i=0;i<SCHED_MAX_HARQ_PROC;i++) {
    if (TTI_TX(dl_harq[i].get_tti()) == tti) {
      Debug("SCHED: Set ACK=%d for rnti=0x%x, pid=%d.%d, tti=%d\n", ack, rnti, i, tb_idx, tti);
      dl_harq[i].set_ack(tb_idx, ack);
      return dl_harq[i].get_tbs(tb_idx);
    }
  }
  Warning("SCHED: Received ACK info for unknown TTI=%d\n", tti);
  return -1;
}

void sched_ue::ul_recv_len(uint32_t lcid, uint32_t len)
{
  // Remove PDCP header??
  if (len > 4) {
    len -= 4; 
  }
  if (lcid < sched_interface::MAX_LC) {
    if (bearer_is_ul(&lch[lcid])) {
      if (lch[lcid].bsr > (int) len) {
        lch[lcid].bsr -= len;
      } else {
        lch[lcid].bsr = 0; 
      }
    }
  }
  Debug("SCHED: recv_len=%d, lcid=%d, bsr={%d,%d,%d,%d}\n", len, lcid,
       lch[0].bsr, lch[1].bsr, lch[2].bsr, lch[3].bsr);
}

void sched_ue::set_ul_crc(uint32_t tti, bool crc_res)
{
  get_ul_harq(tti)->set_ack(0, crc_res);
}

void sched_ue::set_dl_ri(uint32_t tti, uint32_t ri)
{
  dl_ri     = ri;
  dl_ri_tti = tti;
}

void sched_ue::set_dl_pmi(uint32_t tti, uint32_t pmi)
{
  dl_pmi     = pmi;
  dl_pmi_tti = tti;
}

void sched_ue::set_dl_cqi(uint32_t tti, uint32_t cqi)
{
  dl_cqi     = cqi;
  dl_cqi_tti = tti;
}

void sched_ue::set_dl_ant_info(LIBLTE_RRC_ANTENNA_INFO_DEDICATED_STRUCT *d)
{
  memcpy(&dl_ant_info, d, sizeof(LIBLTE_RRC_ANTENNA_INFO_DEDICATED_STRUCT));
}

void sched_ue::set_ul_cqi(uint32_t tti, uint32_t cqi, uint32_t ul_ch_code)
{
  ul_cqi     = cqi; 
  ul_cqi_tti = tti; 
}

void sched_ue::tpc_inc() {
  if (power_headroom > 0) {
    next_tpc_pusch = 3;
    next_tpc_pucch = 3;    
  }
  log_h->info("SCHED: Set TCP=%d for rnti=0x%x\n", next_tpc_pucch, rnti);
}

void sched_ue::tpc_dec() {
  next_tpc_pusch = 0;
  next_tpc_pucch = 0;
  log_h->info("SCHED: Set TCP=%d for rnti=0x%x\n", next_tpc_pucch, rnti);
}

/*******************************************************
 * 
 * Functions used to generate DCI grants 
 * 
 *******************************************************/


// Generates a Format1 grant 
int sched_ue::generate_format1(dl_harq_proc *h,
                         sched_interface::dl_sched_data_t *data,
                         uint32_t tti,
                         uint32_t cfi)
{
  srslte_ra_dl_dci_t *dci = &data->dci;
  bzero(dci, sizeof(srslte_ra_dl_dci_t));
  
  uint32_t sf_idx = tti%10; 
  
  int mcs = 0; 
  int tbs = 0; 
  
  dci->alloc_type = SRSLTE_RA_ALLOC_TYPE0; 
  dci->type0_alloc.rbg_bitmask = h->get_rbgmask();
  
  
  // If this is the first transmission for this UE, make room for MAC Contention Resolution ID
  bool need_conres_ce = false; 
  if (is_first_dl_tx()) {
    need_conres_ce = true; 
  }
  if (h->is_empty(0)) {

    uint32_t req_bytes = get_pending_dl_new_data(tti); 
    
    uint32_t nof_prb = format1_count_prb(h->get_rbgmask(), cell.nof_prb);  
    srslte_ra_dl_grant_t grant; 
    srslte_ra_dl_dci_to_grant_prb_allocation(dci, &grant, cell.nof_prb);
    uint32_t nof_ctrl_symbols = cfi+(cell.nof_prb<10?1:0);
    uint32_t nof_re = srslte_ra_dl_grant_nof_re(&grant, cell, sf_idx, nof_ctrl_symbols);
    if (fixed_mcs_dl < 0) {
      tbs = alloc_tbs_dl(nof_prb, nof_re, req_bytes, &mcs);
    } else {
      tbs = srslte_ra_tbs_from_idx(srslte_ra_tbs_idx_from_mcs(fixed_mcs_dl), nof_prb)/8;
      mcs = fixed_mcs_dl; 
    }

<<<<<<< HEAD
    h->new_tx(0, tti, mcs, tbs, data->dci_location.ncce);
    
=======
    h->new_tx(tti, mcs, tbs, data->dci_location.ncce);

    // Allocate MAC ConRes CE
    if (need_conres_ce) {
      data->pdu[0].lcid = srslte::sch_subh::CON_RES_ID;
      data->nof_pdu_elems++;
      Info("SCHED: Added MAC Contention Resolution CE for rnti=0x%x\n", rnti);
    }

    int rem_tbs = tbs;
    int x = 0;
    do {
      x = alloc_pdu(rem_tbs, &data->pdu[data->nof_pdu_elems]);
      rem_tbs -= x;
      if (x) {
        data->nof_pdu_elems++;
      }
    } while(rem_tbs > 0 && x > 0);

>>>>>>> feec1d97
    Debug("SCHED: Alloc format1 new mcs=%d, tbs=%d, nof_prb=%d, req_bytes=%d\n", mcs, tbs, nof_prb, req_bytes);
  } else {
    h->new_retx(0, tti, &mcs, &tbs);
    Debug("SCHED: Alloc format1 previous mcs=%d, tbs=%d\n", mcs, tbs);
  }
<<<<<<< HEAD
 
  // Allocate MAC ConRes CE
  if (need_conres_ce) {
    data->pdu[0][0].lcid = srslte::sch_subh::CON_RES_ID;
    data->nof_pdu_elems[0]++;
    Info("SCHED: Added MAC Contention Resolution CE for rnti=0x%x\n", rnti);
  }
  
  int rem_tbs = tbs; 
  int x = 0; 
  do {
    x = alloc_pdu(rem_tbs, &data->pdu[0][data->nof_pdu_elems[0]]);
    rem_tbs -= x; 
    if (x) {
      data->nof_pdu_elems[0]++;
    }
  } while(rem_tbs > 0 && x > 0);
  
  data->rnti    = rnti; 
=======

  data->rnti    = rnti;
>>>>>>> feec1d97

  if (tbs > 0) {
    dci->harq_process = h->get_id(); 
    dci->mcs_idx      = (uint32_t) mcs;
    dci->rv_idx       = sched::get_rvidx(h->nof_retx(0));
    dci->ndi          = h->get_ndi(0);
    dci->tpc_pucch    = (uint8_t) next_tpc_pucch;
    next_tpc_pucch    = 1; 
    data->tbs[0]      = (uint32_t) tbs;
    data->tbs[1]      = 0;
    dci->tb_en[0]     = true;
    dci->tb_en[1]     = false; 
  }  
  return tbs; 
}

// Generates a Format2a grant
int sched_ue::generate_format2a(dl_harq_proc *h,
                         sched_interface::dl_sched_data_t *data,
                         uint32_t tti,
                         uint32_t cfi)
{
  bool tb_en[SRSLTE_MAX_TB] = {false};
  srslte_ra_dl_dci_t *dci = &data->dci;
  bzero(dci, sizeof(srslte_ra_dl_dci_t));

  uint32_t sf_idx = tti%10;

  dci->alloc_type = SRSLTE_RA_ALLOC_TYPE0;
  dci->type0_alloc.rbg_bitmask = h->get_rbgmask();

  uint32_t nof_prb = format1_count_prb(h->get_rbgmask(), cell.nof_prb);
  uint32_t nof_ctrl_symbols = cfi + (cell.nof_prb < 10 ? 1 : 0);
  srslte_ra_dl_grant_t grant;
  srslte_ra_dl_dci_to_grant_prb_allocation(dci, &grant, cell.nof_prb);
  uint32_t nof_re = srslte_ra_dl_grant_nof_re(&grant, cell, sf_idx, nof_ctrl_symbols);
  uint32_t req_bytes = get_pending_dl_new_data(tti);

  if (dl_ri == 0) {
    if (h->is_empty(1)) {
      /* One layer, tb1 buffer is empty, send tb0 only */
      tb_en[0] = true;
    } else {
      /* One layer, tb1 buffer is not empty, send tb1 only */
      tb_en[1] = true;
    }
  } else {
    /* Two layers, retransmit what TBs that have not been Acknowledged */
    bool no_retx = true;
    for (uint32_t tb = 0; tb < SRSLTE_MAX_TB; tb++) {
      if (!h->is_empty(tb)) {
        tb_en[tb] = true;
        no_retx = false;
      }
    }
    /* Two layers, no retransmissions...  */
    if (no_retx) {
      tb_en[0] = true;
      tb_en[1] = true;
    }
  }

  for (uint32_t tb = 0; tb < SRSLTE_MAX_TB; tb++) {
    int mcs = 0;
    int tbs = 0;

    if (tb_en[tb]) {
      if (h->is_empty(tb)) {
        if (fixed_mcs_dl < 0) {
          tbs = alloc_tbs_dl(nof_prb, nof_re, req_bytes, &mcs);
        } else {
          tbs = srslte_ra_tbs_from_idx((uint32_t) srslte_ra_tbs_idx_from_mcs((uint32_t) fixed_mcs_dl), nof_prb) / 8;
          mcs = fixed_mcs_dl;
        }

        h->new_tx(tb, tti, mcs, tbs, data->dci_location.ncce);

        int rem_tbs = tbs;
        int x = 0;
        do {
          x = alloc_pdu(rem_tbs, &data->pdu[tb][data->nof_pdu_elems[tb]]);
          rem_tbs -= x;
          if (x) {
            data->nof_pdu_elems[tb]++;
          }
        } while (rem_tbs > 0 && x > 0);

        Debug("SCHED: Alloc format2/2a new mcs=%d, tbs=%d, nof_prb=%d, req_bytes=%d\n", mcs, tbs, nof_prb, req_bytes);
      } else {
        h->new_retx(tb, tti, &mcs, &tbs);
        Debug("SCHED: Alloc format2/2a previous mcs=%d, tbs=%d\n", mcs, tbs);
      }
    }

    /* Fill DCI TB dedicated fields */
    if (tbs > 0) {
      if (tb == 0) {
        dci->mcs_idx = (uint32_t) mcs;
        dci->rv_idx = sched::get_rvidx(h->nof_retx(tb));
        dci->ndi = h->get_ndi(tb);
      } else {
        dci->mcs_idx_1 = (uint32_t) mcs;
        dci->rv_idx_1 = sched::get_rvidx(h->nof_retx(tb));
        dci->ndi_1 = h->get_ndi(tb);
      }
      data->tbs[tb] = (uint32_t) tbs;
      dci->tb_en[tb] = true;
    } else {
      data->tbs[tb] = 0;
      dci->tb_en[tb] = false;
    }

    if ( req_bytes > (uint32_t) tbs) {
      req_bytes -= tbs;
    } else {
      req_bytes = 0;
    }
  }

  /* Fill common fields */
  data->rnti = rnti;
  dci->harq_process = h->get_id();
  dci->tpc_pucch = (uint8_t) next_tpc_pucch;
  next_tpc_pucch = 1;

  return data->tbs[0] + data->tbs[1];
}

// Generates a Format2 grant
int sched_ue::generate_format2(dl_harq_proc *h,
                         sched_interface::dl_sched_data_t *data,
                         uint32_t tti,
                         uint32_t cfi)
{
  /* Call Format 2a (common) */
  int ret = generate_format2a(h, data, tti, cfi);

  /* Compute precoding information */
  if (SRSLTE_RA_DL_GRANT_NOF_TB(&data->dci) == 1) {
    data->dci.pinfo = (uint8_t) (dl_pmi + 1) % (uint8_t) 5;
  } else {
    data->dci.pinfo = (uint8_t) (dl_pmi & 1);
  }

  return ret;
}


int sched_ue::generate_format0(ul_harq_proc *h,
                         sched_interface::ul_sched_data_t *data, 
                         uint32_t tti,
                         bool cqi_request) 
{
  srslte_ra_ul_dci_t *dci = &data->dci; 
  bzero(dci, sizeof(srslte_ra_ul_dci_t));
  
  int mcs = 0;   
  int tbs = 0; 
  
  ul_harq_proc::ul_alloc_t allocation = h->get_alloc();
  
  if (h->get_rar_mcs(&mcs)) {
    tbs = srslte_ra_tbs_from_idx(srslte_ra_tbs_idx_from_mcs(mcs), allocation.L)/8;
    h->new_tx(tti, mcs, tbs); 
  } else if (h->is_empty(0)) {
    
    uint32_t req_bytes = get_pending_ul_new_data(tti); 
    
    uint32_t N_srs = 0; 
    uint32_t nof_re = (2*(SRSLTE_CP_NSYMB(cell.cp)-1) - N_srs)*allocation.L*SRSLTE_NRE;
    if (fixed_mcs_ul < 0) {
      tbs = alloc_tbs_ul(allocation.L, nof_re, req_bytes, &mcs);
    } else {
      tbs = srslte_ra_tbs_from_idx(srslte_ra_tbs_idx_from_mcs(fixed_mcs_ul), allocation.L)/8;
      mcs = fixed_mcs_ul;
    }
    
    h->new_tx(tti, mcs, tbs);  

  } else {    
    h->new_retx(0, tti, &mcs, NULL);
    tbs = srslte_ra_tbs_from_idx(srslte_ra_tbs_idx_from_mcs(mcs), allocation.L)/8;
  }
  
  data->rnti = rnti; 
  data->tbs  = tbs; 
  
  if (tbs > 0) {
    dci->type2_alloc.L_crb = allocation.L;
    dci->type2_alloc.RB_start = allocation.RB_start;
    dci->mcs_idx     = mcs; 
    dci->rv_idx      = sched::get_rvidx(h->nof_retx(0));
    dci->ndi         = h->get_ndi(0);
    dci->cqi_request = cqi_request; 
    dci->freq_hop_fl = srslte_ra_ul_dci_t::SRSLTE_RA_PUSCH_HOP_DISABLED; 
    dci->tpc_pusch   = next_tpc_pusch; 
    next_tpc_pusch   = 1; 
  }
  
  return tbs; 
}

/*******************************************************
 * 
 * Functions used by scheduler or scheduler metric objects
 * 
 *******************************************************/

bool sched_ue::bearer_is_ul(ue_bearer_t *lch) {
  return lch->cfg.direction == sched_interface::ue_bearer_cfg_t::UL || lch->cfg.direction == sched_interface::ue_bearer_cfg_t::BOTH;
}

bool sched_ue::bearer_is_dl(ue_bearer_t *lch) {
  return lch->cfg.direction == sched_interface::ue_bearer_cfg_t::DL || lch->cfg.direction == sched_interface::ue_bearer_cfg_t::BOTH;
}

uint32_t sched_ue::get_max_retx() {
  return cfg.maxharq_tx; 
}

bool sched_ue::is_first_dl_tx()
{
  for (int i=0;i<SCHED_MAX_HARQ_PROC;i++) {
    if (dl_harq[i].nof_tx(0) > 0) {
      return false; 
    }
  }
  return true; 
}

bool sched_ue::needs_cqi(uint32_t tti, bool will_be_sent)
{  
  bool ret = false; 
  if (phy_config_dedicated_enabled && 
      cfg.aperiodic_cqi_period     && 
      get_pending_dl_new_data(tti) > 0) 
  {
    uint32_t interval = srslte_tti_interval(tti, dl_cqi_tti); 
    bool needscqi = interval >= cfg.aperiodic_cqi_period;
    if (needscqi) {    
      uint32_t interval_sent = srslte_tti_interval(tti, cqi_request_tti); 
      if (interval_sent >= 16) {
        if (will_be_sent) {
          cqi_request_tti = tti; 
        }
        Debug("SCHED: Needs_cqi, last_sent=%d, will_be_sent=%d\n", cqi_request_tti, will_be_sent);
        ret = true; 
      } 
    }
  }
  return ret; 
}

uint32_t sched_ue::get_pending_dl_new_data(uint32_t tti)
{
  uint32_t pending_data = 0; 
  for (int i=0;i<sched_interface::MAX_LC;i++) {
    if (bearer_is_dl(&lch[i])) {
      pending_data += lch[i].buf_retx + lch[i].buf_tx;
    }
  }
  return pending_data; 
}

uint32_t sched_ue::get_pending_ul_new_data(uint32_t tti)
{
  uint32_t pending_data = 0; 
  for (int i=0;i<sched_interface::MAX_LC;i++) {
    if (bearer_is_ul(&lch[i])) {
      pending_data += lch[i].bsr;
    }
  }
  if (!pending_data && is_sr_triggered()) {
    return 512; 
  }
  if (!pending_data && needs_cqi(tti)) {
    return 128; 
  }
  uint32_t pending_ul_data = get_pending_ul_old_data(); 
  if (pending_data > pending_ul_data) {
    pending_data -= pending_ul_data; 
  } else {
    pending_data = 0; 
  }
  if (pending_data) {
    Debug("SCHED: pending_data=%d, pending_ul_data=%d, bsr={%d,%d,%d,%d}\n", pending_data,pending_ul_data,
         lch[0].bsr, lch[1].bsr, lch[2].bsr, lch[3].bsr);
  }
  return pending_data; 
}

uint32_t sched_ue::get_pending_ul_old_data()
{
  uint32_t pending_data = 0; 
  for (int i=0;i<SCHED_MAX_HARQ_PROC;i++) {
    pending_data += ul_harq[i].get_pending_data();
  }
  return pending_data;
}


uint32_t sched_ue::get_required_prb_dl(uint32_t req_bytes, uint32_t nof_ctrl_symbols) 
{
  int mcs = 0; 
  uint32_t nbytes = 0; 
  uint32_t n = 0; 
  if (req_bytes == 0) {
    return 0; 
  }
  
  uint32_t nof_re = 0; 
  int tbs = 0; 
  for (n=1;n<=cell.nof_prb && nbytes < req_bytes;n++) {
    nof_re = srslte_ra_dl_approx_nof_re(cell, n, nof_ctrl_symbols);
    if (fixed_mcs_dl < 0) {
      tbs = alloc_tbs_dl(n, nof_re, 0, &mcs);
    } else {
      tbs = srslte_ra_tbs_from_idx(srslte_ra_tbs_idx_from_mcs(fixed_mcs_dl), n)/8;
    }
    if (tbs > 0) {
      nbytes = tbs; 
    } else if (tbs < 0) {
      return 0; 
    }
  }
  return n; 
}

uint32_t sched_ue::get_required_prb_ul(uint32_t req_bytes) 
{
  int mcs = 0; 
  int tbs = 0; 
  uint32_t nbytes = 0; 
  uint32_t N_srs = 0; 
  
  uint32_t n = 0; 
  if (req_bytes == 0) {
    return 0; 
  }
  
  for (n=1;n<cell.nof_prb && nbytes < req_bytes + 4;n++) {
    uint32_t nof_re = (2*(SRSLTE_CP_NSYMB(cell.cp)-1) - N_srs)*n*SRSLTE_NRE;
    int tbs = 0; 
    if (fixed_mcs_ul < 0) {
      tbs = alloc_tbs_ul(n, nof_re, 0, &mcs);
    } else {
      tbs = srslte_ra_tbs_from_idx(srslte_ra_tbs_idx_from_mcs(fixed_mcs_ul), n)/8;
    }
    if (tbs > 0) {
      nbytes = tbs; 
    }
  }

  while (!srslte_dft_precoding_valid_prb(n) && n<=cell.nof_prb) {
    n++;
  }
  
  return n; 
}

bool sched_ue::is_sr_triggered()
{
  return sr; 
}

/* Gets HARQ process with oldest pending retx */
dl_harq_proc* sched_ue::get_pending_dl_harq(uint32_t tti)
{
#if ASYNC_DL_SCHED
  int oldest_idx=-1; 
  uint32_t oldest_tti = 0; 
  for (int i=0;i<SCHED_MAX_HARQ_PROC;i++) {
    if (dl_harq[i].has_pending_retx(0, tti) || dl_harq[i].has_pending_retx(1, tti)) {
      uint32_t x = srslte_tti_interval(tti, dl_harq[i].get_tti()); 
      if (x > oldest_tti) {
        oldest_idx = i; 
        oldest_tti = x; 
      }
    }
  }
  if (oldest_idx >= 0) {
    return &dl_harq[oldest_idx]; 
  } else {
    return NULL; 
  }
#else
  return &dl_harq[tti%SCHED_MAX_HARQ_PROC];
#endif
}

dl_harq_proc* sched_ue::get_empty_dl_harq()
{
  for (int i=0;i<SCHED_MAX_HARQ_PROC;i++) {
    if (dl_harq[i].is_empty(0) && dl_harq[i].is_empty(1)) {
      return &dl_harq[i]; 
    }
  }
  return NULL;
}

ul_harq_proc* sched_ue::get_ul_harq(uint32_t tti)
{
  return &ul_harq[tti%SCHED_MAX_HARQ_PROC];
}

srslte_dci_format_t sched_ue::get_dci_format() {
  srslte_dci_format_t ret = SRSLTE_DCI_FORMAT1;

  if (phy_config_dedicated_enabled) {
    /* FIXME: Assumes UE-Specific Search Space (Not common) */
    switch (dl_ant_info.tx_mode) {
      case LIBLTE_RRC_TRANSMISSION_MODE_1:
      case LIBLTE_RRC_TRANSMISSION_MODE_2:
        ret = SRSLTE_DCI_FORMAT1;
        break;
      case LIBLTE_RRC_TRANSMISSION_MODE_3:
        ret = SRSLTE_DCI_FORMAT2A;
        break;
      case LIBLTE_RRC_TRANSMISSION_MODE_4:
        ret = SRSLTE_DCI_FORMAT2;
        break;
      case LIBLTE_RRC_TRANSMISSION_MODE_5:
      case LIBLTE_RRC_TRANSMISSION_MODE_6:
      case LIBLTE_RRC_TRANSMISSION_MODE_7:
      case LIBLTE_RRC_TRANSMISSION_MODE_8:
      case LIBLTE_RRC_TRANSMISSION_MODE_N_ITEMS:
      default:
        Warning("Incorrect transmission mode (rnti=%04x)\n", rnti);
    }
  }

  return ret;
}


/* Find lowest DCI aggregation level supported by the UE spectral efficiency */
uint32_t sched_ue::get_aggr_level(uint32_t nof_bits)
{
  uint32_t l=0;
  float max_coderate = srslte_cqi_to_coderate(dl_cqi);
  float coderate = 99;
  float factor=1.5;
  uint32_t l_max = 3;
  if (cell.nof_prb == 6) {
    factor = 1.0;
    l_max  = 2;
  }
  do {
    coderate = srslte_pdcch_coderate(nof_bits, l);
    l++;
  } while(l<l_max && factor*coderate > max_coderate);
  Debug("SCHED: CQI=%d, l=%d, nof_bits=%d, coderate=%.2f, max_coderate=%.2f\n", dl_cqi, l, nof_bits, coderate, max_coderate);
  return l; 
}

sched_ue::sched_dci_cce_t* sched_ue::get_locations(uint32_t cfi, uint32_t sf_idx)
{
  if (cfi > 0 && cfi <= 3) {
    return &dci_locations[cfi-1][sf_idx];
  } else {
    Error("SCHED: Invalid CFI=%d\n", cfi);
    return &dci_locations[0][sf_idx]; 
  }    
}

/* Allocates first available RLC PDU */
int sched_ue::alloc_pdu(int tbs_bytes, sched_interface::dl_sched_pdu_t* pdu)
{
  // TODO: Implement lcid priority (now lowest index is lowest priority)
  int x = 0; 
  int i = 0; 
  for (i=0;i<sched_interface::MAX_LC && !x;i++) {
    if (lch[i].buf_retx) {
      x = SRSLTE_MIN(lch[i].buf_retx, tbs_bytes);
      lch[i].buf_retx -= x; 
    } else if (lch[i].buf_tx) {
      x = SRSLTE_MIN(lch[i].buf_tx, tbs_bytes);
      lch[i].buf_tx -= x; 
    }
  }
  if (x) {
    pdu->lcid   = i-1; 
    pdu->nbytes = x;  
    Debug("SCHED: Allocated lcid=%d, nbytes=%d, tbs_bytes=%d\n", pdu->lcid, pdu->nbytes, tbs_bytes);
  }
  return x; 
}

uint32_t sched_ue::format1_count_prb(uint32_t bitmask, uint32_t cell_nof_prb) {
  uint32_t P = srslte_ra_type0_P(cell_nof_prb);
  uint32_t nb = (int) ceilf((float) cell_nof_prb / P);
  
  uint32_t nof_prb = 0;   
  for (uint32_t i = 0; i < nb; i++) {
    if (bitmask & (1 << (nb - i - 1))) {
      for (uint32_t j = 0; j < P; j++) {
        if (i*P+j < cell_nof_prb) {
          nof_prb++;
        }
      }
    }
  }
  return nof_prb; 
}

int sched_ue::cqi_to_tbs(uint32_t cqi, uint32_t nof_prb, uint32_t nof_re, uint32_t max_mcs, uint32_t max_Qm, uint32_t *mcs) {
  float max_coderate = srslte_cqi_to_coderate(cqi);
  int sel_mcs = max_mcs+1; 
  float coderate = 99;
  float eff_coderate = 99;
  uint32_t Qm = 1;
  int tbs = 0; 

  do {
    sel_mcs--; 
    uint32_t tbs_idx = srslte_ra_tbs_idx_from_mcs(sel_mcs);
    tbs = srslte_ra_tbs_from_idx(tbs_idx, nof_prb);
    coderate = srslte_coderate(tbs, nof_re);
    Qm = SRSLTE_MIN(max_Qm, srslte_mod_bits_x_symbol(srslte_ra_mod_from_mcs(sel_mcs)));
    eff_coderate = coderate/Qm;
  } while((sel_mcs > 0 && coderate > max_coderate) || eff_coderate > 0.930);
  if (mcs) {
    *mcs = (uint32_t) sel_mcs; 
  }
  return tbs; 
}

int sched_ue::alloc_tbs_dl(uint32_t nof_prb,
                        uint32_t nof_re,
                        uint32_t req_bytes,
                        int *mcs)
{
  return alloc_tbs(nof_prb, nof_re, req_bytes, false, mcs);
}

int sched_ue::alloc_tbs_ul(uint32_t nof_prb,
                           uint32_t nof_re,
                           uint32_t req_bytes,
                           int *mcs)
{
  return alloc_tbs(nof_prb, nof_re, req_bytes, true, mcs);
}

  /* In this scheduler we tend to use all the available bandwidth and select the MCS
 * that approximates the minimum between the capacity and the requested rate 
 */
int sched_ue::alloc_tbs(uint32_t nof_prb,
                        uint32_t nof_re,
                        uint32_t req_bytes,
                        bool is_ul,
                        int *mcs)
{
  uint32_t sel_mcs = 0;

  uint32_t cqi     = is_ul?ul_cqi:dl_cqi;
  uint32_t max_mcs = is_ul?max_mcs_ul:max_mcs_dl;
  uint32_t max_Qm  = is_ul?4:6; // Allow 16-QAM in PUSCH Only

  // TODO: Compute real spectral efficiency based on PUSCH-UCI configuration
  if (has_pucch && is_ul) {
    cqi-=3;
  }

  int tbs = cqi_to_tbs(cqi, nof_prb, nof_re, max_mcs, max_Qm, &sel_mcs)/8;
  
  /* If less bytes are requested, lower the MCS */
  if (tbs > (int) req_bytes && req_bytes > 0) {
    uint32_t req_tbs_idx = srslte_ra_tbs_to_table_idx(req_bytes*8, nof_prb); 
    uint32_t req_mcs = srslte_ra_mcs_from_tbs_idx(req_tbs_idx);
    if (req_mcs < sel_mcs) {
      sel_mcs = req_mcs; 
      tbs = srslte_ra_tbs_from_idx(req_tbs_idx, nof_prb)/8;
    }
  }
  // Avoid the unusual case n_prb=1, mcs=6 tbs=328 (used in voip)
  if (nof_prb == 1 && sel_mcs == 6) {
    sel_mcs--;
  }

  if (mcs && tbs >= 0) {
    *mcs = (int) sel_mcs; 
  }
       
  return tbs; 
}


}<|MERGE_RESOLUTION|>--- conflicted
+++ resolved
@@ -25,12 +25,8 @@
  */
 
 #include <string.h>
-<<<<<<< HEAD
-#include <boost/concept_check.hpp>
-#include <srslte/interfaces/sched_interface.h>
-=======
->>>>>>> feec1d97
-
+
+#include "srslte/srslte.h"
 #include "srslte/common/pdu.h"
 #include "mac/scheduler_ue.h"
 #include "mac/scheduler.h"
@@ -413,59 +409,32 @@
       mcs = fixed_mcs_dl; 
     }
 
-<<<<<<< HEAD
     h->new_tx(0, tti, mcs, tbs, data->dci_location.ncce);
-    
-=======
-    h->new_tx(tti, mcs, tbs, data->dci_location.ncce);
 
     // Allocate MAC ConRes CE
     if (need_conres_ce) {
-      data->pdu[0].lcid = srslte::sch_subh::CON_RES_ID;
-      data->nof_pdu_elems++;
+      data->pdu[0][0].lcid = srslte::sch_subh::CON_RES_ID;
+      data->nof_pdu_elems[0]++;
       Info("SCHED: Added MAC Contention Resolution CE for rnti=0x%x\n", rnti);
     }
 
     int rem_tbs = tbs;
     int x = 0;
     do {
-      x = alloc_pdu(rem_tbs, &data->pdu[data->nof_pdu_elems]);
+      x = alloc_pdu(rem_tbs, &data->pdu[0][data->nof_pdu_elems[0]]);
       rem_tbs -= x;
       if (x) {
-        data->nof_pdu_elems++;
+        data->nof_pdu_elems[0]++;
       }
     } while(rem_tbs > 0 && x > 0);
 
->>>>>>> feec1d97
     Debug("SCHED: Alloc format1 new mcs=%d, tbs=%d, nof_prb=%d, req_bytes=%d\n", mcs, tbs, nof_prb, req_bytes);
   } else {
     h->new_retx(0, tti, &mcs, &tbs);
     Debug("SCHED: Alloc format1 previous mcs=%d, tbs=%d\n", mcs, tbs);
   }
-<<<<<<< HEAD
- 
-  // Allocate MAC ConRes CE
-  if (need_conres_ce) {
-    data->pdu[0][0].lcid = srslte::sch_subh::CON_RES_ID;
-    data->nof_pdu_elems[0]++;
-    Info("SCHED: Added MAC Contention Resolution CE for rnti=0x%x\n", rnti);
-  }
-  
-  int rem_tbs = tbs; 
-  int x = 0; 
-  do {
-    x = alloc_pdu(rem_tbs, &data->pdu[0][data->nof_pdu_elems[0]]);
-    rem_tbs -= x; 
-    if (x) {
-      data->nof_pdu_elems[0]++;
-    }
-  } while(rem_tbs > 0 && x > 0);
-  
-  data->rnti    = rnti; 
-=======
 
   data->rnti    = rnti;
->>>>>>> feec1d97
 
   if (tbs > 0) {
     dci->harq_process = h->get_id(); 
