--- conflicted
+++ resolved
@@ -1,109 +1,80 @@
-<<<<<<< HEAD
-/**
- *
- * \section COPYRIGHT
- *
- * Copyright 2013-2014 The libLTE Developers. See the
- * COPYRIGHT file at the top-level directory of this distribution.
- *
- * \section LICENSE
- *
- * This file is part of the libLTE library.
- *
- * libLTE is free software: you can redistribute it and/or modify
- * it under the terms of the GNU Lesser General Public License as
- * published by the Free Software Foundation, either version 3 of
- * the License, or (at your option) any later version.
- *
- * libLTE is distributed in the hope that it will be useful,
- * but WITHOUT ANY WARRANTY; without even the implied warranty of
- * MERCHANTABILITY or FITNESS FOR A PARTICULAR PURPOSE.  See the
- * GNU Lesser General Public License for more details.
- *
- * A copy of the GNU Lesser General Public License can be found in
- * the LICENSE file in the top-level directory of this distribution
- * and at http://www.gnu.org/licenses/.
- *
- */
-
-#ifndef TURBODECODER_
-#define TURBODECODER_
-
-#include "lte/fec/tc_interl.h"
-=======
-#ifndef TURBODECODER_H
-#define TURBODECODER_H
-
-#include "lte/config.h"
->>>>>>> acff8b08
-
-#define RATE 3
-#define TOTALTAIL 12
-
-#define LOG18 -2.07944
-
-#define NUMSTATES 8
-#define NINPUTS 2
-#define TAIL 3
-#define TOTALTAIL 12
-
-#define INF 9e4
-#define ZERO 9e-4
-
-#define MAX_LONG_CB     6114
-#define MAX_LONG_CODED  (RATE*MAX_LONG_CB+TOTALTAIL)
-
-typedef float llr_t;
-
-<<<<<<< HEAD
-typedef struct {
-	int max_long_cb;
-	llr_t *beta;
-}map_gen_t;
-
-typedef struct {
-	int max_long_cb;
-=======
-typedef struct LIBLTE_API{
-  int long_cb;
-  llr_t *beta;
-}map_gen_t;
-
-typedef struct LIBLTE_API{
-  int long_cb;
->>>>>>> acff8b08
-
-  map_gen_t dec;
-
-  llr_t *llr1;
-  llr_t *llr2;
-  llr_t *w;
-  llr_t *syst;
-  llr_t *parity;
-
-  tc_interl_t interleaver;
-}tdec_t;
-
-<<<<<<< HEAD
-int tdec_init(tdec_t *h, int max_long_cb);
-void tdec_free(tdec_t *h);
-
-int tdec_reset(tdec_t *h, int long_cb);
-void tdec_iteration(tdec_t *h, llr_t *input, int long_cb);
-void tdec_decision(tdec_t *h, char *output, int long_cb);
-void tdec_run_all(tdec_t *h, llr_t *input, char *output, int nof_iterations, int long_cb);
-
-#endif
-
-=======
-LIBLTE_API int tdec_init(tdec_t *h, int long_cb);
-LIBLTE_API void tdec_free(tdec_t *h);
-
-LIBLTE_API void tdec_reset(tdec_t *h);
-LIBLTE_API void tdec_iteration(tdec_t *h, llr_t *input);
-LIBLTE_API void tdec_decision(tdec_t *h, char *output);
-LIBLTE_API void tdec_run_all(tdec_t *h, llr_t *input, char *output, int nof_iterations);
-
-#endif // TURBODECODER_H
-
->>>>>>> acff8b08
+/**
+ *
+ * \section COPYRIGHT
+ *
+ * Copyright 2013-2014 The libLTE Developers. See the
+ * COPYRIGHT file at the top-level directory of this distribution.
+ *
+ * \section LICENSE
+ *
+ * This file is part of the libLTE library.
+ *
+ * libLTE is free software: you can redistribute it and/or modify
+ * it under the terms of the GNU Lesser General Public License as
+ * published by the Free Software Foundation, either version 3 of
+ * the License, or (at your option) any later version.
+ *
+ * libLTE is distributed in the hope that it will be useful,
+ * but WITHOUT ANY WARRANTY; without even the implied warranty of
+ * MERCHANTABILITY or FITNESS FOR A PARTICULAR PURPOSE.  See the
+ * GNU Lesser General Public License for more details.
+ *
+ * A copy of the GNU Lesser General Public License can be found in
+ * the LICENSE file in the top-level directory of this distribution
+ * and at http://www.gnu.org/licenses/.
+ *
+ */
+
+#ifndef TURBODECODER_
+#define TURBODECODER_
+
+#include "lte/fec/tc_interl.h"
+#include "lte/config.h"
+
+#define RATE 3
+#define TOTALTAIL 12
+
+#define LOG18 -2.07944
+
+#define NUMSTATES 8
+#define NINPUTS 2
+#define TAIL 3
+#define TOTALTAIL 12
+
+#define INF 9e4
+#define ZERO 9e-4
+
+#define MAX_LONG_CB     6114
+#define MAX_LONG_CODED  (RATE*MAX_LONG_CB+TOTALTAIL)
+
+typedef float llr_t;
+
+typedef struct LIBLTE_API {
+  int max_long_cb;
+  llr_t *beta;
+} map_gen_t;
+
+typedef struct LIBLTE_API {
+  int max_long_cb;
+
+  map_gen_t dec;
+
+  llr_t *llr1;
+  llr_t *llr2;
+  llr_t *w;
+  llr_t *syst;
+  llr_t *parity;
+
+  tc_interl_t interleaver;
+} tdec_t;
+
+LIBLTE_API int tdec_init(tdec_t *h, int max_long_cb);
+LIBLTE_API void tdec_free(tdec_t *h);
+
+LIBLTE_API int tdec_reset(tdec_t *h, int long_cb);
+LIBLTE_API void tdec_iteration(tdec_t *h, llr_t *input, int long_cb);
+LIBLTE_API void tdec_decision(tdec_t *h, char *output, int long_cb);
+LIBLTE_API void tdec_run_all(tdec_t *h, llr_t *input, char *output, int nof_iterations,
+    int long_cb);
+
+#endif