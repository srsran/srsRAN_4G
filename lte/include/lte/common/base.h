/**
 *
 * \section COPYRIGHT
 *
 * Copyright 2013-2014 The libLTE Developers. See the
 * COPYRIGHT file at the top-level directory of this distribution.
 *
 * \section LICENSE
 *
 * This file is part of the libLTE library.
 *
 * libLTE is free software: you can redistribute it and/or modify
 * it under the terms of the GNU Lesser General Public License as
 * published by the Free Software Foundation, either version 3 of
 * the License, or (at your option) any later version.
 *
 * libLTE is distributed in the hope that it will be useful,
 * but WITHOUT ANY WARRANTY; without even the implied warranty of
 * MERCHANTABILITY or FITNESS FOR A PARTICULAR PURPOSE.  See the
 * GNU Lesser General Public License for more details.
 *
 * A copy of the GNU Lesser General Public License can be found in
 * the LICENSE file in the top-level directory of this distribution
 * and at http://www.gnu.org/licenses/.
 *
 */


#ifndef _LTEBASE_
#define _LTEBASE_

#include "lte/config.h"

#define NSUBFRAMES_X_FRAME  10
#define NSLOTS_X_FRAME (2*NSUBFRAMES_X_FRAME)

<<<<<<< HEAD
#define LTE_NSOFT_BITS	250368 // Soft buffer size for Category 1 UE

#define LTE_NULL_BIT	0
#define LTE_NULL_SYMBOL	2
#define LTE_NIL_SYMBOL	2
=======
#define LTE_NIL_SYMBOL  2
>>>>>>> acff8b08

#define MAX_PORTS    4
#define MAX_PORTS_CTRL  4
#define MAX_LAYERS    8
#define MAX_CODEWORDS  2

#define LTE_CRC24A  0x1864CFB
#define LTE_CRC24B  0X1800063
#define LTE_CRC16  0x11021
#define LTE_CRC8  0x19B

typedef enum {CPNORM, CPEXT} lte_cp_t;

#define SIRNTI    0xFFFF
#define PRNTI    0xFFFE
#define MRNTI    0xFFFD

#define MAX_NSYMB    7

#define CPNORM_NSYMB  7
#define CPNORM_SF_NSYMB  2*CPNORM_NSYMB
#define CPNORM_0_LEN  160
#define CPNORM_LEN    144

#define CPEXT_NSYMB    6
#define CPEXT_SF_NSYMB  2*CPEXT_NSYMB
#define CPEXT_LEN    512
#define CPEXT_7_5_LEN  1024

#define CP_ISNORM(cp) (cp==CPNORM)
#define CP_ISEXT(cp) (cp==CPEXT)
#define CP_NSYMB(cp) (CP_ISNORM(cp)?CPNORM_NSYMB:CPEXT_NSYMB)

#define CP(symbol_sz, c) (c*symbol_sz/2048)
#define CP_NORM(symbol, symbol_sz) (symbol==0)?CP(symbol_sz,CPNORM_0_LEN):CP(symbol_sz,CPNORM_LEN)
#define CP_EXT(symbol_sz) CP(symbol_sz,CPEXT_LEN)

#define SLOT_LEN_CPNORM(symbol_sz) (symbol_sz+CP(symbol_sz,CPNORM_0_LEN)+(CPNORM_NSYMB-1)*(symbol_sz+CP(symbol_sz,CPNORM_LEN)))
#define SLOT_LEN_CPEXT(symbol_sz) (CPEXT_NSYMB*(symbol_sz+CP(symbol_sz, CPEXT_LEN)))
#define SLOT_LEN(symbol_sz, cp) CP_ISNORM(cp)?SLOT_LEN_CPNORM(symbol_sz):SLOT_LEN_CPEXT(symbol_sz)

#define SF_LEN_CPNORM(symbol_sz) 2*SLOT_LEN_CPNORM(symbol_sz)
#define SF_LEN_CPEXT(symbol_sz) 2*SLOT_LEN_CPEXT(symbol_sz)
#define SF_LEN(symbol_sz, cp) 2*SLOT_LEN(cp, symbol_sz)

#define SLOT_IDX_CPNORM(idx, symbol_sz) (idx==0?(CP(symbol_sz, CPNORM_0_LEN)):(CP(symbol_sz, CPNORM_0_LEN)+idx*(symbol_sz+CP(symbol_sz, CPNORM_LEN))))
#define SLOT_IDX_CPEXT(idx, symbol_sz) (idx*(symbol_sz+CP(symbol_sz, CPEXT_LEN)))

<<<<<<< HEAD
#define SAMPLE_IDX(nof_prb, symbol_idx, sample_idx) (symbol_idx*nof_prb*RE_X_RB + sample_idx)

#define MAX_PRB		110
#define RE_X_RB		12
=======
#define MAX_PRB    110
#define RE_X_RB    12
>>>>>>> acff8b08

#define RS_VSHIFT(cell_id) (cell_id%6)

#define GUARD_RE(nof_prb)  ((lte_symbol_sz(nof_prb)-nof_prb*RE_X_RB)/2)


LIBLTE_API const int lte_symbol_sz(int nof_prb);
LIBLTE_API int lte_re_x_prb(int ns, int symbol, int nof_ports, int nof_symbols);
LIBLTE_API int lte_voffset(int symbol_id, int cell_id, int nof_ports);

#define NOF_LTE_BANDS  29

#define NOF_TC_CB_SIZES 188


typedef enum {
  SINGLE_ANTENNA,TX_DIVERSITY, SPATIAL_MULTIPLEX
} lte_mimo_type_t;

typedef enum { PHICH_NORM, PHICH_EXT} phich_length_t;
typedef enum { R_1_6, R_1_2, R_1, R_2} phich_resources_t;


typedef struct LIBLTE_API{
  int id;
  float fd;
}lte_earfcn_t;

enum band_geographical_area {
  ALL, NAR, APAC, EMEA, JAPAN, CALA, NA
};

LIBLTE_API int lte_cb_size(int index);
LIBLTE_API int lte_find_cb_index(int long_cb);

LIBLTE_API float lte_band_fd(int earfcn);
LIBLTE_API int lte_band_get_fd_band(int band, lte_earfcn_t *earfcn, int earfcn_start, int earfcn_end, int max_elems);
LIBLTE_API int lte_band_get_fd_band_all(int band, lte_earfcn_t *earfcn, int max_nelems);
LIBLTE_API int lte_band_get_fd_region(enum band_geographical_area region, lte_earfcn_t *earfcn, int max_elems);

LIBLTE_API int lte_str2mimotype(char *mimo_type_str, lte_mimo_type_t *type);
LIBLTE_API char *lte_mimotype2str(lte_mimo_type_t type);


#endif<|MERGE_RESOLUTION|>--- conflicted
+++ resolved
@@ -34,43 +34,39 @@
 #define NSUBFRAMES_X_FRAME  10
 #define NSLOTS_X_FRAME (2*NSUBFRAMES_X_FRAME)
 
-<<<<<<< HEAD
-#define LTE_NSOFT_BITS	250368 // Soft buffer size for Category 1 UE
+#define LTE_NSOFT_BITS  250368 // Soft buffer size for Category 1 UE
 
-#define LTE_NULL_BIT	0
-#define LTE_NULL_SYMBOL	2
-#define LTE_NIL_SYMBOL	2
-=======
+#define LTE_NULL_BIT  0
+#define LTE_NULL_SYMBOL 2
 #define LTE_NIL_SYMBOL  2
->>>>>>> acff8b08
 
-#define MAX_PORTS    4
+#define MAX_PORTS   4
 #define MAX_PORTS_CTRL  4
 #define MAX_LAYERS    8
-#define MAX_CODEWORDS  2
+#define MAX_CODEWORDS 2
 
 #define LTE_CRC24A  0x1864CFB
 #define LTE_CRC24B  0X1800063
-#define LTE_CRC16  0x11021
+#define LTE_CRC16 0x11021
 #define LTE_CRC8  0x19B
 
 typedef enum {CPNORM, CPEXT} lte_cp_t;
 
 #define SIRNTI    0xFFFF
-#define PRNTI    0xFFFE
-#define MRNTI    0xFFFD
+#define PRNTI   0xFFFE
+#define MRNTI   0xFFFD
 
-#define MAX_NSYMB    7
+#define MAX_NSYMB   7
 
 #define CPNORM_NSYMB  7
-#define CPNORM_SF_NSYMB  2*CPNORM_NSYMB
+#define CPNORM_SF_NSYMB 2*CPNORM_NSYMB
 #define CPNORM_0_LEN  160
 #define CPNORM_LEN    144
 
-#define CPEXT_NSYMB    6
+#define CPEXT_NSYMB   6
 #define CPEXT_SF_NSYMB  2*CPEXT_NSYMB
-#define CPEXT_LEN    512
-#define CPEXT_7_5_LEN  1024
+#define CPEXT_LEN   512
+#define CPEXT_7_5_LEN 1024
 
 #define CP_ISNORM(cp) (cp==CPNORM)
 #define CP_ISEXT(cp) (cp==CPEXT)
@@ -91,44 +87,39 @@
 #define SLOT_IDX_CPNORM(idx, symbol_sz) (idx==0?(CP(symbol_sz, CPNORM_0_LEN)):(CP(symbol_sz, CPNORM_0_LEN)+idx*(symbol_sz+CP(symbol_sz, CPNORM_LEN))))
 #define SLOT_IDX_CPEXT(idx, symbol_sz) (idx*(symbol_sz+CP(symbol_sz, CPEXT_LEN)))
 
-<<<<<<< HEAD
 #define SAMPLE_IDX(nof_prb, symbol_idx, sample_idx) (symbol_idx*nof_prb*RE_X_RB + sample_idx)
 
-#define MAX_PRB		110
-#define RE_X_RB		12
-=======
-#define MAX_PRB    110
-#define RE_X_RB    12
->>>>>>> acff8b08
+#define MAX_PRB   110
+#define RE_X_RB   12
 
 #define RS_VSHIFT(cell_id) (cell_id%6)
 
-#define GUARD_RE(nof_prb)  ((lte_symbol_sz(nof_prb)-nof_prb*RE_X_RB)/2)
+#define GUARD_RE(nof_prb) ((lte_symbol_sz(nof_prb)-nof_prb*RE_X_RB)/2)
 
 
 LIBLTE_API const int lte_symbol_sz(int nof_prb);
 LIBLTE_API int lte_re_x_prb(int ns, int symbol, int nof_ports, int nof_symbols);
 LIBLTE_API int lte_voffset(int symbol_id, int cell_id, int nof_ports);
 
-#define NOF_LTE_BANDS  29
+#define NOF_LTE_BANDS 29
 
 #define NOF_TC_CB_SIZES 188
 
 
-typedef enum {
+typedef enum LIBLTE_API {
   SINGLE_ANTENNA,TX_DIVERSITY, SPATIAL_MULTIPLEX
 } lte_mimo_type_t;
 
-typedef enum { PHICH_NORM, PHICH_EXT} phich_length_t;
-typedef enum { R_1_6, R_1_2, R_1, R_2} phich_resources_t;
+typedef enum LIBLTE_API { PHICH_NORM, PHICH_EXT} phich_length_t;
+typedef enum LIBLTE_API { R_1_6, R_1_2, R_1, R_2} phich_resources_t;
 
 
-typedef struct LIBLTE_API{
+typedef struct LIBLTE_API {
   int id;
   float fd;
 }lte_earfcn_t;
 
-enum band_geographical_area {
+LIBLTE_API enum band_geographical_area {
   ALL, NAR, APAC, EMEA, JAPAN, CALA, NA
 };
 
