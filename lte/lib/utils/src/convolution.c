--- conflicted
+++ resolved
@@ -35,17 +35,6 @@
 
 
 int conv_fft_cc_init(conv_fft_cc_t *state, int input_len, int filter_len) {
-<<<<<<< HEAD
-	state->input_len = input_len;
-	state->filter_len = filter_len;
-	state->output_len = input_len+filter_len-1;
-  state->input_fft = vec_malloc(sizeof(_Complex float)*state->output_len);
-	state->filter_fft = vec_malloc(sizeof(_Complex float)*state->output_len);
-	state->output_fft = vec_malloc(sizeof(_Complex float)*state->output_len);
-	if (!state->input_fft || !state->filter_fft || !state->output_fft) {
-		return -1;
-	}
-=======
   state->input_len = input_len;
   state->filter_len = filter_len;
   state->output_len = input_len+filter_len-1;
@@ -55,7 +44,6 @@
   if (!state->input_fft || !state->filter_fft || !state->output_fft) {
     return -1;
   }
->>>>>>> 5679797e
   if (dft_plan(&state->input_plan,state->output_len,COMPLEX_2_COMPLEX,FORWARD)) {
     return -2;
   }
