/**
 *
 * \section COPYRIGHT
 *
 * Copyright 2013-2014 The libLTE Developers. See the
 * COPYRIGHT file at the top-level directory of this distribution.
 *
 * \section LICENSE
 *
 * This file is part of the libLTE library.
 *
 * libLTE is free software: you can redistribute it and/or modify
 * it under the terms of the GNU Lesser General Public License as
 * published by the Free Software Foundation, either version 3 of
 * the License, or (at your option) any later version.
 *
 * libLTE is distributed in the hope that it will be useful,
 * but WITHOUT ANY WARRANTY; without even the implied warranty of
 * MERCHANTABILITY or FITNESS FOR A PARTICULAR PURPOSE.  See the
 * GNU Lesser General Public License for more details.
 *
 * A copy of the GNU Lesser General Public License can be found in
 * the LICENSE file in the top-level directory of this distribution
 * and at http://www.gnu.org/licenses/.
 *
 */


#include <string.h>
#include <stdio.h>
#include "lte/fec/rm_conv.h"

#define NCOLS 32
#define NROWS_MAX NCOLS

<<<<<<< HEAD
unsigned char RM_PERM_CC[NCOLS] =
		{ 1, 17, 9, 25, 5, 21, 13, 29, 3, 19, 11, 27, 7, 23, 15, 31, 0, 16, 8,
				24, 4, 20, 12, 28, 2, 18, 10, 26, 6, 22, 14, 30 };
unsigned char RM_PERM_CC_INV[NCOLS] = { 16, 0, 24, 8, 20, 4, 28, 12, 18, 2, 26,
		10, 22, 6, 30, 14, 17, 1, 25, 9, 21, 5, 29, 13, 19, 3, 27, 11, 23, 7,
		31, 15 };

int rm_conv_tx(char *input, int in_len, char *output, int out_len) {

	char tmp[3 * NCOLS * NROWS_MAX];
	int nrows, ndummy, K_p;

	int i, j, k, s;

	nrows = (int) (in_len / 3 - 1) / NCOLS + 1;
	if (nrows > NROWS_MAX) {
		fprintf(stderr, "Input too large. Max input length is %d\n",
				3 * NCOLS * NROWS_MAX);
		return -1;
	}
	K_p = nrows * NCOLS;
	ndummy = K_p - in_len / 3;
	if (ndummy < 0) {
		ndummy = 0;
	}
	/* Sub-block interleaver 5.1.4.2.1 */
	k=0;
	for (s = 0; s < 3; s++) {
		for (j = 0; j < NCOLS; j++) {
			for (i = 0; i < nrows; i++) {
				if (i*NCOLS + RM_PERM_CC[j] < ndummy) {
					tmp[k] = TX_NULL;
				} else {
					tmp[k] = input[(i*NCOLS + RM_PERM_CC[j]-ndummy)*3+s];
				}
				k++;
			}
		}
	}
	/* Bit collection, selection and transmission 5.1.4.2.2 */
	k = 0;
	j = 0;
	while (k < out_len) {
		if (tmp[j] != TX_NULL) {
			output[k] = tmp[j];
			k++;
		}
		j++;
		if (j == 3 * K_p) {
			j = 0;
		}
	}
	return 0;
=======
unsigned char RM_CONV_PERM_TC[NCOLS] =
    { 1, 17, 9, 25, 5, 21, 13, 29, 3, 19, 11, 27, 7, 23, 15, 31, 0, 16, 8,
        24, 4, 20, 12, 28, 2, 18, 10, 26, 6, 22, 14, 30 };
unsigned char RM_CONV_PERM_TC_INV[NCOLS] = { 16, 0, 24, 8, 20, 4, 28, 12, 18, 2, 26,
    10, 22, 6, 30, 14, 17, 1, 25, 9, 21, 5, 29, 13, 19, 3, 27, 11, 23, 7,
    31, 15 };

int rm_conv_tx(char *input, int in_len, char *output, int out_len) {

  char tmp[RATE * NCOLS * NROWS_MAX];
  int nrows, ndummy, K_p;

  int i, j, k, s;

  nrows = (int) (in_len / RATE - 1) / NCOLS + 1;
  if (nrows > NROWS_MAX) {
    fprintf(stderr, "Input too large. Max input length is %d\n",
        RATE * NCOLS * NROWS_MAX);
    return -1;
  }
  K_p = nrows * NCOLS;
  ndummy = K_p - in_len / RATE;
  if (ndummy < 0) {
    ndummy = 0;
  }
  /* Sub-block interleaver 5.1.4.2.1 */
  k=0;
  for (s = 0; s < 3; s++) {
    for (j = 0; j < NCOLS; j++) {
      for (i = 0; i < nrows; i++) {
        if (i*NCOLS + RM_CONV_PERM_TC[j] < ndummy) {
          tmp[k] = TX_NULL;
        } else {
          tmp[k] = input[(i*NCOLS + RM_CONV_PERM_TC[j]-ndummy)*3+s];
        }
        k++;
      }
    }
  }
  /* Bit collection, selection and transmission 5.1.4.2.2 */
  k = 0;
  j = 0;
  while (k < out_len) {
    if (tmp[j] != TX_NULL) {
      output[k] = tmp[j];
      k++;
    }
    j++;
    if (j == RATE * K_p) {
      j = 0;
    }
  }
  return 0;
>>>>>>> acff8b08
}


/* Undoes Convolutional Code Rate Matching.
 * 3GPP TS 36.212 v10.1.0 section 5.1.4.2
 */
int rm_conv_rx(float *input, int in_len, float *output, int out_len) {

<<<<<<< HEAD
	int nrows, ndummy, K_p;
	int i, j, k;
	int d_i, d_j;

	float tmp[3 * NCOLS * NROWS_MAX];

	nrows = (int) (out_len / 3 - 1) / NCOLS + 1;
	if (nrows > NROWS_MAX) {
		fprintf(stderr, "Output too large. Max output length is %d\n",
				3 * NCOLS * NROWS_MAX);
		return -1;
	}
	K_p = nrows * NCOLS;

	ndummy = K_p - out_len / 3;
	if (ndummy < 0) {
		ndummy = 0;
	}

	for (i = 0; i < 3 * K_p; i++) {
		tmp[i] = RX_NULL;
	}

	/* Undo bit collection. Account for dummy bits */
	k = 0;
	j = 0;
	while (k < in_len) {
		d_i = (j % K_p) / nrows;
		d_j = (j % K_p) % nrows;

		if (d_j * NCOLS + RM_PERM_CC[d_i] >= ndummy) {
			if (tmp[j] == RX_NULL) {
				tmp[j] = input[k];
			} else if (input[k] != RX_NULL) {
				tmp[j] += input[k]; /* soft combine LLRs */
			}
			k++;
		}
		j++;
		if (j == 3 * K_p) {
			j = 0;
		}
	}

	/* interleaving and bit selection */
	for (i = 0; i < out_len / 3; i++) {
		d_i = (i + ndummy) / NCOLS;
		d_j = (i + ndummy) % NCOLS;
		for (j = 0; j < 3; j++) {
			float o = tmp[K_p * j + RM_PERM_CC_INV[d_j] * nrows
							+ d_i];
			if (o != RX_NULL) {
				output[i * 3 + j] = o;
			} else {
				output[i * 3 + j] = 0;
			}
		}
	}
	return 0;
=======
  int nrows, ndummy, K_p;
  int i, j, k;
  int d_i, d_j;

  float tmp[RATE * NCOLS * NROWS_MAX];

  nrows = (int) (out_len / RATE - 1) / NCOLS + 1;
  if (nrows > NROWS_MAX) {
    fprintf(stderr, "Output too large. Max output length is %d\n",
        RATE * NCOLS * NROWS_MAX);
    return -1;
  }
  K_p = nrows * NCOLS;

  ndummy = K_p - out_len / RATE;
  if (ndummy < 0) {
    ndummy = 0;
  }

  for (i = 0; i < RATE * K_p; i++) {
    tmp[i] = RX_NULL;
  }

  /* Undo bit collection. Account for dummy bits */
  k = 0;
  j = 0;
  while (k < in_len) {
    d_i = (j % K_p) / nrows;
    d_j = (j % K_p) % nrows;

    if (d_j * NCOLS + RM_CONV_PERM_TC[d_i] >= ndummy) {
      if (tmp[j] == RX_NULL) {
        tmp[j] = input[k];
      } else if (input[k] != RX_NULL) {
        tmp[j] += input[k]; /* soft combine LLRs */
      }
      k++;
    }
    j++;
    if (j == RATE * K_p) {
      j = 0;
    }
  }

  /* interleaving and bit selection */
  for (i = 0; i < out_len / RATE; i++) {
    d_i = (i + ndummy) / NCOLS;
    d_j = (i + ndummy) % NCOLS;
    for (j = 0; j < RATE; j++) {
      float o = tmp[K_p * j + RM_CONV_PERM_TC_INV[d_j] * nrows
              + d_i];
      if (o != RX_NULL) {
        output[i * RATE + j] = o;
      } else {
        output[i * RATE + j] = 0;
      }
    }
  }
  return 0;
>>>>>>> acff8b08
}

/** High-level API */

int rm_conv_initialize(rm_conv_hl* h) {

  return 0;
}

/** This function can be called in a subframe (1ms) basis */
int rm_conv_work(rm_conv_hl* hl) {
<<<<<<< HEAD
	if (hl->init.direction) {
		rm_conv_tx(hl->input, hl->in_len, hl->output, hl->ctrl_in.E);
		hl->out_len = hl->ctrl_in.E;
	} else {
		rm_conv_rx(hl->input, hl->in_len, hl->output, hl->ctrl_in.S);
		hl->out_len = hl->ctrl_in.S;
	}
	return 0;
=======
  if (hl->init.direction) {
    //rm_conv_tx(hl->input, hl->output, hl->in_len, hl->ctrl_in.S);
    hl->out_len = hl->ctrl_in.S;
  } else {
    rm_conv_rx(hl->input, hl->output, hl->in_len, hl->ctrl_in.E);
    hl->out_len = hl->ctrl_in.E;
  }
  return 0;
>>>>>>> acff8b08
}

int rm_conv_stop(rm_conv_hl* hl) {
  return 0;
}
<|MERGE_RESOLUTION|>--- conflicted
+++ resolved
@@ -25,7 +25,6 @@
  *
  */
 
-
 #include <string.h>
 #include <stdio.h>
 #include "lte/fec/rm_conv.h"
@@ -33,95 +32,39 @@
 #define NCOLS 32
 #define NROWS_MAX NCOLS
 
-<<<<<<< HEAD
-unsigned char RM_PERM_CC[NCOLS] =
-		{ 1, 17, 9, 25, 5, 21, 13, 29, 3, 19, 11, 27, 7, 23, 15, 31, 0, 16, 8,
-				24, 4, 20, 12, 28, 2, 18, 10, 26, 6, 22, 14, 30 };
-unsigned char RM_PERM_CC_INV[NCOLS] = { 16, 0, 24, 8, 20, 4, 28, 12, 18, 2, 26,
-		10, 22, 6, 30, 14, 17, 1, 25, 9, 21, 5, 29, 13, 19, 3, 27, 11, 23, 7,
-		31, 15 };
+unsigned char RM_PERM_CC[NCOLS] = { 1, 17, 9, 25, 5, 21, 13, 29, 3, 19, 11, 27,
+    7, 23, 15, 31, 0, 16, 8, 24, 4, 20, 12, 28, 2, 18, 10, 26, 6, 22, 14, 30 };
+unsigned char RM_PERM_CC_INV[NCOLS] =
+    { 16, 0, 24, 8, 20, 4, 28, 12, 18, 2, 26, 10, 22, 6, 30, 14, 17, 1, 25, 9,
+        21, 5, 29, 13, 19, 3, 27, 11, 23, 7, 31, 15 };
 
 int rm_conv_tx(char *input, int in_len, char *output, int out_len) {
 
-	char tmp[3 * NCOLS * NROWS_MAX];
-	int nrows, ndummy, K_p;
-
-	int i, j, k, s;
-
-	nrows = (int) (in_len / 3 - 1) / NCOLS + 1;
-	if (nrows > NROWS_MAX) {
-		fprintf(stderr, "Input too large. Max input length is %d\n",
-				3 * NCOLS * NROWS_MAX);
-		return -1;
-	}
-	K_p = nrows * NCOLS;
-	ndummy = K_p - in_len / 3;
-	if (ndummy < 0) {
-		ndummy = 0;
-	}
-	/* Sub-block interleaver 5.1.4.2.1 */
-	k=0;
-	for (s = 0; s < 3; s++) {
-		for (j = 0; j < NCOLS; j++) {
-			for (i = 0; i < nrows; i++) {
-				if (i*NCOLS + RM_PERM_CC[j] < ndummy) {
-					tmp[k] = TX_NULL;
-				} else {
-					tmp[k] = input[(i*NCOLS + RM_PERM_CC[j]-ndummy)*3+s];
-				}
-				k++;
-			}
-		}
-	}
-	/* Bit collection, selection and transmission 5.1.4.2.2 */
-	k = 0;
-	j = 0;
-	while (k < out_len) {
-		if (tmp[j] != TX_NULL) {
-			output[k] = tmp[j];
-			k++;
-		}
-		j++;
-		if (j == 3 * K_p) {
-			j = 0;
-		}
-	}
-	return 0;
-=======
-unsigned char RM_CONV_PERM_TC[NCOLS] =
-    { 1, 17, 9, 25, 5, 21, 13, 29, 3, 19, 11, 27, 7, 23, 15, 31, 0, 16, 8,
-        24, 4, 20, 12, 28, 2, 18, 10, 26, 6, 22, 14, 30 };
-unsigned char RM_CONV_PERM_TC_INV[NCOLS] = { 16, 0, 24, 8, 20, 4, 28, 12, 18, 2, 26,
-    10, 22, 6, 30, 14, 17, 1, 25, 9, 21, 5, 29, 13, 19, 3, 27, 11, 23, 7,
-    31, 15 };
-
-int rm_conv_tx(char *input, int in_len, char *output, int out_len) {
-
-  char tmp[RATE * NCOLS * NROWS_MAX];
+  char tmp[3 * NCOLS * NROWS_MAX];
   int nrows, ndummy, K_p;
 
   int i, j, k, s;
 
-  nrows = (int) (in_len / RATE - 1) / NCOLS + 1;
+  nrows = (int) (in_len / 3 - 1) / NCOLS + 1;
   if (nrows > NROWS_MAX) {
     fprintf(stderr, "Input too large. Max input length is %d\n",
-        RATE * NCOLS * NROWS_MAX);
+        3 * NCOLS * NROWS_MAX);
     return -1;
   }
   K_p = nrows * NCOLS;
-  ndummy = K_p - in_len / RATE;
+  ndummy = K_p - in_len / 3;
   if (ndummy < 0) {
     ndummy = 0;
   }
   /* Sub-block interleaver 5.1.4.2.1 */
-  k=0;
+  k = 0;
   for (s = 0; s < 3; s++) {
     for (j = 0; j < NCOLS; j++) {
       for (i = 0; i < nrows; i++) {
-        if (i*NCOLS + RM_CONV_PERM_TC[j] < ndummy) {
+        if (i * NCOLS + RM_PERM_CC[j] < ndummy) {
           tmp[k] = TX_NULL;
         } else {
-          tmp[k] = input[(i*NCOLS + RM_CONV_PERM_TC[j]-ndummy)*3+s];
+          tmp[k] = input[(i * NCOLS + RM_PERM_CC[j] - ndummy) * 3 + s];
         }
         k++;
       }
@@ -136,101 +79,38 @@
       k++;
     }
     j++;
-    if (j == RATE * K_p) {
+    if (j == 3 * K_p) {
       j = 0;
     }
   }
   return 0;
->>>>>>> acff8b08
 }
-
 
 /* Undoes Convolutional Code Rate Matching.
  * 3GPP TS 36.212 v10.1.0 section 5.1.4.2
  */
 int rm_conv_rx(float *input, int in_len, float *output, int out_len) {
 
-<<<<<<< HEAD
-	int nrows, ndummy, K_p;
-	int i, j, k;
-	int d_i, d_j;
-
-	float tmp[3 * NCOLS * NROWS_MAX];
-
-	nrows = (int) (out_len / 3 - 1) / NCOLS + 1;
-	if (nrows > NROWS_MAX) {
-		fprintf(stderr, "Output too large. Max output length is %d\n",
-				3 * NCOLS * NROWS_MAX);
-		return -1;
-	}
-	K_p = nrows * NCOLS;
-
-	ndummy = K_p - out_len / 3;
-	if (ndummy < 0) {
-		ndummy = 0;
-	}
-
-	for (i = 0; i < 3 * K_p; i++) {
-		tmp[i] = RX_NULL;
-	}
-
-	/* Undo bit collection. Account for dummy bits */
-	k = 0;
-	j = 0;
-	while (k < in_len) {
-		d_i = (j % K_p) / nrows;
-		d_j = (j % K_p) % nrows;
-
-		if (d_j * NCOLS + RM_PERM_CC[d_i] >= ndummy) {
-			if (tmp[j] == RX_NULL) {
-				tmp[j] = input[k];
-			} else if (input[k] != RX_NULL) {
-				tmp[j] += input[k]; /* soft combine LLRs */
-			}
-			k++;
-		}
-		j++;
-		if (j == 3 * K_p) {
-			j = 0;
-		}
-	}
-
-	/* interleaving and bit selection */
-	for (i = 0; i < out_len / 3; i++) {
-		d_i = (i + ndummy) / NCOLS;
-		d_j = (i + ndummy) % NCOLS;
-		for (j = 0; j < 3; j++) {
-			float o = tmp[K_p * j + RM_PERM_CC_INV[d_j] * nrows
-							+ d_i];
-			if (o != RX_NULL) {
-				output[i * 3 + j] = o;
-			} else {
-				output[i * 3 + j] = 0;
-			}
-		}
-	}
-	return 0;
-=======
   int nrows, ndummy, K_p;
   int i, j, k;
   int d_i, d_j;
 
-  float tmp[RATE * NCOLS * NROWS_MAX];
+  float tmp[3 * NCOLS * NROWS_MAX];
 
-  nrows = (int) (out_len / RATE - 1) / NCOLS + 1;
+  nrows = (int) (out_len / 3 - 1) / NCOLS + 1;
   if (nrows > NROWS_MAX) {
     fprintf(stderr, "Output too large. Max output length is %d\n",
-        RATE * NCOLS * NROWS_MAX);
+        3 * NCOLS * NROWS_MAX);
     return -1;
   }
   K_p = nrows * NCOLS;
 
-  ndummy = K_p - out_len / RATE;
+  ndummy = K_p - out_len / 3;
   if (ndummy < 0) {
     ndummy = 0;
   }
 
-  for (i = 0; i < RATE * K_p; i++) {
+  for (i = 0; i < 3 * K_p; i++) {
     tmp[i] = RX_NULL;
   }
 
@@ -241,7 +121,7 @@
     d_i = (j % K_p) / nrows;
     d_j = (j % K_p) % nrows;
 
-    if (d_j * NCOLS + RM_CONV_PERM_TC[d_i] >= ndummy) {
+    if (d_j * NCOLS + RM_PERM_CC[d_i] >= ndummy) {
       if (tmp[j] == RX_NULL) {
         tmp[j] = input[k];
       } else if (input[k] != RX_NULL) {
@@ -250,27 +130,25 @@
       k++;
     }
     j++;
-    if (j == RATE * K_p) {
+    if (j == 3 * K_p) {
       j = 0;
     }
   }
 
   /* interleaving and bit selection */
-  for (i = 0; i < out_len / RATE; i++) {
+  for (i = 0; i < out_len / 3; i++) {
     d_i = (i + ndummy) / NCOLS;
     d_j = (i + ndummy) % NCOLS;
-    for (j = 0; j < RATE; j++) {
-      float o = tmp[K_p * j + RM_CONV_PERM_TC_INV[d_j] * nrows
-              + d_i];
+    for (j = 0; j < 3; j++) {
+      float o = tmp[K_p * j + RM_PERM_CC_INV[d_j] * nrows + d_i];
       if (o != RX_NULL) {
-        output[i * RATE + j] = o;
+        output[i * 3 + j] = o;
       } else {
-        output[i * RATE + j] = 0;
+        output[i * 3 + j] = 0;
       }
     }
   }
   return 0;
->>>>>>> acff8b08
 }
 
 /** High-level API */
@@ -282,25 +160,14 @@
 
 /** This function can be called in a subframe (1ms) basis */
 int rm_conv_work(rm_conv_hl* hl) {
-<<<<<<< HEAD
-	if (hl->init.direction) {
-		rm_conv_tx(hl->input, hl->in_len, hl->output, hl->ctrl_in.E);
-		hl->out_len = hl->ctrl_in.E;
-	} else {
-		rm_conv_rx(hl->input, hl->in_len, hl->output, hl->ctrl_in.S);
-		hl->out_len = hl->ctrl_in.S;
-	}
-	return 0;
-=======
   if (hl->init.direction) {
-    //rm_conv_tx(hl->input, hl->output, hl->in_len, hl->ctrl_in.S);
+    rm_conv_tx(hl->input, hl->in_len, hl->output, hl->ctrl_in.E);
+    hl->out_len = hl->ctrl_in.E;
+  } else {
+    rm_conv_rx(hl->input, hl->in_len, hl->output, hl->ctrl_in.S);
     hl->out_len = hl->ctrl_in.S;
-  } else {
-    rm_conv_rx(hl->input, hl->output, hl->in_len, hl->ctrl_in.E);
-    hl->out_len = hl->ctrl_in.E;
   }
   return 0;
->>>>>>> acff8b08
 }
 
 int rm_conv_stop(rm_conv_hl* hl) {
