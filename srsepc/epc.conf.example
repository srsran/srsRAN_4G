--- conflicted
+++ resolved
@@ -10,18 +10,9 @@
 # tac:              16-bit Tracking Area Code.
 # mcc:              Mobile Country Code
 # mnc:              Mobile Network Code
-<<<<<<< HEAD
-<<<<<<< HEAD
-# mme_bindx_addr:   IP subnet to listen for eNB S1 connnections
-# apn:		        Set Access Point Name (APN)
-=======
-# mme_bind_addr:    IP bind addr to listen for eNB S1 connnections
->>>>>>> epc
-=======
 # apn:		          Set Access Point Name (APN)
 # mme_bind_addr:    IP bind addr to listen for eNB S1-MME connnections
 # dns_addr:         DNS server address for the UEs
->>>>>>> 209d1a89
 #
 #####################################################################
 [mme]
@@ -32,10 +23,7 @@
 mnc = 01
 mme_bind_addr = 127.0.1.100
 apn = srsapn
-<<<<<<< HEAD
-=======
 dns_addr = 8.8.8.8
->>>>>>> 209d1a89
 
 #####################################################################
 # HSS configuration
